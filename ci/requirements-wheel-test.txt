pytest
# dependencies of geopandas (installed separately with --no-deps to avoid fiona)
pandas
<<<<<<< HEAD
pyproj ; (python_version < '3.12') or (python_full_version >= '3.12.1')
shapely ; (python_version < '3.12') or (python_full_version >= '3.12.1')
=======
pyproj
shapely>=2
>>>>>>> 03670f1d
packaging
# optional test dependencies
pyarrow ; (python_version < '3.12') or (python_full_version >= '3.12.1')<|MERGE_RESOLUTION|>--- conflicted
+++ resolved
@@ -1,13 +1,8 @@
 pytest
 # dependencies of geopandas (installed separately with --no-deps to avoid fiona)
 pandas
-<<<<<<< HEAD
 pyproj ; (python_version < '3.12') or (python_full_version >= '3.12.1')
-shapely ; (python_version < '3.12') or (python_full_version >= '3.12.1')
-=======
-pyproj
-shapely>=2
->>>>>>> 03670f1d
+shapely>=2 ; (python_version < '3.12') or (python_full_version >= '3.12.1')
 packaging
 # optional test dependencies
 pyarrow ; (python_version < '3.12') or (python_full_version >= '3.12.1')