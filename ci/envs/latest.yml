--- conflicted
+++ resolved
@@ -7,9 +7,4 @@
   - pytest
   - shapely>=2
   - geopandas-base
-<<<<<<< HEAD
-  - pyarrow
-  - pyproj
-=======
-  - pyarrow
->>>>>>> 4b8c5aed
+  - pyarrow