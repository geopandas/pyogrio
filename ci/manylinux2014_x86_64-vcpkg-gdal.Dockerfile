--- conflicted
+++ resolved
@@ -1,8 +1,4 @@
-<<<<<<< HEAD
 FROM quay.io/pypa/manylinux2014_x86_64:2022-04-18-1d09d31
-=======
-FROM quay.io/pypa/manylinux2014_x86_64:2022-04-03-da6ecb3
->>>>>>> 15170ded
 
 RUN yum install -y curl unzip zip tar python3
 
@@ -28,4 +24,6 @@
     --x-install-root=opt/vcpkg/installed && \
     vcpkg list
 
+# setting git safe directory is required for properly building wheels when
+# git >= 2.35.3
 RUN git config --global --add safe.directory "*"