--- conflicted
+++ resolved
@@ -257,11 +257,7 @@
             "macos-13",
             "macos-latest",
           ]
-<<<<<<< HEAD
-        python-version: ["3.10", "3.11", "3.12", "3.13"]
-=======
-        python-version: ["3.9", "3.10", "3.11", "3.12", "3.13", "3.14"]
->>>>>>> e88af711
+        python-version: ["3.10", "3.11", "3.12", "3.13", "3.14"]
         include:
           - os: "ubuntu-latest"
             artifact: pyogrio-wheel-linux-manylinux2014_x86_64
