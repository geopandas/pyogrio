--- conflicted
+++ resolved
@@ -54,11 +54,7 @@
     needs: [build-sdist]
     runs-on: ubuntu-latest
     container:
-<<<<<<< HEAD
-      image: "ghcr.io/osgeo/gdal:ubuntu-small-3.11.3"
-=======
       image: "ghcr.io/osgeo/gdal:ubuntu-small-3.11.4"
->>>>>>> 97407867
 
     steps:
       - name: Install packages
@@ -211,11 +207,7 @@
           path: |
             ${{ matrix.vcpkg_cache }}
           # bump the last digit to avoid using previous build cache
-<<<<<<< HEAD
-          key: ${{ matrix.os }}-${{ matrix.arch }}-vcpkg-gdal3.11.3-cache0
-=======
           key: ${{ matrix.os }}-${{ matrix.arch }}-vcpkg-gdal3.11.4-cache0
->>>>>>> 97407867
 
       # MacOS build requires aclocal, which is part of automake, but appears
       # to be missing in default image
