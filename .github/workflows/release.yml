--- conflicted
+++ resolved
@@ -158,11 +158,7 @@
           path: |
             ${{ matrix.vcpkg_cache }}
           # bump the last digit to avoid using previous build cache
-<<<<<<< HEAD
-          key: ${{ matrix.os }}-${{ matrix.arch }}-vcpkg-gdal3.4.2-cache4
-=======
-          key: ${{ matrix.os }}-x86_64-vcpkg-gdal3.5.2-cache1
->>>>>>> 17d44bbf
+          key: ${{ matrix.os }}-${{ matrix.arch }}-vcpkg-gdal3.5.2-cache0
 
       # MacOS build requires aclocal, which is part of automake, but appears
       # to be missing in default image
