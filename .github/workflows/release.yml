name: Release

on:
  push:
    branches:
      - main # just build the sdist & wheel, skip release
    tags:
      - "v*"
  pull_request: # also build on PRs touching files that affect building sdist / wheels
    paths:
      - ".github/workflows/release.yml"
      - "ci/*"
      - "MANIFEST.in"
      - "pyproject.toml"
      - "setup.py"
  workflow_dispatch:

# cancel running jobs on new commit to PR
concurrency:
  group: ${{ github.workflow }}-${{ github.head_ref || github.run_id }}
  cancel-in-progress: true

jobs:
  build-sdist:
    name: Build pyogrio sdist
    runs-on: ubuntu-latest

    steps:
      - name: Checkout source
        uses: actions/checkout@v3
        with:
          fetch-depth: 0

      - name: Set up Python
        uses: actions/setup-python@v4
        with:
          python-version: "3.x"

      - name: Build a source tarball
        run: |
          python -m pip install --upgrade pip
          python -m pip install build setuptools
          python -m build --sdist

      - uses: actions/upload-artifact@v3
        with:
          path: ./dist/*.tar.gz
          retention-days: 5

  test-sdist:
    name: Test sdist
    needs: [build-sdist]
    runs-on: ubuntu-latest
    container:
      image: "osgeo/gdal:ubuntu-small-3.4.0" # python 3.8.10

    steps:
      - name: Download sdist from artifacts
        uses: actions/download-artifact@v3
        with:
          path: wheelhouse

      - name: Install pip
        run: |
          apt-get update && apt-get install -y python3-pip

      - name: Build from sdist and install test dependencies
        shell: bash
        run: |
          python3 -m pip install --no-cache-dir wheelhouse/artifact/*.tar.gz
          python3 -m pip install --no-cache-dir pytest pandas pyproj shapely
          python3 -m pip install --no-cache-dir --no-deps geopandas
          python3 -m pip list

      - name: Run tests
        shell: bash
        run: |
          cd ..
          python3 -m pytest --pyargs pyogrio.tests -v

  build-wheels-linux:
    name: Build wheels on Linux
    runs-on: "ubuntu-20.04"

    steps:
      - name: Checkout
        uses: actions/checkout@v3
        with:
          fetch-depth: 0

      - name: Set up Docker Buildx
        id: buildx
        uses: docker/setup-buildx-action@v2
        with:
          install: true
          buildkitd-flags: --debug

      - name: Build Docker image with vcpkg and gdal
        # using build-push-action (without push) to make use of cache arguments
        uses: docker/build-push-action@v3
        with:
          context: .
          file: ci/manylinux2014_x86_64-vcpkg-gdal.Dockerfile
          tags: manylinux-vcpkg-gdal:latest
          push: false
          load: true
          cache-from: type=gha
          cache-to: type=gha,mode=max
        env:
          BUILDKIT_PROGRESS: plain

      - name: Build wheels
        uses: pypa/cibuildwheel@v2.10.2

      - uses: actions/upload-artifact@v3
        with:
          path: ./wheelhouse/*.whl

  build-wheels-mac-win:
    name: Build wheels on ${{ matrix.os }} (${{ matrix.arch }})
    runs-on: ${{ matrix.os }}
    strategy:
      fail-fast: false
      matrix:
        include:
          - os: "macos-11"
            triplet: "x64-osx-dynamic"
            arch: x86_64
            vcpkg_cache: "/Users/runner/.cache/vcpkg/archives"
            vcpkg_logs: "/usr/local/share/vcpkg/buildtrees/**/*.log"

          - os: "macos-11"
            triplet: "arm64-osx-dynamic-release"
            arch: arm64
            vcpkg_cache: "/Users/runner/.cache/vcpkg/archives"
            vcpkg_logs: "/usr/local/share/vcpkg/buildtrees/**/*.log"

          - os: "windows-2019"
            triplet: "x64-windows"
            arch: AMD64
            # windows requires windows-specific paths
            vcpkg_cache: "c:\\vcpkg\\installed"
            vcpkg_logs: "c:\\vcpkg\\buildtrees\\**\\*.log"

    steps:
      - name: Checkout
        uses: actions/checkout@v3
        with:
          fetch-depth: 0

      - name: Cache vcpkg
        uses: actions/cache@v3
        id: vcpkgcache
        with:
          path: |
            ${{ matrix.vcpkg_cache }}
          # bump the last digit to avoid using previous build cache
          key: ${{ matrix.os }}-${{ matrix.arch }}-vcpkg-gdal3.5.2-cache0

      # MacOS build requires aclocal, which is part of automake, but appears
      # to be missing in default image
      - name: Reinstall automake
        if: runner.os == 'macOS'
        run: |
          brew reinstall automake
          echo $(which aclocal)

      - name: Install GDAL
        env:
          VCPKG_DEFAULT_TRIPLET: ${{ matrix.triplet }}
        shell: bash
        run: |
          vcpkg install --overlay-triplets=./ci/custom-triplets --feature-flags="versions,manifests" --x-manifest-root=./ci --x-install-root=$VCPKG_INSTALLATION_ROOT/installed
          vcpkg list

      - name: Upload vcpkg build logs
        if: ${{ failure() }}
        uses: actions/upload-artifact@v3
        with:
          path: ${{ matrix.vcpkg_logs }}

      - name: Build wheels
<<<<<<< HEAD
        uses: pypa/cibuildwheel@v2.10.2
=======
        uses: pypa/cibuildwheel@v2.3.1
        env:
          # CIBW needs to know triplet for the correct install path
          VCPKG_DEFAULT_TRIPLET: ${{ matrix.triplet }}
          CIBW_ARCHS: ${{ matrix.arch }}
>>>>>>> ed909670

      - uses: actions/upload-artifact@v3
        with:
          path: ./wheelhouse/*.whl

  test-wheels:
    name: Test wheels on ${{ matrix.os }} (Python ${{ matrix.python-version }})
    needs: [build-wheels-linux, build-wheels-mac-win]
    runs-on: ${{ matrix.os }}
    strategy:
      fail-fast: false
      matrix:
<<<<<<< HEAD
        os: ["ubuntu-20.04", "windows-latest", "macos-latest", "macos-11"]
        python-version: ["3.8", "3.9", "3.10", "3.11-dev"]
=======
        os: ["ubuntu-20.04", "windows-latest", "macos-10.15", "macos-latest"]
        python-version: ["3.8", "3.9"]
        include:
          # TODO macOS is failing on py 3.10 because of shapely failure
          - os: "ubuntu-20.04"
            python-version: "3.10"
          - os: "windows-latest"
            python-version: "3.10"
>>>>>>> ed909670

    steps:
      - name: Checkout
        uses: actions/checkout@v3

      - name: Set up Python
        uses: actions/setup-python@v4
        with:
          python-version: ${{ matrix.python-version }}
          cache: "pip"
          cache-dependency-path: "ci/requirements-wheel-test.txt"

      - name: Download wheels from artifacts
        uses: actions/download-artifact@v3
        with:
          path: wheelhouse

      - name: Install dependencies and pyogrio wheel
        shell: bash
        run: |
          python -m pip install -r ci/requirements-wheel-test.txt
          python -m pip install --no-deps geopandas
          python -m pip install --pre --find-links wheelhouse/artifact pyogrio
          python -m pip list

      - name: Run tests
        shell: bash
        run: |
          cd ..
          python -c "import pyogrio; print(f'GDAL version: {pyogrio.__gdal_version__}\nGEOS version: {pyogrio.__gdal_geos_version__}')"
          python -m pytest --pyargs pyogrio.tests -v

  publish:
    name: Publish pyogrio to GitHub / PyPI
    needs: [test-sdist, test-wheels]
    runs-on: ubuntu-latest
    # release on every tag
    if: github.event_name == 'push' && startsWith(github.event.ref, 'refs/tags/')

    steps:
      - uses: actions/download-artifact@v3
        with:
          name: artifact
          path: dist

      - name: Publish distribution to PyPI
        uses: pypa/gh-action-pypi-publish@master
        with:
          user: __token__
          password: ${{ secrets.PYPI_API_TOKEN }}

      - name: Create GitHub Release
        id: create_release
        uses: actions/create-release@v1
        env:
          GITHUB_TOKEN: ${{ secrets.GITHUB_TOKEN }} # This token is provided by Actions, you do not need to create your own token
        with:
          tag_name: ${{ github.ref }}
          release_name: ${{ github.ref }}
          draft: false
          prerelease: false

      - name: Get Asset name
        run: |
          export PKG=$(ls dist/ | grep tar)
          set -- $PKG
          echo "name=$1" >> $GITHUB_ENV

      - name: Upload Release Asset (sdist) to GitHub
        id: upload-release-asset
        uses: actions/upload-release-asset@v1
        env:
          GITHUB_TOKEN: ${{ secrets.GITHUB_TOKEN }}
        with:
          upload_url: ${{ steps.create_release.outputs.upload_url }}
          asset_path: dist/${{ env.name }}
          asset_name: ${{ env.name }}
          asset_content_type: application/zip<|MERGE_RESOLUTION|>--- conflicted
+++ resolved
@@ -180,15 +180,11 @@
           path: ${{ matrix.vcpkg_logs }}
 
       - name: Build wheels
-<<<<<<< HEAD
         uses: pypa/cibuildwheel@v2.10.2
-=======
-        uses: pypa/cibuildwheel@v2.3.1
         env:
           # CIBW needs to know triplet for the correct install path
           VCPKG_DEFAULT_TRIPLET: ${{ matrix.triplet }}
           CIBW_ARCHS: ${{ matrix.arch }}
->>>>>>> ed909670
 
       - uses: actions/upload-artifact@v3
         with:
@@ -201,19 +197,8 @@
     strategy:
       fail-fast: false
       matrix:
-<<<<<<< HEAD
-        os: ["ubuntu-20.04", "windows-latest", "macos-latest", "macos-11"]
+        os: ["ubuntu-20.04", "windows-latest", "macos-10.15", "macos-latest"]
         python-version: ["3.8", "3.9", "3.10", "3.11-dev"]
-=======
-        os: ["ubuntu-20.04", "windows-latest", "macos-10.15", "macos-latest"]
-        python-version: ["3.8", "3.9"]
-        include:
-          # TODO macOS is failing on py 3.10 because of shapely failure
-          - os: "ubuntu-20.04"
-            python-version: "3.10"
-          - os: "windows-latest"
-            python-version: "3.10"
->>>>>>> ed909670
 
     steps:
       - name: Checkout
