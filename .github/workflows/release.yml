--- conflicted
+++ resolved
@@ -187,11 +187,7 @@
             vcpkg_cache: "/Users/runner/.cache/vcpkg/archives"
             vcpkg_logs: "/usr/local/share/vcpkg/buildtrees/**/*.log"
 
-<<<<<<< HEAD
-          - os: "windows-latest"
-=======
           - os: "windows-2022"
->>>>>>> cdc1b3fd
             triplet: "x64-windows-dynamic-release"
             arch: AMD64
             # windows requires windows-specific paths
