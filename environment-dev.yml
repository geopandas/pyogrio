--- conflicted
+++ resolved
@@ -14,10 +14,5 @@
   - cython
   - pre-commit
   - pytest
-<<<<<<< HEAD
-  - versioneer
   - ruff==0.5.2
-=======
-  - ruff
-  - versioneer
->>>>>>> 4b8c5aed
+  - versioneer