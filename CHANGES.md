# CHANGELOG

## O.4.2

### Bug fixes

-   register GDAL drivers during initial import of pyogrio (#145)
<<<<<<< HEAD
-   fixes an error when reading GPKG with bbox filter (#150) 
-   properly raises error when invalid where clause is used on a GPKG (#150)
    invalid where clause is used on a GPKG (#150)
=======
-   support writing "not a time" (NaT) values in a datetime column (#146)
-   avoid duplicate count of available features (#151)
>>>>>>> acf500c3

## 0.4.1

### Bug fixes

-   use user-provided `encoding` when reading files instead of using default
    encoding of data source type (#139)
-   always convert curve or surface geometry types to linear geometry types,
    such as lines or polygons (#140)

## 0.4.0

### Major enhancements

-   support for reading from file-like objects and in-memory buffers (#25)
-   index of GeoDataFrame created by `read_dataframe` can now optionally be set
    to the FID of the features that are read, as `int64` dtype. Note that some
    drivers start FID numbering at 0 whereas others start numbering at 1.
-   generalize check for VSI files from `/vsizip` to `/vsi` (#29)
-   add dtype for each field to `read_info` (#30)
-   support writing empty GeoDataFrames (#38)
-   support URI schemes (`zip://`, `s3://`) (#43)
-   add keyword to promote mixed singular/multi geometry column to multi geometry type (#56)
-   Python wheels built for Windows, MacOS (x86_64), and Linux (x86_64) (#49, #55, #57, #61, #63)
-   automatically prefix zip files with URI scheme (#68)
-   support use of a sql statement in read_dataframe (#70)
-   correctly write geometry type for layer when dataset has multiple geometry types (#82)
-   support reading `bool`, `int16`, `float32` into correct dtypes (#83)
-   add `geometry_type` to `write_dataframe` to set geometry type for layer (#85)
-   Use certifi to set `GDAL_CURL_CA_BUNDLE` / `PROJ_CURL_CA_BUNDLE` defaults (#97)
-   automatically detect driver for `.geojson`, `.geojsonl` and `.geojsons` files (#101)
-   read DateTime fields with millisecond accuracy (#111)
-   support writing object columns with np.nan values (#118)
-   add support to write object columns that contain types different than string (#125)
-   support writing datetime columns (#120)
-   support for writing missing (null) geometries (#59)

### Breaking changes

-   `read` now also returns an optional FIDs ndarray in addition to meta,
    geometries, and fields; this is the 2nd item in the returned tuple.

### Potentially breaking changes

-   Consolidated error handling to better use GDAL error messages and specific
    exception classes (#39). Note that this is a breaking change only if you are
    relying on specific error classes to be emitted.
-   by default, writing GeoDataFrames with mixed singular and multi geometry
    types will automatically promote to the multi type if the driver does not
    support mixed geometry types (e.g., `FGB`, though it can write mixed geometry
    types if `geometry_type` is set to `"Unknown"`)
-   the geometry type of datasets with multiple geometry types will be set to
    `"Unknown"` unless overridden using `geometry_type`. Note:
    `"Unknown"` may be ignored by some drivers (e.g., shapefile)

### Bug fixes

-   use dtype `object` instead of `numpy.object` to eliminate deprecation warnings (#34)
-   raise error if layer cannot be opened (#35)
-   fix passing gdal creation parameters in `write_dataframe` (#62)
-   fix passing kwargs to GDAL in `write_dataframe` (#67)

### Changes from 0.4.0a1

-   `layer_geometry_type` introduced in 0.4.0a1 was renamed to `geometry_type` for consistency

### Contributors

People with a “+” by their names contributed a patch for the first time.

-   Brendan Ward
-   Joris Van den Bossche
-   Martin Fleischmann
-   Pieter Roggemans +
-   Wei Ji Leong +

## 0.3.0

### Major enhancements

-   Auto-discovery of `GDAL_VERSION` on Windows, if `gdalinfo.exe` is discoverable
    on the `PATH`.
-   Addition of `read_bounds` function to read the bounds of each feature.
-   Addition of a `fids` keyword to `read` and `read_dataframe` to selectively
    read features based on a list of the FIDs.

## 0.2.0

### Major enhancements

-   initial support for building on Windows.
-   Windows: enabled search for GDAL dll directory for Python >= 3.8.
-   Addition of `where` parameter to `read` and `read_dataframe` to enable GDAL-compatible
    SQL WHERE queries to filter data sources.
-   Addition of `force_2d` parameter to `read` and `read_dataframe` to force
    coordinates to always be returned as 2 dimensional, dropping the 3rd dimension
    if present.
-   Addition of `bbox` parameter to `read` and `read_dataframe` to select only
    the features in the dataset that intersect the bbox.
-   Addition of `set_gdal_config_options` to set GDAL configuration options and
    `get_gdal_config_option` to get a GDAL configuration option.
-   Addition of `pyogrio.__gdal_version__` attribute to return GDAL version tuple
    and `__gdal_version_string__` to return string version.
-   Addition of `list_drivers` function to list all available GDAL drivers.
-   Addition of read and write support for `FlatGeobuf` driver when available in GDAL.

## 0.1.0

### Major enhancements

-   Addition of `list_layers` to list layers in a data source.
-   Addition of `read_info` to read basic information for a layer.
-   Addition of `read_dataframe` to read from supported file formats (Shapefile, GeoPackage, GeoJSON) into GeoDataFrames.
-   Addition of `write_dataframe` to write GeoDataFrames into supported file formats.<|MERGE_RESOLUTION|>--- conflicted
+++ resolved
@@ -5,14 +5,10 @@
 ### Bug fixes
 
 -   register GDAL drivers during initial import of pyogrio (#145)
-<<<<<<< HEAD
+-   support writing "not a time" (NaT) values in a datetime column (#146)
 -   fixes an error when reading GPKG with bbox filter (#150) 
 -   properly raises error when invalid where clause is used on a GPKG (#150)
-    invalid where clause is used on a GPKG (#150)
-=======
--   support writing "not a time" (NaT) values in a datetime column (#146)
 -   avoid duplicate count of available features (#151)
->>>>>>> acf500c3
 
 ## 0.4.1
 
