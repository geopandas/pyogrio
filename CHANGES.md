# CHANGELOG

## 0.12.1 (????-??-??)

### Bug fixes

<<<<<<< HEAD
-   Fix error in `read_dataframe` when `use_arrow=True` and `columns` is used to filter
    out columns of some specific types (#611)
=======
-   Fix regression in reading date columns (#616)
>>>>>>> d5983c51

## 0.12.0 (2025-11-26)

### Potentially breaking changes

-   Return JSON fields (as identified by GDAL) as dicts/lists in `read_dataframe`;
    these were previously returned as strings (#556).
-   Drop support for GDAL 3.4 and 3.5 (#584).

### Improvements

-   Add `datetime_as_string` and `mixed_offsets_as_utc` parameters to `read_dataframe`
    to choose the way datetime columns are returned + several fixes when reading and
    writing datetimes (#486).
-   Add listing of GDAL data types and subtypes to `read_info` (#556).
-   Add support to read list fields without arrow (#558, #597).

### Bug fixes

-   Fix decode error reading an sqlite file on Windows (#568).
-   Fix wrong layer name when creating .gpkg.zip file (#570).
-   Fix segfault on providing an invalid value for `layer` in `read_info` (#564).
-   Fix error when reading data with ``use_arrow=True`` after having used the
    Parquet driver with GDAL>=3.12 (#601).

### Packaging

-   Wheels are now available for Python 3.14 (#579).
-   The GDAL library included in the wheels is upgraded from 3.10.3 to 3.11.4 (#578).
-   Add libkml driver to the wheels for more recent Linux platforms supported
    by manylinux_2_28, macOS, and Windows (#561).
-   Add libspatialite to the wheels (#546).
-   Minimum required Python version is now 3.10 (#557).
-   Initial support for free-threaded Python builds, with the extension module
    declaring free-threaded support and wheels for Python 3.13t and 3.14t being
    built (#562).

## 0.11.1 (2025-08-02)

### Bug fixes

-   Compatibility with Shapely >= 2.1 to avoid triggering a deprecation warning at
    import (#542).
-   Fix reading with a `skip_features` larger than the available number of
    features to ensure this consistently returns an empty result for all file
    formats (#550).

## 0.11.0 (2025-05-08)

### Improvements

-   Capture all errors logged by gdal when opening a file fails (#495).
-   Add support to read and write ".gpkg.zip" (GDAL >= 3.7), ".shp.zip", and ".shz"
    files (#527).
-   Compatibility with the string dtype in the upcoming pandas 3.0 release (#493).

### Bug fixes

-   Fix WKB writing on big-endian systems (#497).
-   Fix writing fids to e.g. GPKG file with `use_arrow` (#511).
-   Fix error in `write_dataframe` when writing an empty or all-None object
    column with `use_arrow` (#512).

### Packaging

-   The GDAL library included in the wheels is upgraded from 3.9.2 to 3.10.3 (#499).

## 0.10.0 (2024-09-28)

### Improvements

-   Add support to read, write, list, and remove `/vsimem/` files (#457).
-   Raise specific error when trying to read non-UTF-8 file with
    `use_arrow=True` (#490).

### Bug fixes

-   Silence warning from `write_dataframe` with `GeoSeries.notna()` (#435).
-   Enable mask & bbox filter when geometry column not read (#431).
-   Raise `NotImplementedError` when user attempts to write to an open file handle (#442).
-   Prevent seek on read from compressed inputs (#443).

### Packaging

-   For the conda-forge package, change the dependency from `libgdal` to
    `libgdal-core`. This package is significantly smaller as it doesn't contain
    some large GDAL plugins. Extra plugins can be installed as seperate conda
    packages if needed: more info [here](https://gdal.org/download.html#conda).
    This also leads to `pyproj` becoming an optional dependency; you will need
    to install `pyproj` in order to support spatial reference systems (#452).
-   The GDAL library included in the wheels is updated from 3.8.5 to GDAL 3.9.2 (#466).
-   pyogrio now requires a minimum version of Python >= 3.9 (#473).
-   Wheels are now available for Python 3.13.

## 0.9.0 (2024-06-17)

### Improvements

-   Add `on_invalid` parameter to `read_dataframe` (#422).

### Bug fixes

-   Fixed bug transposing longitude and latitude when writing files with
    coordinate transformation from EPSG:4326 (#421).
-   Fix bug preventing reading from file paths containing hashes in `read_dataframe` (#412).

### Packaging

-   MacOS wheels are now only available for macOS 12+. For older unsupported macOS
    versions, pyogrio can still be built from source (requires GDAL to be installed) (#417).
-   Remove usage of deprecated `distutils` in `setup.py` (#416).

## 0.8.0 (2024-05-06)

### Improvements

-   Support for writing based on Arrow as the transfer mechanism of the data
    from Python to GDAL (requires GDAL >= 3.8). This is provided through the
    new `pyogrio.raw.write_arrow` function, or by using the `use_arrow=True`
    option in `pyogrio.write_dataframe` (#314, #346).
-   Add support for `fids` filter to `read_arrow` and `open_arrow`, and to
    `read_dataframe` with `use_arrow=True` (#304).
-   Add some missing properties to `read_info`, including layer name, geometry name
    and FID column name (#365).
-   `read_arrow` and `open_arrow` now provide
    [GeoArrow-compliant extension metadata](https://geoarrow.org/extension-types.html),
    including the CRS, when using GDAL 3.8 or higher (#366).
-   The `open_arrow` function can now be used without a `pyarrow` dependency. By
    default, it will now return a stream object implementing the
    [Arrow PyCapsule Protocol](https://arrow.apache.org/docs/format/CDataInterface/PyCapsuleInterface.html)
    (i.e. having an `__arrow_c_stream__`method). This object can then be consumed
    by your Arrow implementation of choice that supports this protocol. To keep
    the previous behaviour of returning a `pyarrow.RecordBatchReader`, specify
    `use_pyarrow=True` (#349).
-   Warn when reading from a multilayer file without specifying a layer (#362).
-   Allow writing to a new in-memory datasource using io.BytesIO object (#397).

### Bug fixes

-   Fix error in `write_dataframe` if input has a date column and
    non-consecutive index values (#325).
-   Fix encoding issues on windows for some formats (e.g. ".csv") and always write ESRI
    Shapefiles using UTF-8 by default on all platforms (#361).
-   Raise exception in `read_arrow` or `read_dataframe(..., use_arrow=True)` if
    a boolean column is detected due to error in GDAL reading boolean values for
    FlatGeobuf / GPKG drivers (#335, #387); this has been fixed in GDAL >= 3.8.3.
-   Properly ignore fields not listed in `columns` parameter when reading from
    the data source not using the Arrow API (#391).
-   Properly handle decoding of ESRI Shapefiles with user-provided `encoding`
    option for `read`, `read_dataframe`, and `open_arrow`, and correctly encode
    Shapefile field names and text values to the user-provided `encoding` for
    `write` and `write_dataframe` (#384).
-   Fixed bug preventing reading from bytes or file-like in `read_arrow` /
    `open_arrow` (#407).

### Packaging

-   The GDAL library included in the wheels is updated from 3.7.2 to GDAL 3.8.5.

### Potentially breaking changes

-   Using a `where` expression combined with a list of `columns` that does not include
    the column referenced in the expression is not recommended and will now
    return results based on driver-dependent behavior, which may include either
    returning empty results (even if non-empty results are expected from `where` parameter)
    or raise an exception (#391). Previous versions of pyogrio incorrectly
    set ignored fields against the data source, allowing it to return non-empty
    results in these cases.

## 0.7.2 (2023-10-30)

### Bug fixes

-   Add `packaging` as a dependency (#320).
-   Fix conversion of WKB to geometries with missing values when using
    `pandas.ArrowDtype` (#321).

## 0.7.1 (2023-10-26)

### Bug fixes

-   Fix unspecified dependency on `packaging` (#318).

## 0.7.0 (2023-10-25)

### Improvements

-   Support reading and writing datetimes with time zones (#253).
-   Support writing dataframes without geometry column (#267).
-   Calculate feature count by iterating over features if GDAL returns an
    unknown count for a data layer (e.g., OSM driver); this may have signficant
    performance impacts for some data sources that would otherwise return an
    unknown count (count is used in `read_info`, `read`, `read_dataframe`) (#271).
-   Add `arrow_to_pandas_kwargs` parameter to `read_dataframe` + reduce memory usage
    with `use_arrow=True` (#273)
-   In `read_info`, the result now also contains the `total_bounds` of the layer as well
    as some extra `capabilities` of the data source driver (#281).
-   Raise error if `read` or `read_dataframe` is called with parameters to read no
    columns, geometry, or fids (#280).
-   Automatically detect supported driver by extension for all available
    write drivers and addition of `detect_write_driver` (#270).
-   Addition of `mask` parameter to `open_arrow`, `read`, `read_dataframe`,
    and `read_bounds` functions to select only the features in the dataset that
    intersect the mask geometry (#285). Note: GDAL < 3.8.0 returns features that
    intersect the bounding box of the mask when using the Arrow interface for
    some drivers; this has been fixed in GDAL 3.8.0.
-   Removed warning when no features are read from the data source (#299).
-   Add support for `force_2d=True` with `use_arrow=True` in `read_dataframe` (#300).

### Other changes

-   test suite requires Shapely >= 2.0

-   using `skip_features` greater than the number of features available in a data
    layer now returns empty arrays for `read` and an empty DataFrame for
    `read_dataframe` instead of raising a `ValueError` (#282).
-   enabled `skip_features` and `max_features` for `read_arrow` and
    `read_dataframe(path, use_arrow=True)`. Note that this incurs overhead
    because all features up to the next batch size above `max_features` (or size
    of data layer) will be read prior to slicing out the requested range of
    features (#282).
-   The `use_arrow=True` option can be enabled globally for testing using the
    `PYOGRIO_USE_ARROW=1` environment variable (#296).

### Bug fixes

-   Fix int32 overflow when reading int64 columns (#260)
-   Fix `fid_as_index=True` doesn't set fid as index using `read_dataframe` with
    `use_arrow=True` (#265)
-   Fix errors reading OSM data due to invalid feature count and incorrect
    reading of OSM layers beyond the first layer (#271)
-   Always raise an exception if there is an error when writing a data source
    (#284)

### Potentially breaking changes

-   In `read_info` (#281):
    -   the `features` property in the result will now be -1 if calculating the
        feature count is an expensive operation for this driver. You can force it to be
        calculated using the `force_feature_count` parameter.
    -   for boolean values in the `capabilities` property, the values will now be
        booleans instead of 1 or 0.

### Packaging

-   The GDAL library included in the wheels is updated from 3.6.4 to GDAL 3.7.2.

## 0.6.0 (2023-04-27)

### Improvements

-   Add automatic detection of 3D geometries in `write_dataframe` (#223, #229)
-   Add "driver" property to `read_info` result (#224)
-   Add support for dataset open options to `read`, `read_dataframe`, and
    `read_info` (#233)
-   Add support for pandas' nullable data types in `write_dataframe`, or
    specifying a mask manually for missing values in `write` (#219)
-   Standardized 3-dimensional geometry type labels from "2.5D <type>" to
    "<type> Z" for consistency with well-known text (WKT) formats (#234)
-   Failure error messages from GDAL are no longer printed to stderr (they were
    already translated into Python exceptions as well) (#236).
-   Failure and warning error messages from GDAL are no longer printed to
    stderr: failures were already translated into Python exceptions
    and warning messages are now translated into Python warnings (#236, #242).
-   Add access to low-level pyarrow `RecordBatchReader` via
    `pyogrio.raw.open_arrow`, which allows iterating over batches of Arrow
    tables (#205).
-   Add support for writing dataset and layer metadata (where supported by
    driver) to `write` and `write_dataframe`, and add support for reading
    dataset and layer metadata in `read_info` (#237).

### Packaging

-   The GDAL library included in the wheels is updated from 3.6.2 to GDAL 3.6.4.
-   Wheels are now available for Linux aarch64 / arm64.

## 0.5.1 (2023-01-26)

### Bug fixes

-   Fix memory leak in reading files (#207)
-   Fix to only use transactions for writing records when supported by the
    driver (#203)

## 0.5.0 (2023-01-16)

### Major enhancements

-   Support for reading based on Arrow as the transfer mechanism of the data
    from GDAL to Python (requires GDAL >= 3.6 and `pyarrow` to be installed).
    This can be enabled by passing `use_arrow=True` to `pyogrio.read_dataframe`
    (or by using `pyogrio.raw.read_arrow` directly), and provides a further
    speed-up (#155, #191).
-   Support for appending to an existing data source when supported by GDAL by
    passing `append=True` to `pyogrio.write_dataframe` (#197).

### Potentially breaking changes

-   In floating point columns, NaN values are now by default written as "null"
    instead of NaN, but with an option to control this (pass `nan_as_null=False`
    to keep the previous behaviour) (#190).

### Improvements

-   It is now possible to pass GDAL's dataset creation options in addition
    to layer creation options in `pyogrio.write_dataframe` (#189).
-   When specifying a subset of `columns` to read, unnecessary IO or parsing
    is now avoided (#195).

### Packaging

-   The GDAL library included in the wheels is updated from 3.4 to GDAL 3.6.2,
    and is now built with GEOS and sqlite with rtree support enabled
    (which allows writing a spatial index for GeoPackage).
-   Wheels are now available for Python 3.11.
-   Wheels are now available for MacOS arm64.

## 0.4.2 (2022-10-06)

### Improvements

-   new `get_gdal_data_path()` utility funtion to check the path of the data
    directory detected by GDAL (#160)

### Bug fixes

-   register GDAL drivers during initial import of pyogrio (#145)
-   support writing "not a time" (NaT) values in a datetime column (#146)
-   fixes an error when reading GPKG with bbox filter (#150)
-   properly raises error when invalid where clause is used on a GPKG (#150)
-   avoid duplicate count of available features (#151)

## 0.4.1 (2022-07-25)

### Bug fixes

-   use user-provided `encoding` when reading files instead of using default
    encoding of data source type (#139)
-   always convert curve or surface geometry types to linear geometry types,
    such as lines or polygons (#140)

## 0.4.0 (2022-06-20)

### Major enhancements

-   support for reading from file-like objects and in-memory buffers (#25)
-   index of GeoDataFrame created by `read_dataframe` can now optionally be set
    to the FID of the features that are read, as `int64` dtype. Note that some
    drivers start FID numbering at 0 whereas others start numbering at 1.
-   generalize check for VSI files from `/vsizip` to `/vsi` (#29)
-   add dtype for each field to `read_info` (#30)
-   support writing empty GeoDataFrames (#38)
-   support URI schemes (`zip://`, `s3://`) (#43)
-   add keyword to promote mixed singular/multi geometry column to multi geometry type (#56)
-   Python wheels built for Windows, MacOS (x86_64), and Linux (x86_64) (#49, #55, #57, #61, #63)
-   automatically prefix zip files with URI scheme (#68)
-   support use of a sql statement in read_dataframe (#70)
-   correctly write geometry type for layer when dataset has multiple geometry types (#82)
-   support reading `bool`, `int16`, `float32` into correct dtypes (#83)
-   add `geometry_type` to `write_dataframe` to set geometry type for layer (#85)
-   Use certifi to set `GDAL_CURL_CA_BUNDLE` / `PROJ_CURL_CA_BUNDLE` defaults (#97)
-   automatically detect driver for `.geojson`, `.geojsonl` and `.geojsons` files (#101)
-   read DateTime fields with millisecond accuracy (#111)
-   support writing object columns with np.nan values (#118)
-   add support to write object columns that contain types different than string (#125)
-   support writing datetime columns (#120)
-   support for writing missing (null) geometries (#59)

### Breaking changes

-   `read` now also returns an optional FIDs ndarray in addition to meta,
    geometries, and fields; this is the 2nd item in the returned tuple.

### Potentially breaking changes

-   Consolidated error handling to better use GDAL error messages and specific
    exception classes (#39). Note that this is a breaking change only if you are
    relying on specific error classes to be emitted.
-   by default, writing GeoDataFrames with mixed singular and multi geometry
    types will automatically promote to the multi type if the driver does not
    support mixed geometry types (e.g., `FGB`, though it can write mixed geometry
    types if `geometry_type` is set to `"Unknown"`)
-   the geometry type of datasets with multiple geometry types will be set to
    `"Unknown"` unless overridden using `geometry_type`. Note:
    `"Unknown"` may be ignored by some drivers (e.g., shapefile)

### Bug fixes

-   use dtype `object` instead of `numpy.object` to eliminate deprecation warnings (#34)
-   raise error if layer cannot be opened (#35)
-   fix passing gdal creation parameters in `write_dataframe` (#62)
-   fix passing kwargs to GDAL in `write_dataframe` (#67)

### Changes from 0.4.0a1

-   `layer_geometry_type` introduced in 0.4.0a1 was renamed to `geometry_type` for consistency

### Contributors

People with a “+” by their names contributed a patch for the first time.

-   Brendan Ward
-   Joris Van den Bossche
-   Martin Fleischmann
-   Pieter Roggemans +
-   Wei Ji Leong +

## 0.3.0 (2021-12-22)

### Major enhancements

-   Auto-discovery of `GDAL_VERSION` on Windows, if `gdalinfo.exe` is discoverable
    on the `PATH`.
-   Addition of `read_bounds` function to read the bounds of each feature.
-   Addition of a `fids` keyword to `read` and `read_dataframe` to selectively
    read features based on a list of the FIDs.

## 0.2.0 (2021-04-02)

### Major enhancements

-   initial support for building on Windows.
-   Windows: enabled search for GDAL dll directory for Python >= 3.8.
-   Addition of `where` parameter to `read` and `read_dataframe` to enable GDAL-compatible
    SQL WHERE queries to filter data sources.
-   Addition of `force_2d` parameter to `read` and `read_dataframe` to force
    coordinates to always be returned as 2 dimensional, dropping the 3rd dimension
    if present.
-   Addition of `bbox` parameter to `read` and `read_dataframe` to select only
    the features in the dataset that intersect the bbox.
-   Addition of `set_gdal_config_options` to set GDAL configuration options and
    `get_gdal_config_option` to get a GDAL configuration option.
-   Addition of `pyogrio.__gdal_version__` attribute to return GDAL version tuple
    and `__gdal_version_string__` to return string version.
-   Addition of `list_drivers` function to list all available GDAL drivers.
-   Addition of read and write support for `FlatGeobuf` driver when available in GDAL.

## 0.1.0 (2020-08-28)

### Major enhancements

-   Addition of `list_layers` to list layers in a data source.
-   Addition of `read_info` to read basic information for a layer.
-   Addition of `read_dataframe` to read from supported file formats (Shapefile, GeoPackage, GeoJSON) into GeoDataFrames.
-   Addition of `write_dataframe` to write GeoDataFrames into supported file formats.<|MERGE_RESOLUTION|>--- conflicted
+++ resolved
@@ -4,12 +4,9 @@
 
 ### Bug fixes
 
-<<<<<<< HEAD
+-   Fix regression in reading date columns (#616)
 -   Fix error in `read_dataframe` when `use_arrow=True` and `columns` is used to filter
     out columns of some specific types (#611)
-=======
--   Fix regression in reading date columns (#616)
->>>>>>> d5983c51
 
 ## 0.12.0 (2025-11-26)
 
