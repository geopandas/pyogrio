# CHANGELOG

## 0.8.0 (???)

### Improvements

<<<<<<< HEAD
-   Add support for `fids` filter with `use_arrow=True` (#304).
=======
-   Add some missing properties to `read_info`, including layer name, geometry name
    and FID column name (#365).
>>>>>>> a53e7853
-   `read_arrow` and `open_arrow` now provide
    [GeoArrow-compliant extension metadata](https://geoarrow.org/extension-types.html),
    including the CRS, when using GDAL 3.8 or higher (#366).
-   Warn when reading from a multilayer file without specifying a layer (#362).

### Bug fixes

-   Fix error in `write_dataframe` if input has a date column and
    non-consecutive index values (#325).
-   Fix encoding issues on windows for some formats (e.g. ".csv") and always write ESRI
    Shapefiles using UTF-8 by default on all platforms (#361).
-   Raise exception in `read_arrow` or `read_dataframe(..., use_arrow=True)` if
    a boolean column is detected due to error in GDAL reading boolean values for
    FlatGeobuf / GPKG drivers (#335, #387); this has been fixed in GDAL >= 3.8.3.

### Packaging

-   The GDAL library included in the wheels is updated from 3.7.2 to GDAL 3.8.3.

## 0.7.2 (2023-10-30)

### Bug fixes

-   Add `packaging` as a dependency (#320).
-   Fix conversion of WKB to geometries with missing values when using
    `pandas.ArrowDtype` (#321).

## 0.7.1 (2023-10-26)

### Bug fixes

-   Fix unspecified dependency on `packaging` (#318).

## 0.7.0 (2023-10-25)

### Improvements

-   Support reading and writing datetimes with timezones (#253).
-   Support writing dataframes without geometry column (#267).
-   Calculate feature count by iterating over features if GDAL returns an
    unknown count for a data layer (e.g., OSM driver); this may have signficant
    performance impacts for some data sources that would otherwise return an
    unknown count (count is used in `read_info`, `read`, `read_dataframe`) (#271).
-   Add `arrow_to_pandas_kwargs` parameter to `read_dataframe` + reduce memory usage
    with `use_arrow=True` (#273)
-   In `read_info`, the result now also contains the `total_bounds` of the layer as well
    as some extra `capabilities` of the data source driver (#281).
-   Raise error if `read` or `read_dataframe` is called with parameters to read no
    columns, geometry, or fids (#280).
-   Automatically detect supported driver by extension for all available
    write drivers and addition of `detect_write_driver` (#270).
-   Addition of `mask` parameter to `open_arrow`, `read`, `read_dataframe`,
    and `read_bounds` functions to select only the features in the dataset that
    intersect the mask geometry (#285). Note: GDAL < 3.8.0 returns features that
    intersect the bounding box of the mask when using the Arrow interface for
    some drivers; this has been fixed in GDAL 3.8.0.
-   Removed warning when no features are read from the data source (#299).
-   Add support for `force_2d=True` with `use_arrow=True` in `read_dataframe` (#300).

### Other changes

-   test suite requires Shapely >= 2.0

-   using `skip_features` greater than the number of features available in a data
    layer now returns empty arrays for `read` and an empty DataFrame for
    `read_dataframe` instead of raising a `ValueError` (#282).
-   enabled `skip_features` and `max_features` for `read_arrow` and
    `read_dataframe(path, use_arrow=True)`. Note that this incurs overhead
    because all features up to the next batch size above `max_features` (or size
    of data layer) will be read prior to slicing out the requested range of
    features (#282).
-   The `use_arrow=True` option can be enabled globally for testing using the
    `PYOGRIO_USE_ARROW=1` environment variable (#296).

### Bug fixes

-   Fix int32 overflow when reading int64 columns (#260)
-   Fix `fid_as_index=True` doesn't set fid as index using `read_dataframe` with
    `use_arrow=True` (#265)
-   Fix errors reading OSM data due to invalid feature count and incorrect
    reading of OSM layers beyond the first layer (#271)
-   Always raise an exception if there is an error when writing a data source
    (#284)

### Potentially breaking changes

-   In `read_info` (#281):
    -   the `features` property in the result will now be -1 if calculating the
        feature count is an expensive operation for this driver. You can force it to be
        calculated using the `force_feature_count` parameter.
    -   for boolean values in the `capabilities` property, the values will now be
        booleans instead of 1 or 0.

### Packaging

-   The GDAL library included in the wheels is updated from 3.6.4 to GDAL 3.7.2.

## 0.6.0 (2023-04-27)

### Improvements

-   Add automatic detection of 3D geometries in `write_dataframe` (#223, #229)
-   Add "driver" property to `read_info` result (#224)
-   Add support for dataset open options to `read`, `read_dataframe`, and
    `read_info` (#233)
-   Add support for pandas' nullable data types in `write_dataframe`, or
    specifying a mask manually for missing values in `write` (#219)
-   Standardized 3-dimensional geometry type labels from "2.5D <type>" to
    "<type> Z" for consistency with well-known text (WKT) formats (#234)
-   Failure error messages from GDAL are no longer printed to stderr (they were
    already translated into Python exceptions as well) (#236).
-   Failure and warning error messages from GDAL are no longer printed to
    stderr: failures were already translated into Python exceptions
    and warning messages are now translated into Python warnings (#236, #242).
-   Add access to low-level pyarrow `RecordBatchReader` via
    `pyogrio.raw.open_arrow`, which allows iterating over batches of Arrow
    tables (#205).
-   Add support for writing dataset and layer metadata (where supported by
    driver) to `write` and `write_dataframe`, and add support for reading
    dataset and layer metadata in `read_info` (#237).

### Packaging

-   The GDAL library included in the wheels is updated from 3.6.2 to GDAL 3.6.4.
-   Wheels are now available for Linux aarch64 / arm64.

## 0.5.1 (2023-01-26)

### Bug fixes

-   Fix memory leak in reading files (#207)
-   Fix to only use transactions for writing records when supported by the
    driver (#203)

## 0.5.0 (2023-01-16)

### Major enhancements

-   Support for reading based on Arrow as the transfer mechanism of the data
    from GDAL to Python (requires GDAL >= 3.6 and `pyarrow` to be installed).
    This can be enabled by passing `use_arrow=True` to `pyogrio.read_dataframe`
    (or by using `pyogrio.raw.read_arrow` directly), and provides a further
    speed-up (#155, #191).
-   Support for appending to an existing data source when supported by GDAL by
    passing `append=True` to `pyogrio.write_dataframe` (#197).

### Potentially breaking changes

-   In floating point columns, NaN values are now by default written as "null"
    instead of NaN, but with an option to control this (pass `nan_as_null=False`
    to keep the previous behaviour) (#190).

### Improvements

-   It is now possible to pass GDAL's dataset creation options in addition
    to layer creation options in `pyogrio.write_dataframe` (#189).
-   When specifying a subset of `columns` to read, unnecessary IO or parsing
    is now avoided (#195).

### Packaging

-   The GDAL library included in the wheels is updated from 3.4 to GDAL 3.6.2,
    and is now built with GEOS and sqlite with rtree support enabled
    (which allows writing a spatial index for GeoPackage).
-   Wheels are now available for Python 3.11.
-   Wheels are now available for MacOS arm64.

## 0.4.2 (2022-10-06)

### Improvements

-   new `get_gdal_data_path()` utility funtion to check the path of the data
    directory detected by GDAL (#160)

### Bug fixes

-   register GDAL drivers during initial import of pyogrio (#145)
-   support writing "not a time" (NaT) values in a datetime column (#146)
-   fixes an error when reading GPKG with bbox filter (#150)
-   properly raises error when invalid where clause is used on a GPKG (#150)
-   avoid duplicate count of available features (#151)

## 0.4.1 (2022-07-25)

### Bug fixes

-   use user-provided `encoding` when reading files instead of using default
    encoding of data source type (#139)
-   always convert curve or surface geometry types to linear geometry types,
    such as lines or polygons (#140)

## 0.4.0 (2022-06-20)

### Major enhancements

-   support for reading from file-like objects and in-memory buffers (#25)
-   index of GeoDataFrame created by `read_dataframe` can now optionally be set
    to the FID of the features that are read, as `int64` dtype. Note that some
    drivers start FID numbering at 0 whereas others start numbering at 1.
-   generalize check for VSI files from `/vsizip` to `/vsi` (#29)
-   add dtype for each field to `read_info` (#30)
-   support writing empty GeoDataFrames (#38)
-   support URI schemes (`zip://`, `s3://`) (#43)
-   add keyword to promote mixed singular/multi geometry column to multi geometry type (#56)
-   Python wheels built for Windows, MacOS (x86_64), and Linux (x86_64) (#49, #55, #57, #61, #63)
-   automatically prefix zip files with URI scheme (#68)
-   support use of a sql statement in read_dataframe (#70)
-   correctly write geometry type for layer when dataset has multiple geometry types (#82)
-   support reading `bool`, `int16`, `float32` into correct dtypes (#83)
-   add `geometry_type` to `write_dataframe` to set geometry type for layer (#85)
-   Use certifi to set `GDAL_CURL_CA_BUNDLE` / `PROJ_CURL_CA_BUNDLE` defaults (#97)
-   automatically detect driver for `.geojson`, `.geojsonl` and `.geojsons` files (#101)
-   read DateTime fields with millisecond accuracy (#111)
-   support writing object columns with np.nan values (#118)
-   add support to write object columns that contain types different than string (#125)
-   support writing datetime columns (#120)
-   support for writing missing (null) geometries (#59)

### Breaking changes

-   `read` now also returns an optional FIDs ndarray in addition to meta,
    geometries, and fields; this is the 2nd item in the returned tuple.

### Potentially breaking changes

-   Consolidated error handling to better use GDAL error messages and specific
    exception classes (#39). Note that this is a breaking change only if you are
    relying on specific error classes to be emitted.
-   by default, writing GeoDataFrames with mixed singular and multi geometry
    types will automatically promote to the multi type if the driver does not
    support mixed geometry types (e.g., `FGB`, though it can write mixed geometry
    types if `geometry_type` is set to `"Unknown"`)
-   the geometry type of datasets with multiple geometry types will be set to
    `"Unknown"` unless overridden using `geometry_type`. Note:
    `"Unknown"` may be ignored by some drivers (e.g., shapefile)

### Bug fixes

-   use dtype `object` instead of `numpy.object` to eliminate deprecation warnings (#34)
-   raise error if layer cannot be opened (#35)
-   fix passing gdal creation parameters in `write_dataframe` (#62)
-   fix passing kwargs to GDAL in `write_dataframe` (#67)

### Changes from 0.4.0a1

-   `layer_geometry_type` introduced in 0.4.0a1 was renamed to `geometry_type` for consistency

### Contributors

People with a “+” by their names contributed a patch for the first time.

-   Brendan Ward
-   Joris Van den Bossche
-   Martin Fleischmann
-   Pieter Roggemans +
-   Wei Ji Leong +

## 0.3.0 (2021-12-22)

### Major enhancements

-   Auto-discovery of `GDAL_VERSION` on Windows, if `gdalinfo.exe` is discoverable
    on the `PATH`.
-   Addition of `read_bounds` function to read the bounds of each feature.
-   Addition of a `fids` keyword to `read` and `read_dataframe` to selectively
    read features based on a list of the FIDs.

## 0.2.0 (2021-04-02)

### Major enhancements

-   initial support for building on Windows.
-   Windows: enabled search for GDAL dll directory for Python >= 3.8.
-   Addition of `where` parameter to `read` and `read_dataframe` to enable GDAL-compatible
    SQL WHERE queries to filter data sources.
-   Addition of `force_2d` parameter to `read` and `read_dataframe` to force
    coordinates to always be returned as 2 dimensional, dropping the 3rd dimension
    if present.
-   Addition of `bbox` parameter to `read` and `read_dataframe` to select only
    the features in the dataset that intersect the bbox.
-   Addition of `set_gdal_config_options` to set GDAL configuration options and
    `get_gdal_config_option` to get a GDAL configuration option.
-   Addition of `pyogrio.__gdal_version__` attribute to return GDAL version tuple
    and `__gdal_version_string__` to return string version.
-   Addition of `list_drivers` function to list all available GDAL drivers.
-   Addition of read and write support for `FlatGeobuf` driver when available in GDAL.

## 0.1.0 (2020-08-28)

### Major enhancements

-   Addition of `list_layers` to list layers in a data source.
-   Addition of `read_info` to read basic information for a layer.
-   Addition of `read_dataframe` to read from supported file formats (Shapefile, GeoPackage, GeoJSON) into GeoDataFrames.
-   Addition of `write_dataframe` to write GeoDataFrames into supported file formats.<|MERGE_RESOLUTION|>--- conflicted
+++ resolved
@@ -4,12 +4,9 @@
 
 ### Improvements
 
-<<<<<<< HEAD
 -   Add support for `fids` filter with `use_arrow=True` (#304).
-=======
 -   Add some missing properties to `read_info`, including layer name, geometry name
     and FID column name (#365).
->>>>>>> a53e7853
 -   `read_arrow` and `open_arrow` now provide
     [GeoArrow-compliant extension metadata](https://geoarrow.org/extension-types.html),
     including the CRS, when using GDAL 3.8 or higher (#366).
