--- conflicted
+++ resolved
@@ -1,20 +1,16 @@
 # CHANGELOG
 
-<<<<<<< HEAD
-## 0.12.0 (xxxx-xx-xx)
+## 0.12.0 (yyyy-mm-dd)
+
+### Bug fixes
+
+-   Fix decode error reading an sqlite file on windows (#568).
+-   Fix wrong layername when creating .gpkg.zip file (#570).
 
 ### Packaging
 
 -   Add libkml driver to the wheels for more recent Linux platforms supported
     by manylinux_2_28, MacOS, and Windows (#561).
-=======
-## 0.12.0 (yyyy-mm-dd)
-
-### Bug fixes
-
--   Fix decode error reading an sqlite file on windows (#568).
--   Fix wrong layername when creating .gpkg.zip file (#570).
->>>>>>> 67b22240
 
 ## 0.11.1 (2025-08-02)
 
