--- conflicted
+++ resolved
@@ -4,14 +4,12 @@
 
 ### Improvements
 
-<<<<<<< HEAD
+-   Support writing dataframes without geometry column (#267)
+
 -   Calculate feature count by iterating over features if GDAL returns an
     unknown count for a data layer (e.g., OSM driver); this may have signficant
     performance impacts for some data sources that would otherwise return an
     unknown count (count is used in `read_info`, `read`, `read_dataframe`) (#271).
-=======
--   Support writing dataframes without geometry column (#267)
->>>>>>> a847c275
 
 ### Bug fixes
 
