--- conflicted
+++ resolved
@@ -4,17 +4,11 @@
 
 ### Improvements
 
-<<<<<<< HEAD
--   `read_arrow` and `open_arrow` now provide 
-    [GeoArrow-compliant extension metadata](https://geoarrow.org/extension-types.html),
-    including the CRS, when using GDAL 3.8 or higher (#366).
-=======
 -   `read_arrow` and `open_arrow` now provide
     [GeoArrow-compliant extension metadata](https://geoarrow.org/extension-types.html),
     including the CRS, when using GDAL 3.8 or higher (#366).
 -   Warn when reading from a multilayer file without specifying a layer (#362).
 
->>>>>>> 6bae81c3
 
 ### Bug fixes
 
