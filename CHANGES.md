# CHANGELOG

## 0.11.0 (TBD)

<<<<<<< HEAD
### Improvements

-   Capture all errors logged by gdal when opening a file fails (#495).
=======
### Bug fixes

-   Fix WKB writing on big-endian systems (#497).
>>>>>>> 57d9346f

### Packaging

-   The GDAL library included in the wheels is upgraded from 3.9.2 to 3.10.0 (#499).

## 0.10.0 (2024-09-28)

### Improvements

-   Add support to read, write, list, and remove `/vsimem/` files (#457).

### Bug fixes

-   Silence warning from `write_dataframe` with `GeoSeries.notna()` (#435).
-   Enable mask & bbox filter when geometry column not read (#431).
-   Raise `NotImplementedError` when user attempts to write to an open file handle (#442).
-   Prevent seek on read from compressed inputs (#443).

### Packaging

-   For the conda-forge package, change the dependency from `libgdal` to
    `libgdal-core`. This package is significantly smaller as it doesn't contain
    some large GDAL plugins. Extra plugins can be installed as seperate conda
    packages if needed: more info [here](https://gdal.org/download.html#conda).
    This also leads to `pyproj` becoming an optional dependency; you will need
    to install `pyproj` in order to support spatial reference systems (#452).
-   The GDAL library included in the wheels is updated from 3.8.5 to GDAL 3.9.2 (#466).
-   pyogrio now requires a minimum version of Python >= 3.9 (#473).
-   Wheels are now available for Python 3.13.

## 0.9.0 (2024-06-17)

### Improvements

-   Add `on_invalid` parameter to `read_dataframe` (#422).

### Bug fixes

-   Fixed bug transposing longitude and latitude when writing files with
    coordinate transformation from EPSG:4326 (#421).
-   Fix bug preventing reading from file paths containing hashes in `read_dataframe` (#412).

### Packaging

-   MacOS wheels are now only available for macOS 12+. For older unsupported macOS
    versions, pyogrio can still be built from source (requires GDAL to be installed) (#417).
-   Remove usage of deprecated `distutils` in `setup.py` (#416).

## 0.8.0 (2024-05-06)

### Improvements

-   Support for writing based on Arrow as the transfer mechanism of the data
    from Python to GDAL (requires GDAL >= 3.8). This is provided through the
    new `pyogrio.raw.write_arrow` function, or by using the `use_arrow=True`
    option in `pyogrio.write_dataframe` (#314, #346).
-   Add support for `fids` filter to `read_arrow` and `open_arrow`, and to
    `read_dataframe` with `use_arrow=True` (#304).
-   Add some missing properties to `read_info`, including layer name, geometry name
    and FID column name (#365).
-   `read_arrow` and `open_arrow` now provide
    [GeoArrow-compliant extension metadata](https://geoarrow.org/extension-types.html),
    including the CRS, when using GDAL 3.8 or higher (#366).
-   The `open_arrow` function can now be used without a `pyarrow` dependency. By
    default, it will now return a stream object implementing the
    [Arrow PyCapsule Protocol](https://arrow.apache.org/docs/format/CDataInterface/PyCapsuleInterface.html)
    (i.e. having an `__arrow_c_stream__`method). This object can then be consumed
    by your Arrow implementation of choice that supports this protocol. To keep
    the previous behaviour of returning a `pyarrow.RecordBatchReader`, specify
    `use_pyarrow=True` (#349).
-   Warn when reading from a multilayer file without specifying a layer (#362).
-   Allow writing to a new in-memory datasource using io.BytesIO object (#397).

### Bug fixes

-   Fix error in `write_dataframe` if input has a date column and
    non-consecutive index values (#325).
-   Fix encoding issues on windows for some formats (e.g. ".csv") and always write ESRI
    Shapefiles using UTF-8 by default on all platforms (#361).
-   Raise exception in `read_arrow` or `read_dataframe(..., use_arrow=True)` if
    a boolean column is detected due to error in GDAL reading boolean values for
    FlatGeobuf / GPKG drivers (#335, #387); this has been fixed in GDAL >= 3.8.3.
-   Properly ignore fields not listed in `columns` parameter when reading from
    the data source not using the Arrow API (#391).
-   Properly handle decoding of ESRI Shapefiles with user-provided `encoding`
    option for `read`, `read_dataframe`, and `open_arrow`, and correctly encode
    Shapefile field names and text values to the user-provided `encoding` for
    `write` and `write_dataframe` (#384).
-   Fixed bug preventing reading from bytes or file-like in `read_arrow` /
    `open_arrow` (#407).

### Packaging

-   The GDAL library included in the wheels is updated from 3.7.2 to GDAL 3.8.5.

### Potentially breaking changes

-   Using a `where` expression combined with a list of `columns` that does not include
    the column referenced in the expression is not recommended and will now
    return results based on driver-dependent behavior, which may include either
    returning empty results (even if non-empty results are expected from `where` parameter)
    or raise an exception (#391). Previous versions of pyogrio incorrectly
    set ignored fields against the data source, allowing it to return non-empty
    results in these cases.

## 0.7.2 (2023-10-30)

### Bug fixes

-   Add `packaging` as a dependency (#320).
-   Fix conversion of WKB to geometries with missing values when using
    `pandas.ArrowDtype` (#321).

## 0.7.1 (2023-10-26)

### Bug fixes

-   Fix unspecified dependency on `packaging` (#318).

## 0.7.0 (2023-10-25)

### Improvements

-   Support reading and writing datetimes with timezones (#253).
-   Support writing dataframes without geometry column (#267).
-   Calculate feature count by iterating over features if GDAL returns an
    unknown count for a data layer (e.g., OSM driver); this may have signficant
    performance impacts for some data sources that would otherwise return an
    unknown count (count is used in `read_info`, `read`, `read_dataframe`) (#271).
-   Add `arrow_to_pandas_kwargs` parameter to `read_dataframe` + reduce memory usage
    with `use_arrow=True` (#273)
-   In `read_info`, the result now also contains the `total_bounds` of the layer as well
    as some extra `capabilities` of the data source driver (#281).
-   Raise error if `read` or `read_dataframe` is called with parameters to read no
    columns, geometry, or fids (#280).
-   Automatically detect supported driver by extension for all available
    write drivers and addition of `detect_write_driver` (#270).
-   Addition of `mask` parameter to `open_arrow`, `read`, `read_dataframe`,
    and `read_bounds` functions to select only the features in the dataset that
    intersect the mask geometry (#285). Note: GDAL < 3.8.0 returns features that
    intersect the bounding box of the mask when using the Arrow interface for
    some drivers; this has been fixed in GDAL 3.8.0.
-   Removed warning when no features are read from the data source (#299).
-   Add support for `force_2d=True` with `use_arrow=True` in `read_dataframe` (#300).

### Other changes

-   test suite requires Shapely >= 2.0

-   using `skip_features` greater than the number of features available in a data
    layer now returns empty arrays for `read` and an empty DataFrame for
    `read_dataframe` instead of raising a `ValueError` (#282).
-   enabled `skip_features` and `max_features` for `read_arrow` and
    `read_dataframe(path, use_arrow=True)`. Note that this incurs overhead
    because all features up to the next batch size above `max_features` (or size
    of data layer) will be read prior to slicing out the requested range of
    features (#282).
-   The `use_arrow=True` option can be enabled globally for testing using the
    `PYOGRIO_USE_ARROW=1` environment variable (#296).

### Bug fixes

-   Fix int32 overflow when reading int64 columns (#260)
-   Fix `fid_as_index=True` doesn't set fid as index using `read_dataframe` with
    `use_arrow=True` (#265)
-   Fix errors reading OSM data due to invalid feature count and incorrect
    reading of OSM layers beyond the first layer (#271)
-   Always raise an exception if there is an error when writing a data source
    (#284)

### Potentially breaking changes

-   In `read_info` (#281):
    -   the `features` property in the result will now be -1 if calculating the
        feature count is an expensive operation for this driver. You can force it to be
        calculated using the `force_feature_count` parameter.
    -   for boolean values in the `capabilities` property, the values will now be
        booleans instead of 1 or 0.

### Packaging

-   The GDAL library included in the wheels is updated from 3.6.4 to GDAL 3.7.2.

## 0.6.0 (2023-04-27)

### Improvements

-   Add automatic detection of 3D geometries in `write_dataframe` (#223, #229)
-   Add "driver" property to `read_info` result (#224)
-   Add support for dataset open options to `read`, `read_dataframe`, and
    `read_info` (#233)
-   Add support for pandas' nullable data types in `write_dataframe`, or
    specifying a mask manually for missing values in `write` (#219)
-   Standardized 3-dimensional geometry type labels from "2.5D <type>" to
    "<type> Z" for consistency with well-known text (WKT) formats (#234)
-   Failure error messages from GDAL are no longer printed to stderr (they were
    already translated into Python exceptions as well) (#236).
-   Failure and warning error messages from GDAL are no longer printed to
    stderr: failures were already translated into Python exceptions
    and warning messages are now translated into Python warnings (#236, #242).
-   Add access to low-level pyarrow `RecordBatchReader` via
    `pyogrio.raw.open_arrow`, which allows iterating over batches of Arrow
    tables (#205).
-   Add support for writing dataset and layer metadata (where supported by
    driver) to `write` and `write_dataframe`, and add support for reading
    dataset and layer metadata in `read_info` (#237).

### Packaging

-   The GDAL library included in the wheels is updated from 3.6.2 to GDAL 3.6.4.
-   Wheels are now available for Linux aarch64 / arm64.

## 0.5.1 (2023-01-26)

### Bug fixes

-   Fix memory leak in reading files (#207)
-   Fix to only use transactions for writing records when supported by the
    driver (#203)

## 0.5.0 (2023-01-16)

### Major enhancements

-   Support for reading based on Arrow as the transfer mechanism of the data
    from GDAL to Python (requires GDAL >= 3.6 and `pyarrow` to be installed).
    This can be enabled by passing `use_arrow=True` to `pyogrio.read_dataframe`
    (or by using `pyogrio.raw.read_arrow` directly), and provides a further
    speed-up (#155, #191).
-   Support for appending to an existing data source when supported by GDAL by
    passing `append=True` to `pyogrio.write_dataframe` (#197).

### Potentially breaking changes

-   In floating point columns, NaN values are now by default written as "null"
    instead of NaN, but with an option to control this (pass `nan_as_null=False`
    to keep the previous behaviour) (#190).

### Improvements

-   It is now possible to pass GDAL's dataset creation options in addition
    to layer creation options in `pyogrio.write_dataframe` (#189).
-   When specifying a subset of `columns` to read, unnecessary IO or parsing
    is now avoided (#195).

### Packaging

-   The GDAL library included in the wheels is updated from 3.4 to GDAL 3.6.2,
    and is now built with GEOS and sqlite with rtree support enabled
    (which allows writing a spatial index for GeoPackage).
-   Wheels are now available for Python 3.11.
-   Wheels are now available for MacOS arm64.

## 0.4.2 (2022-10-06)

### Improvements

-   new `get_gdal_data_path()` utility funtion to check the path of the data
    directory detected by GDAL (#160)

### Bug fixes

-   register GDAL drivers during initial import of pyogrio (#145)
-   support writing "not a time" (NaT) values in a datetime column (#146)
-   fixes an error when reading GPKG with bbox filter (#150)
-   properly raises error when invalid where clause is used on a GPKG (#150)
-   avoid duplicate count of available features (#151)

## 0.4.1 (2022-07-25)

### Bug fixes

-   use user-provided `encoding` when reading files instead of using default
    encoding of data source type (#139)
-   always convert curve or surface geometry types to linear geometry types,
    such as lines or polygons (#140)

## 0.4.0 (2022-06-20)

### Major enhancements

-   support for reading from file-like objects and in-memory buffers (#25)
-   index of GeoDataFrame created by `read_dataframe` can now optionally be set
    to the FID of the features that are read, as `int64` dtype. Note that some
    drivers start FID numbering at 0 whereas others start numbering at 1.
-   generalize check for VSI files from `/vsizip` to `/vsi` (#29)
-   add dtype for each field to `read_info` (#30)
-   support writing empty GeoDataFrames (#38)
-   support URI schemes (`zip://`, `s3://`) (#43)
-   add keyword to promote mixed singular/multi geometry column to multi geometry type (#56)
-   Python wheels built for Windows, MacOS (x86_64), and Linux (x86_64) (#49, #55, #57, #61, #63)
-   automatically prefix zip files with URI scheme (#68)
-   support use of a sql statement in read_dataframe (#70)
-   correctly write geometry type for layer when dataset has multiple geometry types (#82)
-   support reading `bool`, `int16`, `float32` into correct dtypes (#83)
-   add `geometry_type` to `write_dataframe` to set geometry type for layer (#85)
-   Use certifi to set `GDAL_CURL_CA_BUNDLE` / `PROJ_CURL_CA_BUNDLE` defaults (#97)
-   automatically detect driver for `.geojson`, `.geojsonl` and `.geojsons` files (#101)
-   read DateTime fields with millisecond accuracy (#111)
-   support writing object columns with np.nan values (#118)
-   add support to write object columns that contain types different than string (#125)
-   support writing datetime columns (#120)
-   support for writing missing (null) geometries (#59)

### Breaking changes

-   `read` now also returns an optional FIDs ndarray in addition to meta,
    geometries, and fields; this is the 2nd item in the returned tuple.

### Potentially breaking changes

-   Consolidated error handling to better use GDAL error messages and specific
    exception classes (#39). Note that this is a breaking change only if you are
    relying on specific error classes to be emitted.
-   by default, writing GeoDataFrames with mixed singular and multi geometry
    types will automatically promote to the multi type if the driver does not
    support mixed geometry types (e.g., `FGB`, though it can write mixed geometry
    types if `geometry_type` is set to `"Unknown"`)
-   the geometry type of datasets with multiple geometry types will be set to
    `"Unknown"` unless overridden using `geometry_type`. Note:
    `"Unknown"` may be ignored by some drivers (e.g., shapefile)

### Bug fixes

-   use dtype `object` instead of `numpy.object` to eliminate deprecation warnings (#34)
-   raise error if layer cannot be opened (#35)
-   fix passing gdal creation parameters in `write_dataframe` (#62)
-   fix passing kwargs to GDAL in `write_dataframe` (#67)

### Changes from 0.4.0a1

-   `layer_geometry_type` introduced in 0.4.0a1 was renamed to `geometry_type` for consistency

### Contributors

People with a “+” by their names contributed a patch for the first time.

-   Brendan Ward
-   Joris Van den Bossche
-   Martin Fleischmann
-   Pieter Roggemans +
-   Wei Ji Leong +

## 0.3.0 (2021-12-22)

### Major enhancements

-   Auto-discovery of `GDAL_VERSION` on Windows, if `gdalinfo.exe` is discoverable
    on the `PATH`.
-   Addition of `read_bounds` function to read the bounds of each feature.
-   Addition of a `fids` keyword to `read` and `read_dataframe` to selectively
    read features based on a list of the FIDs.

## 0.2.0 (2021-04-02)

### Major enhancements

-   initial support for building on Windows.
-   Windows: enabled search for GDAL dll directory for Python >= 3.8.
-   Addition of `where` parameter to `read` and `read_dataframe` to enable GDAL-compatible
    SQL WHERE queries to filter data sources.
-   Addition of `force_2d` parameter to `read` and `read_dataframe` to force
    coordinates to always be returned as 2 dimensional, dropping the 3rd dimension
    if present.
-   Addition of `bbox` parameter to `read` and `read_dataframe` to select only
    the features in the dataset that intersect the bbox.
-   Addition of `set_gdal_config_options` to set GDAL configuration options and
    `get_gdal_config_option` to get a GDAL configuration option.
-   Addition of `pyogrio.__gdal_version__` attribute to return GDAL version tuple
    and `__gdal_version_string__` to return string version.
-   Addition of `list_drivers` function to list all available GDAL drivers.
-   Addition of read and write support for `FlatGeobuf` driver when available in GDAL.

## 0.1.0 (2020-08-28)

### Major enhancements

-   Addition of `list_layers` to list layers in a data source.
-   Addition of `read_info` to read basic information for a layer.
-   Addition of `read_dataframe` to read from supported file formats (Shapefile, GeoPackage, GeoJSON) into GeoDataFrames.
-   Addition of `write_dataframe` to write GeoDataFrames into supported file formats.<|MERGE_RESOLUTION|>--- conflicted
+++ resolved
@@ -2,15 +2,13 @@
 
 ## 0.11.0 (TBD)
 
-<<<<<<< HEAD
 ### Improvements
 
 -   Capture all errors logged by gdal when opening a file fails (#495).
-=======
+
 ### Bug fixes
 
 -   Fix WKB writing on big-endian systems (#497).
->>>>>>> 57d9346f
 
 ### Packaging
 
