--- conflicted
+++ resolved
@@ -5,12 +5,9 @@
 ### Improvements
 
 -   Capture all errors logged by gdal when opening a file fails (#495).
-<<<<<<< HEAD
--   Improve support for datetime columns with mixed or naive times (#486).
-=======
+-   Improve support for datetime columns (#486).
 -   Add support to read and write ".gpkg.zip" (GDAL >= 3.7), ".shp.zip", and ".shz"
     files (#527).
->>>>>>> 156ffc33
 
 ### Bug fixes
 
