# CHANGELOG

## 0.11.1 (2025-08-XX)

### Bug fixes

<<<<<<< HEAD
-   Fix reading with a `skip_features` larger than the available number of
    features to ensure this consistently returns an empty result for all file
    formats (#550).
=======
-   Compatibility with Shapely >= 2.1 to avoid triggering a deprecation warning at
    import (#542).
>>>>>>> 9df17a43


## 0.11.0 (2025-05-08)

### Improvements

-   Capture all errors logged by gdal when opening a file fails (#495).
-   Add support to read and write ".gpkg.zip" (GDAL >= 3.7), ".shp.zip", and ".shz"
    files (#527).
-   Compatibility with the string dtype in the upcoming pandas 3.0 release (#493).

### Bug fixes

-   Fix WKB writing on big-endian systems (#497).
-   Fix writing fids to e.g. GPKG file with `use_arrow` (#511).
-   Fix error in `write_dataframe` when writing an empty or all-None object
    column with `use_arrow` (#512).

### Packaging

-   The GDAL library included in the wheels is upgraded from 3.9.2 to 3.10.3 (#499).

## 0.10.0 (2024-09-28)

### Improvements

-   Add support to read, write, list, and remove `/vsimem/` files (#457).
-   Raise specific error when trying to read non-UTF-8 file with
    `use_arrow=True` (#490).

### Bug fixes

-   Silence warning from `write_dataframe` with `GeoSeries.notna()` (#435).
-   Enable mask & bbox filter when geometry column not read (#431).
-   Raise `NotImplementedError` when user attempts to write to an open file handle (#442).
-   Prevent seek on read from compressed inputs (#443).

### Packaging

-   For the conda-forge package, change the dependency from `libgdal` to
    `libgdal-core`. This package is significantly smaller as it doesn't contain
    some large GDAL plugins. Extra plugins can be installed as seperate conda
    packages if needed: more info [here](https://gdal.org/download.html#conda).
    This also leads to `pyproj` becoming an optional dependency; you will need
    to install `pyproj` in order to support spatial reference systems (#452).
-   The GDAL library included in the wheels is updated from 3.8.5 to GDAL 3.9.2 (#466).
-   pyogrio now requires a minimum version of Python >= 3.9 (#473).
-   Wheels are now available for Python 3.13.

## 0.9.0 (2024-06-17)

### Improvements

-   Add `on_invalid` parameter to `read_dataframe` (#422).

### Bug fixes

-   Fixed bug transposing longitude and latitude when writing files with
    coordinate transformation from EPSG:4326 (#421).
-   Fix bug preventing reading from file paths containing hashes in `read_dataframe` (#412).

### Packaging

-   MacOS wheels are now only available for macOS 12+. For older unsupported macOS
    versions, pyogrio can still be built from source (requires GDAL to be installed) (#417).
-   Remove usage of deprecated `distutils` in `setup.py` (#416).

## 0.8.0 (2024-05-06)

### Improvements

-   Support for writing based on Arrow as the transfer mechanism of the data
    from Python to GDAL (requires GDAL >= 3.8). This is provided through the
    new `pyogrio.raw.write_arrow` function, or by using the `use_arrow=True`
    option in `pyogrio.write_dataframe` (#314, #346).
-   Add support for `fids` filter to `read_arrow` and `open_arrow`, and to
    `read_dataframe` with `use_arrow=True` (#304).
-   Add some missing properties to `read_info`, including layer name, geometry name
    and FID column name (#365).
-   `read_arrow` and `open_arrow` now provide
    [GeoArrow-compliant extension metadata](https://geoarrow.org/extension-types.html),
    including the CRS, when using GDAL 3.8 or higher (#366).
-   The `open_arrow` function can now be used without a `pyarrow` dependency. By
    default, it will now return a stream object implementing the
    [Arrow PyCapsule Protocol](https://arrow.apache.org/docs/format/CDataInterface/PyCapsuleInterface.html)
    (i.e. having an `__arrow_c_stream__`method). This object can then be consumed
    by your Arrow implementation of choice that supports this protocol. To keep
    the previous behaviour of returning a `pyarrow.RecordBatchReader`, specify
    `use_pyarrow=True` (#349).
-   Warn when reading from a multilayer file without specifying a layer (#362).
-   Allow writing to a new in-memory datasource using io.BytesIO object (#397).

### Bug fixes

-   Fix error in `write_dataframe` if input has a date column and
    non-consecutive index values (#325).
-   Fix encoding issues on windows for some formats (e.g. ".csv") and always write ESRI
    Shapefiles using UTF-8 by default on all platforms (#361).
-   Raise exception in `read_arrow` or `read_dataframe(..., use_arrow=True)` if
    a boolean column is detected due to error in GDAL reading boolean values for
    FlatGeobuf / GPKG drivers (#335, #387); this has been fixed in GDAL >= 3.8.3.
-   Properly ignore fields not listed in `columns` parameter when reading from
    the data source not using the Arrow API (#391).
-   Properly handle decoding of ESRI Shapefiles with user-provided `encoding`
    option for `read`, `read_dataframe`, and `open_arrow`, and correctly encode
    Shapefile field names and text values to the user-provided `encoding` for
    `write` and `write_dataframe` (#384).
-   Fixed bug preventing reading from bytes or file-like in `read_arrow` /
    `open_arrow` (#407).

### Packaging

-   The GDAL library included in the wheels is updated from 3.7.2 to GDAL 3.8.5.

### Potentially breaking changes

-   Using a `where` expression combined with a list of `columns` that does not include
    the column referenced in the expression is not recommended and will now
    return results based on driver-dependent behavior, which may include either
    returning empty results (even if non-empty results are expected from `where` parameter)
    or raise an exception (#391). Previous versions of pyogrio incorrectly
    set ignored fields against the data source, allowing it to return non-empty
    results in these cases.

## 0.7.2 (2023-10-30)

### Bug fixes

-   Add `packaging` as a dependency (#320).
-   Fix conversion of WKB to geometries with missing values when using
    `pandas.ArrowDtype` (#321).

## 0.7.1 (2023-10-26)

### Bug fixes

-   Fix unspecified dependency on `packaging` (#318).

## 0.7.0 (2023-10-25)

### Improvements

-   Support reading and writing datetimes with timezones (#253).
-   Support writing dataframes without geometry column (#267).
-   Calculate feature count by iterating over features if GDAL returns an
    unknown count for a data layer (e.g., OSM driver); this may have signficant
    performance impacts for some data sources that would otherwise return an
    unknown count (count is used in `read_info`, `read`, `read_dataframe`) (#271).
-   Add `arrow_to_pandas_kwargs` parameter to `read_dataframe` + reduce memory usage
    with `use_arrow=True` (#273)
-   In `read_info`, the result now also contains the `total_bounds` of the layer as well
    as some extra `capabilities` of the data source driver (#281).
-   Raise error if `read` or `read_dataframe` is called with parameters to read no
    columns, geometry, or fids (#280).
-   Automatically detect supported driver by extension for all available
    write drivers and addition of `detect_write_driver` (#270).
-   Addition of `mask` parameter to `open_arrow`, `read`, `read_dataframe`,
    and `read_bounds` functions to select only the features in the dataset that
    intersect the mask geometry (#285). Note: GDAL < 3.8.0 returns features that
    intersect the bounding box of the mask when using the Arrow interface for
    some drivers; this has been fixed in GDAL 3.8.0.
-   Removed warning when no features are read from the data source (#299).
-   Add support for `force_2d=True` with `use_arrow=True` in `read_dataframe` (#300).

### Other changes

-   test suite requires Shapely >= 2.0

-   using `skip_features` greater than the number of features available in a data
    layer now returns empty arrays for `read` and an empty DataFrame for
    `read_dataframe` instead of raising a `ValueError` (#282).
-   enabled `skip_features` and `max_features` for `read_arrow` and
    `read_dataframe(path, use_arrow=True)`. Note that this incurs overhead
    because all features up to the next batch size above `max_features` (or size
    of data layer) will be read prior to slicing out the requested range of
    features (#282).
-   The `use_arrow=True` option can be enabled globally for testing using the
    `PYOGRIO_USE_ARROW=1` environment variable (#296).

### Bug fixes

-   Fix int32 overflow when reading int64 columns (#260)
-   Fix `fid_as_index=True` doesn't set fid as index using `read_dataframe` with
    `use_arrow=True` (#265)
-   Fix errors reading OSM data due to invalid feature count and incorrect
    reading of OSM layers beyond the first layer (#271)
-   Always raise an exception if there is an error when writing a data source
    (#284)

### Potentially breaking changes

-   In `read_info` (#281):
    -   the `features` property in the result will now be -1 if calculating the
        feature count is an expensive operation for this driver. You can force it to be
        calculated using the `force_feature_count` parameter.
    -   for boolean values in the `capabilities` property, the values will now be
        booleans instead of 1 or 0.

### Packaging

-   The GDAL library included in the wheels is updated from 3.6.4 to GDAL 3.7.2.

## 0.6.0 (2023-04-27)

### Improvements

-   Add automatic detection of 3D geometries in `write_dataframe` (#223, #229)
-   Add "driver" property to `read_info` result (#224)
-   Add support for dataset open options to `read`, `read_dataframe`, and
    `read_info` (#233)
-   Add support for pandas' nullable data types in `write_dataframe`, or
    specifying a mask manually for missing values in `write` (#219)
-   Standardized 3-dimensional geometry type labels from "2.5D <type>" to
    "<type> Z" for consistency with well-known text (WKT) formats (#234)
-   Failure error messages from GDAL are no longer printed to stderr (they were
    already translated into Python exceptions as well) (#236).
-   Failure and warning error messages from GDAL are no longer printed to
    stderr: failures were already translated into Python exceptions
    and warning messages are now translated into Python warnings (#236, #242).
-   Add access to low-level pyarrow `RecordBatchReader` via
    `pyogrio.raw.open_arrow`, which allows iterating over batches of Arrow
    tables (#205).
-   Add support for writing dataset and layer metadata (where supported by
    driver) to `write` and `write_dataframe`, and add support for reading
    dataset and layer metadata in `read_info` (#237).

### Packaging

-   The GDAL library included in the wheels is updated from 3.6.2 to GDAL 3.6.4.
-   Wheels are now available for Linux aarch64 / arm64.

## 0.5.1 (2023-01-26)

### Bug fixes

-   Fix memory leak in reading files (#207)
-   Fix to only use transactions for writing records when supported by the
    driver (#203)

## 0.5.0 (2023-01-16)

### Major enhancements

-   Support for reading based on Arrow as the transfer mechanism of the data
    from GDAL to Python (requires GDAL >= 3.6 and `pyarrow` to be installed).
    This can be enabled by passing `use_arrow=True` to `pyogrio.read_dataframe`
    (or by using `pyogrio.raw.read_arrow` directly), and provides a further
    speed-up (#155, #191).
-   Support for appending to an existing data source when supported by GDAL by
    passing `append=True` to `pyogrio.write_dataframe` (#197).

### Potentially breaking changes

-   In floating point columns, NaN values are now by default written as "null"
    instead of NaN, but with an option to control this (pass `nan_as_null=False`
    to keep the previous behaviour) (#190).

### Improvements

-   It is now possible to pass GDAL's dataset creation options in addition
    to layer creation options in `pyogrio.write_dataframe` (#189).
-   When specifying a subset of `columns` to read, unnecessary IO or parsing
    is now avoided (#195).

### Packaging

-   The GDAL library included in the wheels is updated from 3.4 to GDAL 3.6.2,
    and is now built with GEOS and sqlite with rtree support enabled
    (which allows writing a spatial index for GeoPackage).
-   Wheels are now available for Python 3.11.
-   Wheels are now available for MacOS arm64.

## 0.4.2 (2022-10-06)

### Improvements

-   new `get_gdal_data_path()` utility funtion to check the path of the data
    directory detected by GDAL (#160)

### Bug fixes

-   register GDAL drivers during initial import of pyogrio (#145)
-   support writing "not a time" (NaT) values in a datetime column (#146)
-   fixes an error when reading GPKG with bbox filter (#150)
-   properly raises error when invalid where clause is used on a GPKG (#150)
-   avoid duplicate count of available features (#151)

## 0.4.1 (2022-07-25)

### Bug fixes

-   use user-provided `encoding` when reading files instead of using default
    encoding of data source type (#139)
-   always convert curve or surface geometry types to linear geometry types,
    such as lines or polygons (#140)

## 0.4.0 (2022-06-20)

### Major enhancements

-   support for reading from file-like objects and in-memory buffers (#25)
-   index of GeoDataFrame created by `read_dataframe` can now optionally be set
    to the FID of the features that are read, as `int64` dtype. Note that some
    drivers start FID numbering at 0 whereas others start numbering at 1.
-   generalize check for VSI files from `/vsizip` to `/vsi` (#29)
-   add dtype for each field to `read_info` (#30)
-   support writing empty GeoDataFrames (#38)
-   support URI schemes (`zip://`, `s3://`) (#43)
-   add keyword to promote mixed singular/multi geometry column to multi geometry type (#56)
-   Python wheels built for Windows, MacOS (x86_64), and Linux (x86_64) (#49, #55, #57, #61, #63)
-   automatically prefix zip files with URI scheme (#68)
-   support use of a sql statement in read_dataframe (#70)
-   correctly write geometry type for layer when dataset has multiple geometry types (#82)
-   support reading `bool`, `int16`, `float32` into correct dtypes (#83)
-   add `geometry_type` to `write_dataframe` to set geometry type for layer (#85)
-   Use certifi to set `GDAL_CURL_CA_BUNDLE` / `PROJ_CURL_CA_BUNDLE` defaults (#97)
-   automatically detect driver for `.geojson`, `.geojsonl` and `.geojsons` files (#101)
-   read DateTime fields with millisecond accuracy (#111)
-   support writing object columns with np.nan values (#118)
-   add support to write object columns that contain types different than string (#125)
-   support writing datetime columns (#120)
-   support for writing missing (null) geometries (#59)

### Breaking changes

-   `read` now also returns an optional FIDs ndarray in addition to meta,
    geometries, and fields; this is the 2nd item in the returned tuple.

### Potentially breaking changes

-   Consolidated error handling to better use GDAL error messages and specific
    exception classes (#39). Note that this is a breaking change only if you are
    relying on specific error classes to be emitted.
-   by default, writing GeoDataFrames with mixed singular and multi geometry
    types will automatically promote to the multi type if the driver does not
    support mixed geometry types (e.g., `FGB`, though it can write mixed geometry
    types if `geometry_type` is set to `"Unknown"`)
-   the geometry type of datasets with multiple geometry types will be set to
    `"Unknown"` unless overridden using `geometry_type`. Note:
    `"Unknown"` may be ignored by some drivers (e.g., shapefile)

### Bug fixes

-   use dtype `object` instead of `numpy.object` to eliminate deprecation warnings (#34)
-   raise error if layer cannot be opened (#35)
-   fix passing gdal creation parameters in `write_dataframe` (#62)
-   fix passing kwargs to GDAL in `write_dataframe` (#67)

### Changes from 0.4.0a1

-   `layer_geometry_type` introduced in 0.4.0a1 was renamed to `geometry_type` for consistency

### Contributors

People with a “+” by their names contributed a patch for the first time.

-   Brendan Ward
-   Joris Van den Bossche
-   Martin Fleischmann
-   Pieter Roggemans +
-   Wei Ji Leong +

## 0.3.0 (2021-12-22)

### Major enhancements

-   Auto-discovery of `GDAL_VERSION` on Windows, if `gdalinfo.exe` is discoverable
    on the `PATH`.
-   Addition of `read_bounds` function to read the bounds of each feature.
-   Addition of a `fids` keyword to `read` and `read_dataframe` to selectively
    read features based on a list of the FIDs.

## 0.2.0 (2021-04-02)

### Major enhancements

-   initial support for building on Windows.
-   Windows: enabled search for GDAL dll directory for Python >= 3.8.
-   Addition of `where` parameter to `read` and `read_dataframe` to enable GDAL-compatible
    SQL WHERE queries to filter data sources.
-   Addition of `force_2d` parameter to `read` and `read_dataframe` to force
    coordinates to always be returned as 2 dimensional, dropping the 3rd dimension
    if present.
-   Addition of `bbox` parameter to `read` and `read_dataframe` to select only
    the features in the dataset that intersect the bbox.
-   Addition of `set_gdal_config_options` to set GDAL configuration options and
    `get_gdal_config_option` to get a GDAL configuration option.
-   Addition of `pyogrio.__gdal_version__` attribute to return GDAL version tuple
    and `__gdal_version_string__` to return string version.
-   Addition of `list_drivers` function to list all available GDAL drivers.
-   Addition of read and write support for `FlatGeobuf` driver when available in GDAL.

## 0.1.0 (2020-08-28)

### Major enhancements

-   Addition of `list_layers` to list layers in a data source.
-   Addition of `read_info` to read basic information for a layer.
-   Addition of `read_dataframe` to read from supported file formats (Shapefile, GeoPackage, GeoJSON) into GeoDataFrames.
-   Addition of `write_dataframe` to write GeoDataFrames into supported file formats.<|MERGE_RESOLUTION|>--- conflicted
+++ resolved
@@ -4,15 +4,11 @@
 
 ### Bug fixes
 
-<<<<<<< HEAD
+-   Compatibility with Shapely >= 2.1 to avoid triggering a deprecation warning at
+    import (#542).
 -   Fix reading with a `skip_features` larger than the available number of
     features to ensure this consistently returns an empty result for all file
     formats (#550).
-=======
--   Compatibility with Shapely >= 2.1 to avoid triggering a deprecation warning at
-    import (#542).
->>>>>>> 9df17a43
-
 
 ## 0.11.0 (2025-05-08)
 
