--- conflicted
+++ resolved
@@ -2,23 +2,15 @@
 
 ## 0.12.0 (yyyy-mm-dd)
 
-<<<<<<< HEAD
+### Potentially breaking changes
+
+-   Return JSON fields (as identified by GDAL) as dicts/lists in `read_dataframe`;
+    these were previously returned as strings (#556).
+
 ### Improvements
 
 -   Add `datetimes` parameter to `read_dataframe` to choose the way datetime columns are
     returned + several fixes when reading and writing datetimes (#486).
-
-### Bug fixes
-
--   Fix wrong layername when creating .gpkg.zip file (#570).
-=======
-### Potentially breaking changes
-
--   Return JSON fields (as identified by GDAL) as dicts/lists in `read_dataframe`;
-    these were previously returned as strings (#556).
-
-### Improvements
-
 -   Add listing of GDAL data types and subtypes to `read_info` (#556).
 -   Add support to read list fields without arrow (#558).
 
@@ -31,7 +23,6 @@
 
 -   Add libkml driver to the wheels for more recent Linux platforms supported
     by manylinux_2_28, MacOS, and Windows (#561).
->>>>>>> 9db81b4d
 
 ## 0.11.1 (2025-08-02)
 
