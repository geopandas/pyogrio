# CHANGELOG

## 0.12.0 (yyyy-mm-dd)

### Bug fixes

<<<<<<< HEAD
-   Fix decode error reading an sqlite file on windows (#568).
=======
-   Fix wrong layername when creating .gpkg.zip file (#570)
>>>>>>> cdc1b3fd

## 0.11.1 (2025-08-02)

### Bug fixes

-   Compatibility with Shapely >= 2.1 to avoid triggering a deprecation warning at
    import (#542).
-   Fix reading with a `skip_features` larger than the available number of
    features to ensure this consistently returns an empty result for all file
    formats (#550).

## 0.11.0 (2025-05-08)

### Improvements

-   Capture all errors logged by gdal when opening a file fails (#495).
-   Add support to read and write ".gpkg.zip" (GDAL >= 3.7), ".shp.zip", and ".shz"
    files (#527).
-   Compatibility with the string dtype in the upcoming pandas 3.0 release (#493).

### Bug fixes

-   Fix WKB writing on big-endian systems (#497).
-   Fix writing fids to e.g. GPKG file with `use_arrow` (#511).
-   Fix error in `write_dataframe` when writing an empty or all-None object
    column with `use_arrow` (#512).

### Packaging

-   The GDAL library included in the wheels is upgraded from 3.9.2 to 3.10.3 (#499).

## 0.10.0 (2024-09-28)

### Improvements

-   Add support to read, write, list, and remove `/vsimem/` files (#457).
-   Raise specific error when trying to read non-UTF-8 file with
    `use_arrow=True` (#490).

### Bug fixes

-   Silence warning from `write_dataframe` with `GeoSeries.notna()` (#435).
-   Enable mask & bbox filter when geometry column not read (#431).
-   Raise `NotImplementedError` when user attempts to write to an open file handle (#442).
-   Prevent seek on read from compressed inputs (#443).

### Packaging

-   For the conda-forge package, change the dependency from `libgdal` to
    `libgdal-core`. This package is significantly smaller as it doesn't contain
    some large GDAL plugins. Extra plugins can be installed as seperate conda
    packages if needed: more info [here](https://gdal.org/download.html#conda).
    This also leads to `pyproj` becoming an optional dependency; you will need
    to install `pyproj` in order to support spatial reference systems (#452).
-   The GDAL library included in the wheels is updated from 3.8.5 to GDAL 3.9.2 (#466).
-   pyogrio now requires a minimum version of Python >= 3.9 (#473).
-   Wheels are now available for Python 3.13.

## 0.9.0 (2024-06-17)

### Improvements

-   Add `on_invalid` parameter to `read_dataframe` (#422).

### Bug fixes

-   Fixed bug transposing longitude and latitude when writing files with
    coordinate transformation from EPSG:4326 (#421).
-   Fix bug preventing reading from file paths containing hashes in `read_dataframe` (#412).

### Packaging

-   MacOS wheels are now only available for macOS 12+. For older unsupported macOS
    versions, pyogrio can still be built from source (requires GDAL to be installed) (#417).
-   Remove usage of deprecated `distutils` in `setup.py` (#416).

## 0.8.0 (2024-05-06)

### Improvements

-   Support for writing based on Arrow as the transfer mechanism of the data
    from Python to GDAL (requires GDAL >= 3.8). This is provided through the
    new `pyogrio.raw.write_arrow` function, or by using the `use_arrow=True`
    option in `pyogrio.write_dataframe` (#314, #346).
-   Add support for `fids` filter to `read_arrow` and `open_arrow`, and to
    `read_dataframe` with `use_arrow=True` (#304).
-   Add some missing properties to `read_info`, including layer name, geometry name
    and FID column name (#365).
-   `read_arrow` and `open_arrow` now provide
    [GeoArrow-compliant extension metadata](https://geoarrow.org/extension-types.html),
    including the CRS, when using GDAL 3.8 or higher (#366).
-   The `open_arrow` function can now be used without a `pyarrow` dependency. By
    default, it will now return a stream object implementing the
    [Arrow PyCapsule Protocol](https://arrow.apache.org/docs/format/CDataInterface/PyCapsuleInterface.html)
    (i.e. having an `__arrow_c_stream__`method). This object can then be consumed
    by your Arrow implementation of choice that supports this protocol. To keep
    the previous behaviour of returning a `pyarrow.RecordBatchReader`, specify
    `use_pyarrow=True` (#349).
-   Warn when reading from a multilayer file without specifying a layer (#362).
-   Allow writing to a new in-memory datasource using io.BytesIO object (#397).

### Bug fixes

-   Fix error in `write_dataframe` if input has a date column and
    non-consecutive index values (#325).
-   Fix encoding issues on windows for some formats (e.g. ".csv") and always write ESRI
    Shapefiles using UTF-8 by default on all platforms (#361).
-   Raise exception in `read_arrow` or `read_dataframe(..., use_arrow=True)` if
    a boolean column is detected due to error in GDAL reading boolean values for
    FlatGeobuf / GPKG drivers (#335, #387); this has been fixed in GDAL >= 3.8.3.
-   Properly ignore fields not listed in `columns` parameter when reading from
    the data source not using the Arrow API (#391).
-   Properly handle decoding of ESRI Shapefiles with user-provided `encoding`
    option for `read`, `read_dataframe`, and `open_arrow`, and correctly encode
    Shapefile field names and text values to the user-provided `encoding` for
    `write` and `write_dataframe` (#384).
-   Fixed bug preventing reading from bytes or file-like in `read_arrow` /
    `open_arrow` (#407).

### Packaging

-   The GDAL library included in the wheels is updated from 3.7.2 to GDAL 3.8.5.

### Potentially breaking changes

-   Using a `where` expression combined with a list of `columns` that does not include
    the column referenced in the expression is not recommended and will now
    return results based on driver-dependent behavior, which may include either
    returning empty results (even if non-empty results are expected from `where` parameter)
    or raise an exception (#391). Previous versions of pyogrio incorrectly
    set ignored fields against the data source, allowing it to return non-empty
    results in these cases.

## 0.7.2 (2023-10-30)

### Bug fixes

-   Add `packaging` as a dependency (#320).
-   Fix conversion of WKB to geometries with missing values when using
    `pandas.ArrowDtype` (#321).

## 0.7.1 (2023-10-26)

### Bug fixes

-   Fix unspecified dependency on `packaging` (#318).

## 0.7.0 (2023-10-25)

### Improvements

-   Support reading and writing datetimes with timezones (#253).
-   Support writing dataframes without geometry column (#267).
-   Calculate feature count by iterating over features if GDAL returns an
    unknown count for a data layer (e.g., OSM driver); this may have signficant
    performance impacts for some data sources that would otherwise return an
    unknown count (count is used in `read_info`, `read`, `read_dataframe`) (#271).
-   Add `arrow_to_pandas_kwargs` parameter to `read_dataframe` + reduce memory usage
    with `use_arrow=True` (#273)
-   In `read_info`, the result now also contains the `total_bounds` of the layer as well
    as some extra `capabilities` of the data source driver (#281).
-   Raise error if `read` or `read_dataframe` is called with parameters to read no
    columns, geometry, or fids (#280).
-   Automatically detect supported driver by extension for all available
    write drivers and addition of `detect_write_driver` (#270).
-   Addition of `mask` parameter to `open_arrow`, `read`, `read_dataframe`,
    and `read_bounds` functions to select only the features in the dataset that
    intersect the mask geometry (#285). Note: GDAL < 3.8.0 returns features that
    intersect the bounding box of the mask when using the Arrow interface for
    some drivers; this has been fixed in GDAL 3.8.0.
-   Removed warning when no features are read from the data source (#299).
-   Add support for `force_2d=True` with `use_arrow=True` in `read_dataframe` (#300).

### Other changes

-   test suite requires Shapely >= 2.0

-   using `skip_features` greater than the number of features available in a data
    layer now returns empty arrays for `read` and an empty DataFrame for
    `read_dataframe` instead of raising a `ValueError` (#282).
-   enabled `skip_features` and `max_features` for `read_arrow` and
    `read_dataframe(path, use_arrow=True)`. Note that this incurs overhead
    because all features up to the next batch size above `max_features` (or size
    of data layer) will be read prior to slicing out the requested range of
    features (#282).
-   The `use_arrow=True` option can be enabled globally for testing using the
    `PYOGRIO_USE_ARROW=1` environment variable (#296).

### Bug fixes

-   Fix int32 overflow when reading int64 columns (#260)
-   Fix `fid_as_index=True` doesn't set fid as index using `read_dataframe` with
    `use_arrow=True` (#265)
-   Fix errors reading OSM data due to invalid feature count and incorrect
    reading of OSM layers beyond the first layer (#271)
-   Always raise an exception if there is an error when writing a data source
    (#284)

### Potentially breaking changes

-   In `read_info` (#281):
    -   the `features` property in the result will now be -1 if calculating the
        feature count is an expensive operation for this driver. You can force it to be
        calculated using the `force_feature_count` parameter.
    -   for boolean values in the `capabilities` property, the values will now be
        booleans instead of 1 or 0.

### Packaging

-   The GDAL library included in the wheels is updated from 3.6.4 to GDAL 3.7.2.

## 0.6.0 (2023-04-27)

### Improvements

-   Add automatic detection of 3D geometries in `write_dataframe` (#223, #229)
-   Add "driver" property to `read_info` result (#224)
-   Add support for dataset open options to `read`, `read_dataframe`, and
    `read_info` (#233)
-   Add support for pandas' nullable data types in `write_dataframe`, or
    specifying a mask manually for missing values in `write` (#219)
-   Standardized 3-dimensional geometry type labels from "2.5D <type>" to
    "<type> Z" for consistency with well-known text (WKT) formats (#234)
-   Failure error messages from GDAL are no longer printed to stderr (they were
    already translated into Python exceptions as well) (#236).
-   Failure and warning error messages from GDAL are no longer printed to
    stderr: failures were already translated into Python exceptions
    and warning messages are now translated into Python warnings (#236, #242).
-   Add access to low-level pyarrow `RecordBatchReader` via
    `pyogrio.raw.open_arrow`, which allows iterating over batches of Arrow
    tables (#205).
-   Add support for writing dataset and layer metadata (where supported by
    driver) to `write` and `write_dataframe`, and add support for reading
    dataset and layer metadata in `read_info` (#237).

### Packaging

-   The GDAL library included in the wheels is updated from 3.6.2 to GDAL 3.6.4.
-   Wheels are now available for Linux aarch64 / arm64.

## 0.5.1 (2023-01-26)

### Bug fixes

-   Fix memory leak in reading files (#207)
-   Fix to only use transactions for writing records when supported by the
    driver (#203)

## 0.5.0 (2023-01-16)

### Major enhancements

-   Support for reading based on Arrow as the transfer mechanism of the data
    from GDAL to Python (requires GDAL >= 3.6 and `pyarrow` to be installed).
    This can be enabled by passing `use_arrow=True` to `pyogrio.read_dataframe`
    (or by using `pyogrio.raw.read_arrow` directly), and provides a further
    speed-up (#155, #191).
-   Support for appending to an existing data source when supported by GDAL by
    passing `append=True` to `pyogrio.write_dataframe` (#197).

### Potentially breaking changes

-   In floating point columns, NaN values are now by default written as "null"
    instead of NaN, but with an option to control this (pass `nan_as_null=False`
    to keep the previous behaviour) (#190).

### Improvements

-   It is now possible to pass GDAL's dataset creation options in addition
    to layer creation options in `pyogrio.write_dataframe` (#189).
-   When specifying a subset of `columns` to read, unnecessary IO or parsing
    is now avoided (#195).

### Packaging

-   The GDAL library included in the wheels is updated from 3.4 to GDAL 3.6.2,
    and is now built with GEOS and sqlite with rtree support enabled
    (which allows writing a spatial index for GeoPackage).
-   Wheels are now available for Python 3.11.
-   Wheels are now available for MacOS arm64.

## 0.4.2 (2022-10-06)

### Improvements

-   new `get_gdal_data_path()` utility funtion to check the path of the data
    directory detected by GDAL (#160)

### Bug fixes

-   register GDAL drivers during initial import of pyogrio (#145)
-   support writing "not a time" (NaT) values in a datetime column (#146)
-   fixes an error when reading GPKG with bbox filter (#150)
-   properly raises error when invalid where clause is used on a GPKG (#150)
-   avoid duplicate count of available features (#151)

## 0.4.1 (2022-07-25)

### Bug fixes

-   use user-provided `encoding` when reading files instead of using default
    encoding of data source type (#139)
-   always convert curve or surface geometry types to linear geometry types,
    such as lines or polygons (#140)

## 0.4.0 (2022-06-20)

### Major enhancements

-   support for reading from file-like objects and in-memory buffers (#25)
-   index of GeoDataFrame created by `read_dataframe` can now optionally be set
    to the FID of the features that are read, as `int64` dtype. Note that some
    drivers start FID numbering at 0 whereas others start numbering at 1.
-   generalize check for VSI files from `/vsizip` to `/vsi` (#29)
-   add dtype for each field to `read_info` (#30)
-   support writing empty GeoDataFrames (#38)
-   support URI schemes (`zip://`, `s3://`) (#43)
-   add keyword to promote mixed singular/multi geometry column to multi geometry type (#56)
-   Python wheels built for Windows, MacOS (x86_64), and Linux (x86_64) (#49, #55, #57, #61, #63)
-   automatically prefix zip files with URI scheme (#68)
-   support use of a sql statement in read_dataframe (#70)
-   correctly write geometry type for layer when dataset has multiple geometry types (#82)
-   support reading `bool`, `int16`, `float32` into correct dtypes (#83)
-   add `geometry_type` to `write_dataframe` to set geometry type for layer (#85)
-   Use certifi to set `GDAL_CURL_CA_BUNDLE` / `PROJ_CURL_CA_BUNDLE` defaults (#97)
-   automatically detect driver for `.geojson`, `.geojsonl` and `.geojsons` files (#101)
-   read DateTime fields with millisecond accuracy (#111)
-   support writing object columns with np.nan values (#118)
-   add support to write object columns that contain types different than string (#125)
-   support writing datetime columns (#120)
-   support for writing missing (null) geometries (#59)

### Breaking changes

-   `read` now also returns an optional FIDs ndarray in addition to meta,
    geometries, and fields; this is the 2nd item in the returned tuple.

### Potentially breaking changes

-   Consolidated error handling to better use GDAL error messages and specific
    exception classes (#39). Note that this is a breaking change only if you are
    relying on specific error classes to be emitted.
-   by default, writing GeoDataFrames with mixed singular and multi geometry
    types will automatically promote to the multi type if the driver does not
    support mixed geometry types (e.g., `FGB`, though it can write mixed geometry
    types if `geometry_type` is set to `"Unknown"`)
-   the geometry type of datasets with multiple geometry types will be set to
    `"Unknown"` unless overridden using `geometry_type`. Note:
    `"Unknown"` may be ignored by some drivers (e.g., shapefile)

### Bug fixes

-   use dtype `object` instead of `numpy.object` to eliminate deprecation warnings (#34)
-   raise error if layer cannot be opened (#35)
-   fix passing gdal creation parameters in `write_dataframe` (#62)
-   fix passing kwargs to GDAL in `write_dataframe` (#67)

### Changes from 0.4.0a1

-   `layer_geometry_type` introduced in 0.4.0a1 was renamed to `geometry_type` for consistency

### Contributors

People with a “+” by their names contributed a patch for the first time.

-   Brendan Ward
-   Joris Van den Bossche
-   Martin Fleischmann
-   Pieter Roggemans +
-   Wei Ji Leong +

## 0.3.0 (2021-12-22)

### Major enhancements

-   Auto-discovery of `GDAL_VERSION` on Windows, if `gdalinfo.exe` is discoverable
    on the `PATH`.
-   Addition of `read_bounds` function to read the bounds of each feature.
-   Addition of a `fids` keyword to `read` and `read_dataframe` to selectively
    read features based on a list of the FIDs.

## 0.2.0 (2021-04-02)

### Major enhancements

-   initial support for building on Windows.
-   Windows: enabled search for GDAL dll directory for Python >= 3.8.
-   Addition of `where` parameter to `read` and `read_dataframe` to enable GDAL-compatible
    SQL WHERE queries to filter data sources.
-   Addition of `force_2d` parameter to `read` and `read_dataframe` to force
    coordinates to always be returned as 2 dimensional, dropping the 3rd dimension
    if present.
-   Addition of `bbox` parameter to `read` and `read_dataframe` to select only
    the features in the dataset that intersect the bbox.
-   Addition of `set_gdal_config_options` to set GDAL configuration options and
    `get_gdal_config_option` to get a GDAL configuration option.
-   Addition of `pyogrio.__gdal_version__` attribute to return GDAL version tuple
    and `__gdal_version_string__` to return string version.
-   Addition of `list_drivers` function to list all available GDAL drivers.
-   Addition of read and write support for `FlatGeobuf` driver when available in GDAL.

## 0.1.0 (2020-08-28)

### Major enhancements

-   Addition of `list_layers` to list layers in a data source.
-   Addition of `read_info` to read basic information for a layer.
-   Addition of `read_dataframe` to read from supported file formats (Shapefile, GeoPackage, GeoJSON) into GeoDataFrames.
-   Addition of `write_dataframe` to write GeoDataFrames into supported file formats.<|MERGE_RESOLUTION|>--- conflicted
+++ resolved
@@ -4,11 +4,8 @@
 
 ### Bug fixes
 
-<<<<<<< HEAD
 -   Fix decode error reading an sqlite file on windows (#568).
-=======
--   Fix wrong layername when creating .gpkg.zip file (#570)
->>>>>>> cdc1b3fd
+-   Fix wrong layername when creating .gpkg.zip file (#570).
 
 ## 0.11.1 (2025-08-02)
 
