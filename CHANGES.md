# CHANGELOG

## 0.6.0 (???)

### Improvements

-   Add automatic detection of 2.5D geometries in `write_dataframe` (#223, #229)
-   Add "driver" property to `read_info` result (#224)
-   Add support for dataset open options to `read`, `read_dataframe`, and
    `read_info` (#233)
<<<<<<< HEAD
-   Add support for pandas' nullable data types in `write_dataframe`, or
    specifying a mask manually for missing values in `write` (#219)
=======
-   Standardized 3-dimensional geometry type labels from "2.5D <type>" to
    "<type> Z" for consistency with well-known text (WKT) formats (#234)
>>>>>>> 976a7059

## 0.5.1 (2023-01-26)

### Bug fixes

-   Fix memory leak in reading files (#207)
-   Fix to only use transactions for writing records when supported by the
    driver (#203)

## 0.5.0 (2023-01-16)

### Major enhancements

-   Support for reading based on Arrow as the transfer mechanism of the data
    from GDAL to Python (requires GDAL >= 3.6 and `pyarrow` to be installed).
    This can be enabled by passing `use_arrow=True` to `pyogrio.read_dataframe`
    (or by using `pyogrio.raw.read_arrow` directly), and provides a further
    speed-up (#155, #191).
-   Support for appending to an existing data source when supported by GDAL by
    passing `append=True` to `pyogrio.write_dataframe` (#197).

### Potentially breaking changes

-   In floating point columns, NaN values are now by default written as "null"
    instead of NaN, but with an option to control this (pass `nan_as_null=False`
    to keep the previous behaviour) (#190).

### Improvements

-   It is now possible to pass GDAL's dataset creation options in addition
    to layer creation options in `pyogrio.write_dataframe` (#189).
-   When specifying a subset of `columns` to read, unnecessary IO or parsing
    is now avoided (#195).

### Packaging

-   The GDAL library included in the wheels is updated from 3.4 to GDAL 3.6.2,
    and is now built with GEOS and sqlite with rtree support enabled
    (which allows writing a spatial index for GeoPackage).
-   Wheels are now available for Python 3.11.
-   Wheels are now available for MacOS arm64.

## 0.4.2 (2022-10-06)

### Improvements

-   new `get_gdal_data_path()` utility funtion to check the path of the data
    directory detected by GDAL (#160)

### Bug fixes

-   register GDAL drivers during initial import of pyogrio (#145)
-   support writing "not a time" (NaT) values in a datetime column (#146)
-   fixes an error when reading GPKG with bbox filter (#150)
-   properly raises error when invalid where clause is used on a GPKG (#150)
-   avoid duplicate count of available features (#151)

## 0.4.1 (2022-07-25)

### Bug fixes

-   use user-provided `encoding` when reading files instead of using default
    encoding of data source type (#139)
-   always convert curve or surface geometry types to linear geometry types,
    such as lines or polygons (#140)

## 0.4.0 (2022-06-20)

### Major enhancements

-   support for reading from file-like objects and in-memory buffers (#25)
-   index of GeoDataFrame created by `read_dataframe` can now optionally be set
    to the FID of the features that are read, as `int64` dtype. Note that some
    drivers start FID numbering at 0 whereas others start numbering at 1.
-   generalize check for VSI files from `/vsizip` to `/vsi` (#29)
-   add dtype for each field to `read_info` (#30)
-   support writing empty GeoDataFrames (#38)
-   support URI schemes (`zip://`, `s3://`) (#43)
-   add keyword to promote mixed singular/multi geometry column to multi geometry type (#56)
-   Python wheels built for Windows, MacOS (x86_64), and Linux (x86_64) (#49, #55, #57, #61, #63)
-   automatically prefix zip files with URI scheme (#68)
-   support use of a sql statement in read_dataframe (#70)
-   correctly write geometry type for layer when dataset has multiple geometry types (#82)
-   support reading `bool`, `int16`, `float32` into correct dtypes (#83)
-   add `geometry_type` to `write_dataframe` to set geometry type for layer (#85)
-   Use certifi to set `GDAL_CURL_CA_BUNDLE` / `PROJ_CURL_CA_BUNDLE` defaults (#97)
-   automatically detect driver for `.geojson`, `.geojsonl` and `.geojsons` files (#101)
-   read DateTime fields with millisecond accuracy (#111)
-   support writing object columns with np.nan values (#118)
-   add support to write object columns that contain types different than string (#125)
-   support writing datetime columns (#120)
-   support for writing missing (null) geometries (#59)

### Breaking changes

-   `read` now also returns an optional FIDs ndarray in addition to meta,
    geometries, and fields; this is the 2nd item in the returned tuple.

### Potentially breaking changes

-   Consolidated error handling to better use GDAL error messages and specific
    exception classes (#39). Note that this is a breaking change only if you are
    relying on specific error classes to be emitted.
-   by default, writing GeoDataFrames with mixed singular and multi geometry
    types will automatically promote to the multi type if the driver does not
    support mixed geometry types (e.g., `FGB`, though it can write mixed geometry
    types if `geometry_type` is set to `"Unknown"`)
-   the geometry type of datasets with multiple geometry types will be set to
    `"Unknown"` unless overridden using `geometry_type`. Note:
    `"Unknown"` may be ignored by some drivers (e.g., shapefile)

### Bug fixes

-   use dtype `object` instead of `numpy.object` to eliminate deprecation warnings (#34)
-   raise error if layer cannot be opened (#35)
-   fix passing gdal creation parameters in `write_dataframe` (#62)
-   fix passing kwargs to GDAL in `write_dataframe` (#67)

### Changes from 0.4.0a1

-   `layer_geometry_type` introduced in 0.4.0a1 was renamed to `geometry_type` for consistency

### Contributors

People with a “+” by their names contributed a patch for the first time.

-   Brendan Ward
-   Joris Van den Bossche
-   Martin Fleischmann
-   Pieter Roggemans +
-   Wei Ji Leong +

## 0.3.0 (2021-12-22)

### Major enhancements

-   Auto-discovery of `GDAL_VERSION` on Windows, if `gdalinfo.exe` is discoverable
    on the `PATH`.
-   Addition of `read_bounds` function to read the bounds of each feature.
-   Addition of a `fids` keyword to `read` and `read_dataframe` to selectively
    read features based on a list of the FIDs.

## 0.2.0 (2021-04-02)

### Major enhancements

-   initial support for building on Windows.
-   Windows: enabled search for GDAL dll directory for Python >= 3.8.
-   Addition of `where` parameter to `read` and `read_dataframe` to enable GDAL-compatible
    SQL WHERE queries to filter data sources.
-   Addition of `force_2d` parameter to `read` and `read_dataframe` to force
    coordinates to always be returned as 2 dimensional, dropping the 3rd dimension
    if present.
-   Addition of `bbox` parameter to `read` and `read_dataframe` to select only
    the features in the dataset that intersect the bbox.
-   Addition of `set_gdal_config_options` to set GDAL configuration options and
    `get_gdal_config_option` to get a GDAL configuration option.
-   Addition of `pyogrio.__gdal_version__` attribute to return GDAL version tuple
    and `__gdal_version_string__` to return string version.
-   Addition of `list_drivers` function to list all available GDAL drivers.
-   Addition of read and write support for `FlatGeobuf` driver when available in GDAL.

## 0.1.0 (2020-08-28)

### Major enhancements

-   Addition of `list_layers` to list layers in a data source.
-   Addition of `read_info` to read basic information for a layer.
-   Addition of `read_dataframe` to read from supported file formats (Shapefile, GeoPackage, GeoJSON) into GeoDataFrames.
-   Addition of `write_dataframe` to write GeoDataFrames into supported file formats.<|MERGE_RESOLUTION|>--- conflicted
+++ resolved
@@ -8,13 +8,10 @@
 -   Add "driver" property to `read_info` result (#224)
 -   Add support for dataset open options to `read`, `read_dataframe`, and
     `read_info` (#233)
-<<<<<<< HEAD
 -   Add support for pandas' nullable data types in `write_dataframe`, or
     specifying a mask manually for missing values in `write` (#219)
-=======
 -   Standardized 3-dimensional geometry type labels from "2.5D <type>" to
     "<type> Z" for consistency with well-known text (WKT) formats (#234)
->>>>>>> 976a7059
 
 ## 0.5.1 (2023-01-26)
 
