--- conflicted
+++ resolved
@@ -5,11 +5,8 @@
 ### Bug fixes
 
 -   register GDAL drivers during initial import of pyogrio (#145)
-<<<<<<< HEAD
+-   support writing "not a time" (NaT) values in a datetime column (#146)
 -   avoid duplicate count of available features (#151)
-=======
--   support writing "not a time" (NaT) values in a datetime column (#146)
->>>>>>> ddcc3cc2
 
 ## 0.4.1
 
