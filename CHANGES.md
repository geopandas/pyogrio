# CHANGELOG

<<<<<<< HEAD
## 0.11.0 (????-??-??)

### Improvements

-   Capture all errors logged by gdal when opening a file fails (#495).
=======
## 0.11.0 (TBD)

### Packaging

-   the GDAL library included in the wheels is upgraded from 3.9.2 to 3.10.0 (#499).
>>>>>>> 8c32f2d1

## 0.10.0 (2024-09-28)

### Improvements

-   Add support to read, write, list, and remove `/vsimem/` files (#457).

### Bug fixes

-   Silence warning from `write_dataframe` with `GeoSeries.notna()` (#435).
-   Enable mask & bbox filter when geometry column not read (#431).
-   Raise NotImplmentedError when user attempts to write to an open file handle (#442).
-   Prevent seek on read from compressed inputs (#443).

### Packaging

-   For the conda-forge package, change the dependency from `libgdal` to
    `libgdal-core`. This package is significantly smaller as it doesn't contain
    some large GDAL plugins. Extra plugins can be installed as seperate conda
    packages if needed: more info [here](https://gdal.org/download.html#conda).
    This also leads to `pyproj` becoming an optional dependency; you will need
    to install `pyproj` in order to support spatial reference systems (#452).
-   The GDAL library included in the wheels is updated from 3.8.5 to GDAL 3.9.2 (#466).
-   pyogrio now requires a minimum version of Python >= 3.9 (#473).
-   Wheels are now available for Python 3.13.

## 0.9.0 (2024-06-17)

### Improvements

-   Add `on_invalid` parameter to `read_dataframe` (#422).

### Bug fixes

-   Fixed bug transposing longitude and latitude when writing files with
    coordinate transformation from EPSG:4326 (#421).
-   Fix bug preventing reading from file paths containing hashes in `read_dataframe` (#412).

### Packaging

-   MacOS wheels are now only available for macOS 12+. For older unsupported macOS
    versions, pyogrio can still be built from source (requires GDAL to be installed) (#417).
-   Remove usage of deprecated `distutils` in `setup.py` (#416).

## 0.8.0 (2024-05-06)

### Improvements

-   Support for writing based on Arrow as the transfer mechanism of the data
    from Python to GDAL (requires GDAL >= 3.8). This is provided through the
    new `pyogrio.raw.write_arrow` function, or by using the `use_arrow=True`
    option in `pyogrio.write_dataframe` (#314, #346).
-   Add support for `fids` filter to `read_arrow` and `open_arrow`, and to
    `read_dataframe` with `use_arrow=True` (#304).
-   Add some missing properties to `read_info`, including layer name, geometry name
    and FID column name (#365).
-   `read_arrow` and `open_arrow` now provide
    [GeoArrow-compliant extension metadata](https://geoarrow.org/extension-types.html),
    including the CRS, when using GDAL 3.8 or higher (#366).
-   The `open_arrow` function can now be used without a `pyarrow` dependency. By
    default, it will now return a stream object implementing the
    [Arrow PyCapsule Protocol](https://arrow.apache.org/docs/format/CDataInterface/PyCapsuleInterface.html)
    (i.e. having an `__arrow_c_stream__`method). This object can then be consumed
    by your Arrow implementation of choice that supports this protocol. To keep
    the previous behaviour of returning a `pyarrow.RecordBatchReader`, specify
    `use_pyarrow=True` (#349).
-   Warn when reading from a multilayer file without specifying a layer (#362).
-   Allow writing to a new in-memory datasource using io.BytesIO object (#397).

### Bug fixes

-   Fix error in `write_dataframe` if input has a date column and
    non-consecutive index values (#325).
-   Fix encoding issues on windows for some formats (e.g. ".csv") and always write ESRI
    Shapefiles using UTF-8 by default on all platforms (#361).
-   Raise exception in `read_arrow` or `read_dataframe(..., use_arrow=True)` if
    a boolean column is detected due to error in GDAL reading boolean values for
    FlatGeobuf / GPKG drivers (#335, #387); this has been fixed in GDAL >= 3.8.3.
-   Properly ignore fields not listed in `columns` parameter when reading from
    the data source not using the Arrow API (#391).
-   Properly handle decoding of ESRI Shapefiles with user-provided `encoding`
    option for `read`, `read_dataframe`, and `open_arrow`, and correctly encode
    Shapefile field names and text values to the user-provided `encoding` for
    `write` and `write_dataframe` (#384).
-   Fixed bug preventing reading from bytes or file-like in `read_arrow` /
    `open_arrow` (#407).

### Packaging

-   The GDAL library included in the wheels is updated from 3.7.2 to GDAL 3.8.5.

### Potentially breaking changes

-   Using a `where` expression combined with a list of `columns` that does not include
    the column referenced in the expression is not recommended and will now
    return results based on driver-dependent behavior, which may include either
    returning empty results (even if non-empty results are expected from `where` parameter)
    or raise an exception (#391). Previous versions of pyogrio incorrectly
    set ignored fields against the data source, allowing it to return non-empty
    results in these cases.

## 0.7.2 (2023-10-30)

### Bug fixes

-   Add `packaging` as a dependency (#320).
-   Fix conversion of WKB to geometries with missing values when using
    `pandas.ArrowDtype` (#321).

## 0.7.1 (2023-10-26)

### Bug fixes

-   Fix unspecified dependency on `packaging` (#318).

## 0.7.0 (2023-10-25)

### Improvements

-   Support reading and writing datetimes with timezones (#253).
-   Support writing dataframes without geometry column (#267).
-   Calculate feature count by iterating over features if GDAL returns an
    unknown count for a data layer (e.g., OSM driver); this may have signficant
    performance impacts for some data sources that would otherwise return an
    unknown count (count is used in `read_info`, `read`, `read_dataframe`) (#271).
-   Add `arrow_to_pandas_kwargs` parameter to `read_dataframe` + reduce memory usage
    with `use_arrow=True` (#273)
-   In `read_info`, the result now also contains the `total_bounds` of the layer as well
    as some extra `capabilities` of the data source driver (#281).
-   Raise error if `read` or `read_dataframe` is called with parameters to read no
    columns, geometry, or fids (#280).
-   Automatically detect supported driver by extension for all available
    write drivers and addition of `detect_write_driver` (#270).
-   Addition of `mask` parameter to `open_arrow`, `read`, `read_dataframe`,
    and `read_bounds` functions to select only the features in the dataset that
    intersect the mask geometry (#285). Note: GDAL < 3.8.0 returns features that
    intersect the bounding box of the mask when using the Arrow interface for
    some drivers; this has been fixed in GDAL 3.8.0.
-   Removed warning when no features are read from the data source (#299).
-   Add support for `force_2d=True` with `use_arrow=True` in `read_dataframe` (#300).

### Other changes

-   test suite requires Shapely >= 2.0

-   using `skip_features` greater than the number of features available in a data
    layer now returns empty arrays for `read` and an empty DataFrame for
    `read_dataframe` instead of raising a `ValueError` (#282).
-   enabled `skip_features` and `max_features` for `read_arrow` and
    `read_dataframe(path, use_arrow=True)`. Note that this incurs overhead
    because all features up to the next batch size above `max_features` (or size
    of data layer) will be read prior to slicing out the requested range of
    features (#282).
-   The `use_arrow=True` option can be enabled globally for testing using the
    `PYOGRIO_USE_ARROW=1` environment variable (#296).

### Bug fixes

-   Fix int32 overflow when reading int64 columns (#260)
-   Fix `fid_as_index=True` doesn't set fid as index using `read_dataframe` with
    `use_arrow=True` (#265)
-   Fix errors reading OSM data due to invalid feature count and incorrect
    reading of OSM layers beyond the first layer (#271)
-   Always raise an exception if there is an error when writing a data source
    (#284)

### Potentially breaking changes

-   In `read_info` (#281):
    -   the `features` property in the result will now be -1 if calculating the
        feature count is an expensive operation for this driver. You can force it to be
        calculated using the `force_feature_count` parameter.
    -   for boolean values in the `capabilities` property, the values will now be
        booleans instead of 1 or 0.

### Packaging

-   The GDAL library included in the wheels is updated from 3.6.4 to GDAL 3.7.2.

## 0.6.0 (2023-04-27)

### Improvements

-   Add automatic detection of 3D geometries in `write_dataframe` (#223, #229)
-   Add "driver" property to `read_info` result (#224)
-   Add support for dataset open options to `read`, `read_dataframe`, and
    `read_info` (#233)
-   Add support for pandas' nullable data types in `write_dataframe`, or
    specifying a mask manually for missing values in `write` (#219)
-   Standardized 3-dimensional geometry type labels from "2.5D <type>" to
    "<type> Z" for consistency with well-known text (WKT) formats (#234)
-   Failure error messages from GDAL are no longer printed to stderr (they were
    already translated into Python exceptions as well) (#236).
-   Failure and warning error messages from GDAL are no longer printed to
    stderr: failures were already translated into Python exceptions
    and warning messages are now translated into Python warnings (#236, #242).
-   Add access to low-level pyarrow `RecordBatchReader` via
    `pyogrio.raw.open_arrow`, which allows iterating over batches of Arrow
    tables (#205).
-   Add support for writing dataset and layer metadata (where supported by
    driver) to `write` and `write_dataframe`, and add support for reading
    dataset and layer metadata in `read_info` (#237).

### Packaging

-   The GDAL library included in the wheels is updated from 3.6.2 to GDAL 3.6.4.
-   Wheels are now available for Linux aarch64 / arm64.

## 0.5.1 (2023-01-26)

### Bug fixes

-   Fix memory leak in reading files (#207)
-   Fix to only use transactions for writing records when supported by the
    driver (#203)

## 0.5.0 (2023-01-16)

### Major enhancements

-   Support for reading based on Arrow as the transfer mechanism of the data
    from GDAL to Python (requires GDAL >= 3.6 and `pyarrow` to be installed).
    This can be enabled by passing `use_arrow=True` to `pyogrio.read_dataframe`
    (or by using `pyogrio.raw.read_arrow` directly), and provides a further
    speed-up (#155, #191).
-   Support for appending to an existing data source when supported by GDAL by
    passing `append=True` to `pyogrio.write_dataframe` (#197).

### Potentially breaking changes

-   In floating point columns, NaN values are now by default written as "null"
    instead of NaN, but with an option to control this (pass `nan_as_null=False`
    to keep the previous behaviour) (#190).

### Improvements

-   It is now possible to pass GDAL's dataset creation options in addition
    to layer creation options in `pyogrio.write_dataframe` (#189).
-   When specifying a subset of `columns` to read, unnecessary IO or parsing
    is now avoided (#195).

### Packaging

-   The GDAL library included in the wheels is updated from 3.4 to GDAL 3.6.2,
    and is now built with GEOS and sqlite with rtree support enabled
    (which allows writing a spatial index for GeoPackage).
-   Wheels are now available for Python 3.11.
-   Wheels are now available for MacOS arm64.

## 0.4.2 (2022-10-06)

### Improvements

-   new `get_gdal_data_path()` utility funtion to check the path of the data
    directory detected by GDAL (#160)

### Bug fixes

-   register GDAL drivers during initial import of pyogrio (#145)
-   support writing "not a time" (NaT) values in a datetime column (#146)
-   fixes an error when reading GPKG with bbox filter (#150)
-   properly raises error when invalid where clause is used on a GPKG (#150)
-   avoid duplicate count of available features (#151)

## 0.4.1 (2022-07-25)

### Bug fixes

-   use user-provided `encoding` when reading files instead of using default
    encoding of data source type (#139)
-   always convert curve or surface geometry types to linear geometry types,
    such as lines or polygons (#140)

## 0.4.0 (2022-06-20)

### Major enhancements

-   support for reading from file-like objects and in-memory buffers (#25)
-   index of GeoDataFrame created by `read_dataframe` can now optionally be set
    to the FID of the features that are read, as `int64` dtype. Note that some
    drivers start FID numbering at 0 whereas others start numbering at 1.
-   generalize check for VSI files from `/vsizip` to `/vsi` (#29)
-   add dtype for each field to `read_info` (#30)
-   support writing empty GeoDataFrames (#38)
-   support URI schemes (`zip://`, `s3://`) (#43)
-   add keyword to promote mixed singular/multi geometry column to multi geometry type (#56)
-   Python wheels built for Windows, MacOS (x86_64), and Linux (x86_64) (#49, #55, #57, #61, #63)
-   automatically prefix zip files with URI scheme (#68)
-   support use of a sql statement in read_dataframe (#70)
-   correctly write geometry type for layer when dataset has multiple geometry types (#82)
-   support reading `bool`, `int16`, `float32` into correct dtypes (#83)
-   add `geometry_type` to `write_dataframe` to set geometry type for layer (#85)
-   Use certifi to set `GDAL_CURL_CA_BUNDLE` / `PROJ_CURL_CA_BUNDLE` defaults (#97)
-   automatically detect driver for `.geojson`, `.geojsonl` and `.geojsons` files (#101)
-   read DateTime fields with millisecond accuracy (#111)
-   support writing object columns with np.nan values (#118)
-   add support to write object columns that contain types different than string (#125)
-   support writing datetime columns (#120)
-   support for writing missing (null) geometries (#59)

### Breaking changes

-   `read` now also returns an optional FIDs ndarray in addition to meta,
    geometries, and fields; this is the 2nd item in the returned tuple.

### Potentially breaking changes

-   Consolidated error handling to better use GDAL error messages and specific
    exception classes (#39). Note that this is a breaking change only if you are
    relying on specific error classes to be emitted.
-   by default, writing GeoDataFrames with mixed singular and multi geometry
    types will automatically promote to the multi type if the driver does not
    support mixed geometry types (e.g., `FGB`, though it can write mixed geometry
    types if `geometry_type` is set to `"Unknown"`)
-   the geometry type of datasets with multiple geometry types will be set to
    `"Unknown"` unless overridden using `geometry_type`. Note:
    `"Unknown"` may be ignored by some drivers (e.g., shapefile)

### Bug fixes

-   use dtype `object` instead of `numpy.object` to eliminate deprecation warnings (#34)
-   raise error if layer cannot be opened (#35)
-   fix passing gdal creation parameters in `write_dataframe` (#62)
-   fix passing kwargs to GDAL in `write_dataframe` (#67)

### Changes from 0.4.0a1

-   `layer_geometry_type` introduced in 0.4.0a1 was renamed to `geometry_type` for consistency

### Contributors

People with a “+” by their names contributed a patch for the first time.

-   Brendan Ward
-   Joris Van den Bossche
-   Martin Fleischmann
-   Pieter Roggemans +
-   Wei Ji Leong +

## 0.3.0 (2021-12-22)

### Major enhancements

-   Auto-discovery of `GDAL_VERSION` on Windows, if `gdalinfo.exe` is discoverable
    on the `PATH`.
-   Addition of `read_bounds` function to read the bounds of each feature.
-   Addition of a `fids` keyword to `read` and `read_dataframe` to selectively
    read features based on a list of the FIDs.

## 0.2.0 (2021-04-02)

### Major enhancements

-   initial support for building on Windows.
-   Windows: enabled search for GDAL dll directory for Python >= 3.8.
-   Addition of `where` parameter to `read` and `read_dataframe` to enable GDAL-compatible
    SQL WHERE queries to filter data sources.
-   Addition of `force_2d` parameter to `read` and `read_dataframe` to force
    coordinates to always be returned as 2 dimensional, dropping the 3rd dimension
    if present.
-   Addition of `bbox` parameter to `read` and `read_dataframe` to select only
    the features in the dataset that intersect the bbox.
-   Addition of `set_gdal_config_options` to set GDAL configuration options and
    `get_gdal_config_option` to get a GDAL configuration option.
-   Addition of `pyogrio.__gdal_version__` attribute to return GDAL version tuple
    and `__gdal_version_string__` to return string version.
-   Addition of `list_drivers` function to list all available GDAL drivers.
-   Addition of read and write support for `FlatGeobuf` driver when available in GDAL.

## 0.1.0 (2020-08-28)

### Major enhancements

-   Addition of `list_layers` to list layers in a data source.
-   Addition of `read_info` to read basic information for a layer.
-   Addition of `read_dataframe` to read from supported file formats (Shapefile, GeoPackage, GeoJSON) into GeoDataFrames.
-   Addition of `write_dataframe` to write GeoDataFrames into supported file formats.<|MERGE_RESOLUTION|>--- conflicted
+++ resolved
@@ -1,18 +1,14 @@
 # CHANGELOG
 
-<<<<<<< HEAD
-## 0.11.0 (????-??-??)
+## 0.11.0 (TBD)
 
 ### Improvements
 
 -   Capture all errors logged by gdal when opening a file fails (#495).
-=======
-## 0.11.0 (TBD)
-
-### Packaging
-
--   the GDAL library included in the wheels is upgraded from 3.9.2 to 3.10.0 (#499).
->>>>>>> 8c32f2d1
+
+### Packaging
+
+-   The GDAL library included in the wheels is upgraded from 3.9.2 to 3.10.0 (#499).
 
 ## 0.10.0 (2024-09-28)
 
