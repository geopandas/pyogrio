--- conflicted
+++ resolved
@@ -4,25 +4,22 @@
 
 ### Improvements
 
--   Support writing dataframes without geometry column (#267)
+-   Support writing dataframes without geometry column (#267).
 -   Calculate feature count by iterating over features if GDAL returns an
     unknown count for a data layer (e.g., OSM driver); this may have signficant
     performance impacts for some data sources that would otherwise return an
     unknown count (count is used in `read_info`, `read`, `read_dataframe`) (#271).
 -   In `read_info`, the result now also contains the `total_bounds` of the layer as well
-    as some extra `capabilities` of the data source driver (#281)
+    as some extra `capabilities` of the data source driver (#281).
 -   Raise error if `read` or `read_dataframe` is called with parameters to read no
-    columns, geometry, or fids (#280)
+    columns, geometry, or fids (#280).
 -   Automatically detect supported driver by extension for all available
-    write drivers and addition of `detect_write_driver` (#270)
-<<<<<<< HEAD
+    write drivers and addition of `detect_write_driver` (#270).
 -   Addition of `mask` parameter to `open_arrow`, `read`, `read_dataframe`,
     and `read_bounds` functions to select only the features in the dataset that
     intersect the mask geometry (#285). Note: GDAL < 3.8.0 returns features that
     intersect the bounding box of the mask when using the Arrow interface for
     some drivers; this has been fixed in GDAL 3.8.0.
-=======
->>>>>>> 35a5d133
 -   Removed warning when no features are read from the data source (#299).
 
 ### Other changes
