# CHANGELOG

## 0.6.0 (???)

### Improvements

<<<<<<< HEAD
-   Add automatic detection of 3D geometries in write_dataframe (#223, #229)
-   Add "driver" property to read_info result (#224)
-   Standardized 3-dimensional geometry type labels from "2.5D <type>" to
    "<type> Z" for consistency with well-known text (WKT) formats (#234)
=======
-   Add automatic detection of 2.5D geometries in `write_dataframe` (#223, #229)
-   Add "driver" property to `read_info` result (#224)
-   Add support for dataset open options to `read`, `read_dataframe`, and
    `read_info` (#233)
>>>>>>> d371dde7

## 0.5.1 (2023-01-26)

### Bug fixes

-   Fix memory leak in reading files (#207)
-   Fix to only use transactions for writing records when supported by the
    driver (#203)

## 0.5.0 (2023-01-16)

### Major enhancements

-   Support for reading based on Arrow as the transfer mechanism of the data
    from GDAL to Python (requires GDAL >= 3.6 and `pyarrow` to be installed).
    This can be enabled by passing `use_arrow=True` to `pyogrio.read_dataframe`
    (or by using `pyogrio.raw.read_arrow` directly), and provides a further
    speed-up (#155, #191).
-   Support for appending to an existing data source when supported by GDAL by
    passing `append=True` to `pyogrio.write_dataframe` (#197).

### Potentially breaking changes

-   In floating point columns, NaN values are now by default written as "null"
    instead of NaN, but with an option to control this (pass `nan_as_null=False`
    to keep the previous behaviour) (#190).

### Improvements

-   It is now possible to pass GDAL's dataset creation options in addition
    to layer creation options in `pyogrio.write_dataframe` (#189).
-   When specifying a subset of `columns` to read, unnecessary IO or parsing
    is now avoided (#195).

### Packaging

-   The GDAL library included in the wheels is updated from 3.4 to GDAL 3.6.2,
    and is now built with GEOS and sqlite with rtree support enabled
    (which allows writing a spatial index for GeoPackage).
-   Wheels are now available for Python 3.11.
-   Wheels are now available for MacOS arm64.

## 0.4.2 (2022-10-06)

### Improvements

-   new `get_gdal_data_path()` utility funtion to check the path of the data
    directory detected by GDAL (#160)

### Bug fixes

-   register GDAL drivers during initial import of pyogrio (#145)
-   support writing "not a time" (NaT) values in a datetime column (#146)
-   fixes an error when reading GPKG with bbox filter (#150)
-   properly raises error when invalid where clause is used on a GPKG (#150)
-   avoid duplicate count of available features (#151)

## 0.4.1 (2022-07-25)

### Bug fixes

-   use user-provided `encoding` when reading files instead of using default
    encoding of data source type (#139)
-   always convert curve or surface geometry types to linear geometry types,
    such as lines or polygons (#140)

## 0.4.0 (2022-06-20)

### Major enhancements

-   support for reading from file-like objects and in-memory buffers (#25)
-   index of GeoDataFrame created by `read_dataframe` can now optionally be set
    to the FID of the features that are read, as `int64` dtype. Note that some
    drivers start FID numbering at 0 whereas others start numbering at 1.
-   generalize check for VSI files from `/vsizip` to `/vsi` (#29)
-   add dtype for each field to `read_info` (#30)
-   support writing empty GeoDataFrames (#38)
-   support URI schemes (`zip://`, `s3://`) (#43)
-   add keyword to promote mixed singular/multi geometry column to multi geometry type (#56)
-   Python wheels built for Windows, MacOS (x86_64), and Linux (x86_64) (#49, #55, #57, #61, #63)
-   automatically prefix zip files with URI scheme (#68)
-   support use of a sql statement in read_dataframe (#70)
-   correctly write geometry type for layer when dataset has multiple geometry types (#82)
-   support reading `bool`, `int16`, `float32` into correct dtypes (#83)
-   add `geometry_type` to `write_dataframe` to set geometry type for layer (#85)
-   Use certifi to set `GDAL_CURL_CA_BUNDLE` / `PROJ_CURL_CA_BUNDLE` defaults (#97)
-   automatically detect driver for `.geojson`, `.geojsonl` and `.geojsons` files (#101)
-   read DateTime fields with millisecond accuracy (#111)
-   support writing object columns with np.nan values (#118)
-   add support to write object columns that contain types different than string (#125)
-   support writing datetime columns (#120)
-   support for writing missing (null) geometries (#59)

### Breaking changes

-   `read` now also returns an optional FIDs ndarray in addition to meta,
    geometries, and fields; this is the 2nd item in the returned tuple.

### Potentially breaking changes

-   Consolidated error handling to better use GDAL error messages and specific
    exception classes (#39). Note that this is a breaking change only if you are
    relying on specific error classes to be emitted.
-   by default, writing GeoDataFrames with mixed singular and multi geometry
    types will automatically promote to the multi type if the driver does not
    support mixed geometry types (e.g., `FGB`, though it can write mixed geometry
    types if `geometry_type` is set to `"Unknown"`)
-   the geometry type of datasets with multiple geometry types will be set to
    `"Unknown"` unless overridden using `geometry_type`. Note:
    `"Unknown"` may be ignored by some drivers (e.g., shapefile)

### Bug fixes

-   use dtype `object` instead of `numpy.object` to eliminate deprecation warnings (#34)
-   raise error if layer cannot be opened (#35)
-   fix passing gdal creation parameters in `write_dataframe` (#62)
-   fix passing kwargs to GDAL in `write_dataframe` (#67)

### Changes from 0.4.0a1

-   `layer_geometry_type` introduced in 0.4.0a1 was renamed to `geometry_type` for consistency

### Contributors

People with a “+” by their names contributed a patch for the first time.

-   Brendan Ward
-   Joris Van den Bossche
-   Martin Fleischmann
-   Pieter Roggemans +
-   Wei Ji Leong +

## 0.3.0 (2021-12-22)

### Major enhancements

-   Auto-discovery of `GDAL_VERSION` on Windows, if `gdalinfo.exe` is discoverable
    on the `PATH`.
-   Addition of `read_bounds` function to read the bounds of each feature.
-   Addition of a `fids` keyword to `read` and `read_dataframe` to selectively
    read features based on a list of the FIDs.

## 0.2.0 (2021-04-02)

### Major enhancements

-   initial support for building on Windows.
-   Windows: enabled search for GDAL dll directory for Python >= 3.8.
-   Addition of `where` parameter to `read` and `read_dataframe` to enable GDAL-compatible
    SQL WHERE queries to filter data sources.
-   Addition of `force_2d` parameter to `read` and `read_dataframe` to force
    coordinates to always be returned as 2 dimensional, dropping the 3rd dimension
    if present.
-   Addition of `bbox` parameter to `read` and `read_dataframe` to select only
    the features in the dataset that intersect the bbox.
-   Addition of `set_gdal_config_options` to set GDAL configuration options and
    `get_gdal_config_option` to get a GDAL configuration option.
-   Addition of `pyogrio.__gdal_version__` attribute to return GDAL version tuple
    and `__gdal_version_string__` to return string version.
-   Addition of `list_drivers` function to list all available GDAL drivers.
-   Addition of read and write support for `FlatGeobuf` driver when available in GDAL.

## 0.1.0 (2020-08-28)

### Major enhancements

-   Addition of `list_layers` to list layers in a data source.
-   Addition of `read_info` to read basic information for a layer.
-   Addition of `read_dataframe` to read from supported file formats (Shapefile, GeoPackage, GeoJSON) into GeoDataFrames.
-   Addition of `write_dataframe` to write GeoDataFrames into supported file formats.<|MERGE_RESOLUTION|>--- conflicted
+++ resolved
@@ -4,17 +4,12 @@
 
 ### Improvements
 
-<<<<<<< HEAD
--   Add automatic detection of 3D geometries in write_dataframe (#223, #229)
--   Add "driver" property to read_info result (#224)
--   Standardized 3-dimensional geometry type labels from "2.5D <type>" to
-    "<type> Z" for consistency with well-known text (WKT) formats (#234)
-=======
 -   Add automatic detection of 2.5D geometries in `write_dataframe` (#223, #229)
 -   Add "driver" property to `read_info` result (#224)
 -   Add support for dataset open options to `read`, `read_dataframe`, and
     `read_info` (#233)
->>>>>>> d371dde7
+-   Standardized 3-dimensional geometry type labels from "2.5D <type>" to
+    "<type> Z" for consistency with well-known text (WKT) formats (#234)
 
 ## 0.5.1 (2023-01-26)
 
