--- conflicted
+++ resolved
@@ -2,17 +2,12 @@
 
 ## 0.12.1 (????-??-??)
 
-<<<<<<< HEAD
 ## Bug fixes
-
--   Fix Time type columns being skipped when reading with `arrow=False` (#617)
-=======
-### Bug fixes
 
 -   Fix regression in reading date columns (#616)
 -   Fix error in `read_dataframe` when `use_arrow=True` and `columns` is used to filter
     out columns of some specific types (#611)
->>>>>>> bcb1634d
+-   Fix Time type columns being skipped when reading with `arrow=False` (#617)
 
 ## 0.12.0 (2025-11-26)
 
