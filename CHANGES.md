--- conflicted
+++ resolved
@@ -1,19 +1,15 @@
 # CHANGELOG
 
-<<<<<<< HEAD
-## 0.12.0 (????-??-??)
+## 0.12.0 (yyyy-mm-dd)
 
 ### Improvements
 
 -   Add `datetimes` parameter to `read_dataframe` to choose the way datetime columns are
     returned + several fixes when reading and writing datetimes (#486).
-=======
-## 0.12.0 (yyyy-mm-dd)
-
-### Bug fixes
-
--   Fix wrong layername when creating .gpkg.zip file (#570)
->>>>>>> cdc1b3fd
+
+### Bug fixes
+
+-   Fix wrong layername when creating .gpkg.zip file (#570).
 
 ## 0.11.1 (2025-08-02)
 
