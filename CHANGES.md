--- conflicted
+++ resolved
@@ -14,18 +14,15 @@
     "<type> Z" for consistency with well-known text (WKT) formats (#234)
 -   Failure error messages from GDAL are no longer printed to stderr (they were
     already translated into Python exceptions as well) (#236).
-<<<<<<< HEAD
--   Add support for writing dataset and layer metadata (where supported by
-    driver) to `write` and `write_dataframe`, and add support for reading
-    dataset and layer metadata in `read_info` (#237).
-=======
 -   Failure and warning error messages from GDAL are no longer printed to
     stderr: failures were already translated into Python exceptions
     and warning messages are now translated into Python warnings (#236, #242).
 -   Add access to low-level pyarrow `RecordBatchReader` via
     `pyogrio.raw.open_arrow`, which allows iterating over batches of Arrow
     tables (#205).
->>>>>>> c63f7cb3
+-   Add support for writing dataset and layer metadata (where supported by
+    driver) to `write` and `write_dataframe`, and add support for reading
+    dataset and layer metadata in `read_info` (#237).
 
 ### Packaging
 
