# Installation

## Requirements

<<<<<<< HEAD
Supports Python 3.9 - 3.13 and GDAL 3.6.x - 3.9.x
=======
Supports Python 3.10 - 3.14 and GDAL 3.4.x - 3.11.x
>>>>>>> 56a5961e

Reading to GeoDataFrames requires `geopandas>=0.12` with `shapely>=2`.

Additionally, installing `pyarrow` in combination with GDAL 3.6+ enables
a further speed-up when specifying `use_arrow=True`.

## Installation

### Conda-forge

This package is available on [conda-forge](https://anaconda.org/conda-forge/pyogrio)
for Linux, MacOS, and Windows.

```bash
conda install -c conda-forge pyogrio
```

This requires compatible versions of `GDAL` and `numpy` from `conda-forge` for
raw I/O support and `geopandas` and their dependencies for GeoDataFrame
I/O support. By default, the `GDAL` package on conda-forge already supports a
wide range of vector formats. If needed, you can install additional drivers by
installing the associated
[conda-forge package](https://gdal.org/en/latest/download.html#conda). The
following packages are currently available to install extra vector drivers:

-   `libgdal-arrow-parquet` ((Geo)Parquet and (Geo)Arrow IPC)
-   `libgdal-pg` (PostgreSQL / PostGIS)
-   `libgdal-xls` (XLS - MS Excel format)

### PyPI

This package is available on [PyPI](https://pypi.org/project/pyogrio/) for Linux,
MacOS, and Windows.

```bash
pip install pyogrio
```

This installs binary wheels that include GDAL.

If you get installation errors about Cython or GDAL not being available, this is
most likely due to the installation process falling back to installing from the
source distribution because the available wheels are not compatible with your
platform.

The binary wheels available on PyPI include the core GDAL drivers (GeoJSON,
ESRI Shapefile, GPKG, FGB, OpenFileGDB, etc) but do not include more advanced
drivers such as LIBKML and Spatialite. If you need such drivers, we recommend
that you use conda-forge to install pyogrio as explained above.

### Troubleshooting installation errors

If you install GeoPandas or Fiona using `pip`, you may encounter issues related
to incompatibility of the exact GDAL library pre-installed with Fiona and the
version of GDAL that gets compiled with Pyogrio.

This may show up as an exception like this for a supported driver (e.g.,
`ESRI Shapefile`):

```Python
pyogrio.errors.DataSourceError: Could not obtain driver ...
```

To get around it, uninstall `fiona` then reinstall to use system GDAL:

```bash
pip uninstall fiona
pip install fiona --no-binary fiona
```

Then restart your interpreter. This ensures that both Pyogrio and Fiona use
exactly the same GDAL library.

## Development

Clone this repository to a local folder.

Install an appropriate distribution of GDAL for your system. Either `gdal-config` must
be on your system path (to automatically determine the GDAL paths), or either the
`GDAL_INCLUDE_PATH`, `GDAL_LIBRARY_PATH`, and `GDAL_VERSION` environment variables need
to be set. Specific instructions on how to install these dependencies on Windows can be
found below.

Building Pyogrio requires requires `Cython`, `numpy`, and `pandas`.

Pyogrio follows the [GeoPandas Style Guide](https://geopandas.org/en/stable/community/contributing.html#style-guide-linting)
and uses `Ruff` to ensure consistent formatting.

It is recommended to install `pre-commit` and register its hooks so the formatting is
automatically verified when you commit code.

```
pre-commit install
```

Run `python setup.py develop` to build the extensions in Cython.

Tests are run using `pytest`:

```bash
pytest pyogrio/tests
```

### Windows

There are different ways to install the necessary dependencies and setup your local
development environment on windows.

#### vcpkg

[vcpkg](https://vcpkg.io/en/index.html) is used to build pyogrio from source
as part of creating the Pyogrio Python wheels for Windows. You can install
GDAL and other dependencies using vcpkg, and then build Pyogrio from source.

See `.github/workflows/release.yml` for details about how vcpkg is used as part
of the wheel-building process.

We do not yet have instructions on building Pyogrio from source using vcpkg for
local development; please feel free to contribute additional documentation!

#### OSGeo4W

You can also install GDAL from an appropriate provider of Windows binaries. We've heard
that the [OSGeo4W](https://trac.osgeo.org/osgeo4w/) works.

To build on Windows, you need to provide additional environment variables or
command-line parameters because the location of the GDAL binaries and headers
cannot be automatically determined.

Assuming GDAL 3.8.3 is installed to `c:\GDAL`, you can set the `GDAL_INCLUDE_PATH`,
`GDAL_LIBRARY_PATH` and `GDAL_VERSION` environment variables and build as follows:

```bash
set GDAL_INCLUDE_PATH=C:\GDAL\include
set GDAL_LIBRARY_PATH=C:\GDAL\lib
set GDAL_VERSION=3.8.3
python -m pip install --no-deps --force-reinstall --no-use-pep517 -e . -v
```

Alternatively, you can pass those options also as command-line parameters:

```bash
python -m pip install --install-option=build_ext --install-option="-IC:\GDAL\include" --install-option="-lgdal_i" --install-option="-LC:\GDAL\lib" --install-option="--gdalversion=3.8.3" --no-deps --force-reinstall --no-use-pep517 -e . -v
```

The location of the GDAL DLLs must be on your system `PATH`.

`--no-use-pep517` is required in order to pass additional options to the build
backend (see https://github.com/pypa/pip/issues/5771).

#### Conda

It is also possible to install the necessary dependencies using conda.

After cloning the environment, you can create a conda environment with the necessary
dependencies like this:

```
conda env create -f environment-dev.yml
```

Before being able to build on Windows, you need to set some additional environment
variables because the location of the GDAL binaries and headers cannot be
automatically determined.

After activating the `pyogrio-dev` environment the `CONDA_PREFIX` environment variable
will be available. Assuming GDAL 3.8.3 is installed, you will be able to set the
necessary environment variables as follows:

```bash
set GDAL_INCLUDE_PATH=%CONDA_PREFIX%\Library\include
set GDAL_LIBRARY_PATH=%CONDA_PREFIX%\Library\lib
set GDAL_VERSION=3.8.3
```

Now you should be able to run `python setup.py develop` to build the extensions in
Cython.

## GDAL and PROJ data files

GDAL requires certain files to be present within a GDAL data folder, as well
as a PROJ data folder. These folders are normally detected automatically.

If you have an unusual installation of GDAL and PROJ, you may need to set
additional environment variables at **runtime** in order for these to be
correctly detected by GDAL:

-   set `GDAL_DATA` to the folder containing the GDAL data files (e.g., contains `header.dxf`)
    within the installation of GDAL that is used by Pyogrio.
-   set `PROJ_LIB` to the folder containing the PROJ data files (e.g., contains `proj.db`)<|MERGE_RESOLUTION|>--- conflicted
+++ resolved
@@ -2,11 +2,7 @@
 
 ## Requirements
 
-<<<<<<< HEAD
-Supports Python 3.9 - 3.13 and GDAL 3.6.x - 3.9.x
-=======
-Supports Python 3.10 - 3.14 and GDAL 3.4.x - 3.11.x
->>>>>>> 56a5961e
+Supports Python 3.10 - 3.14 and GDAL 3.6.x - 3.11.x
 
 Reading to GeoDataFrames requires `geopandas>=0.12` with `shapely>=2`.
 
