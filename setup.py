import os
from pathlib import Path
import platform
import re
import shutil
import subprocess
import sys

from distutils import log
from setuptools import setup, find_packages
from setuptools.extension import Extension
import versioneer

# import Cython if available
try:
    from Cython.Build import cythonize
    from Cython.Distutils import build_ext as _build_ext
except ImportError:
    cythonize = None


MIN_PYTHON_VERSION = (3, 8, 0)
MIN_GDAL_VERSION = (2, 4, 0)

build_ext = None


if sys.version_info < MIN_PYTHON_VERSION:
    raise RuntimeError("Python >= 3.8 is required")


# Get GDAL config from gdal-config command
def read_response(cmd):
    return subprocess.check_output(cmd).decode("utf").strip()


def get_gdal_paths():
    """Obtain the paths for compiling and linking with the GDAL C-API

    GDAL_INCLUDE_PATH and GDAL_LIBRARY_PATH environment variables are used
    if both are present.

    If those variables are not present, gdal-config is called (it should be
    on the PATH variable). gdal-config provides all the paths.

    If no environment variables were specified or gdal-config was not found,
    no additional paths are provided to the extension. It is still possible
    to compile in this case using custom arguments to setup.py.
    """
    include_dir = os.environ.get("GDAL_INCLUDE_PATH")
    library_dir = os.environ.get("GDAL_LIBRARY_PATH")

    if include_dir and library_dir:
        return {
            "include_dirs": [include_dir],
            "library_dirs": [library_dir],
            "libraries": ["gdal_i" if platform.system() == "Windows" else "gdal"],
        }
    if include_dir or library_dir:
        log.warn(
            "If specifying the GDAL_INCLUDE_PATH or GDAL_LIBRARY_PATH environment "
            "variables, you need to specify both."
        )

    try:
        # Get libraries, etc from gdal-config (not available on Windows)
        flags = ["cflags", "libs", "version"]
        gdal_config = os.environ.get("GDAL_CONFIG", "gdal-config")
        config = {flag: read_response([gdal_config, f"--{flag}"]) for flag in flags}

        gdal_version = tuple(int(i) for i in config["version"].split("."))
        if not gdal_version >= MIN_GDAL_VERSION:
            sys.exit("GDAL must be >= 2.4.x")

        include_dirs = [
            entry[2:] for entry in config["cflags"].split(" ")
        ]
        library_dirs = []
        libraries = []
        extra_link_args = []

        for entry in config["libs"].split(" "):
            if entry.startswith("-L"):
                library_dirs.append(entry[2:])
            elif entry.startswith("-l"):
                libraries.append(entry[2:])
            else:
                extra_link_args.append(entry)
        
        return {
            "include_dirs": include_dirs,
            "library_dirs": library_dirs,
            "libraries": libraries,
            "extra_link_args": extra_link_args,
        }

    except Exception as e:
        if platform.system() == "Windows":
            # Note: additional command-line parameters required to point to GDAL;
            # see the README.
<<<<<<< HEAD

            gdal_version_str = os.environ.get("GDAL_VERSION", "")
            if not gdal_version_str:
                # attempt to execute gdalinfo to find GDAL version
                # Note: gdalinfo must be on the PATH
                try:
                    gdalinfo_path = None
                    for path in os.getenv("PATH", "").split(os.pathsep):
                        matches = list(Path(path).glob("**/gdalinfo.exe"))
                        if matches:
                            gdalinfo_path = matches[0]
                            break

                    if gdalinfo_path:
                        raw_version = read_response([gdalinfo_path, "--version"]) or ""
                        m = re.search("\d+\.\d+\.\d+", raw_version)
                        if m:
                            gdal_version_str = m.group()

                except:
                    log.warn(
                        "Could not obtain version by executing 'gdalinfo --version'"
                    )

            if not gdal_version_str:
                print("GDAL_VERSION must be provided as an environment variable")
                sys.exit(1)

            GDAL_VERSION = tuple(int(i) for i in gdal_version_str.split("."))

            include_dir = os.environ.get("GDAL_INCLUDE_PATH")
            library_dir = os.environ.get("GDAL_LIBRARY_PATH")

            if include_dir and library_dir:
                ext_options["include_dirs"].append(include_dir)
                ext_options["library_dirs"].append(library_dir)
                ext_options["libraries"].append("gdal_i")
            else:
                log.info(
                    "Building on Windows requires extra options to setup.py to locate GDAL files.  See the README."
                )
=======
            log.info(
                "Building on Windows requires extra options to setup.py to locate GDAL files.  See the README."
            )
            return {}
>>>>>>> ec2f264d

        else:
            raise e


ext_modules = []

# setuptools clean does not cleanup Cython artifacts
if "clean" in sys.argv:
    if os.path.exists("build"):
        shutil.rmtree("build")

    root = Path(".")
    for ext in ["*.so", "*.pyc", "*.c", "*.cpp"]:
        for entry in root.rglob(ext):
            entry.unlink()

elif "sdist" in sys.argv or "egg_info" in sys.argv:
    # don't cythonize for the sdist
    pass

else:
    if cythonize is None:
        raise ImportError("Cython is required to build from source")

    ext_options = get_gdal_paths()

    ext_modules = cythonize(
        [
            Extension("pyogrio._err", ["pyogrio/_err.pyx"], **ext_options),
            Extension("pyogrio._geometry", ["pyogrio/_geometry.pyx"], **ext_options),
            Extension("pyogrio._io", ["pyogrio/_io.pyx"], **ext_options),
            Extension("pyogrio._ogr", ["pyogrio/_ogr.pyx"], **ext_options),
        ],
        compiler_directives={"language_level": "3"},
    )

    # Get numpy include directory without importing numpy at top level here
    # from: https://stackoverflow.com/a/42163080
    class build_ext(_build_ext):
        def run(self):
            try:
                import numpy

                self.include_dirs.append(numpy.get_include())
                # Call original build_ext command
                _build_ext.run(self)

            except ImportError:
                pass


version = versioneer.get_version()
cmdclass = versioneer.get_cmdclass()
cmdclass["build_ext"] = build_ext

setup(
    name="pyogrio",
    version=version,
    packages=find_packages(),
    url="https://github.com/pyogrio/pyogrio",
    license="MIT",
    author="Brendan C. Ward",
    author_email="bcward@astutespruce.com",
    description="Vectorized spatial vector file format I/O using GDAL/OGR",
    long_description_content_type="text/markdown",
    long_description=open("README.md").read(),
    python_requires=">=3.8",
    install_requires=["numpy"],
    extras_require={
        "dev": ["Cython"],
        "test": ["pytest", "pytest-cov"],
        "benchmark": ["pytest-benchmark"],
        "geopandas": ["pygeos", "geopandas"],
    },
    include_package_data=True,
    cmdclass=cmdclass,
    ext_modules=ext_modules,
)<|MERGE_RESOLUTION|>--- conflicted
+++ resolved
@@ -98,54 +98,10 @@
         if platform.system() == "Windows":
             # Note: additional command-line parameters required to point to GDAL;
             # see the README.
-<<<<<<< HEAD
-
-            gdal_version_str = os.environ.get("GDAL_VERSION", "")
-            if not gdal_version_str:
-                # attempt to execute gdalinfo to find GDAL version
-                # Note: gdalinfo must be on the PATH
-                try:
-                    gdalinfo_path = None
-                    for path in os.getenv("PATH", "").split(os.pathsep):
-                        matches = list(Path(path).glob("**/gdalinfo.exe"))
-                        if matches:
-                            gdalinfo_path = matches[0]
-                            break
-
-                    if gdalinfo_path:
-                        raw_version = read_response([gdalinfo_path, "--version"]) or ""
-                        m = re.search("\d+\.\d+\.\d+", raw_version)
-                        if m:
-                            gdal_version_str = m.group()
-
-                except:
-                    log.warn(
-                        "Could not obtain version by executing 'gdalinfo --version'"
-                    )
-
-            if not gdal_version_str:
-                print("GDAL_VERSION must be provided as an environment variable")
-                sys.exit(1)
-
-            GDAL_VERSION = tuple(int(i) for i in gdal_version_str.split("."))
-
-            include_dir = os.environ.get("GDAL_INCLUDE_PATH")
-            library_dir = os.environ.get("GDAL_LIBRARY_PATH")
-
-            if include_dir and library_dir:
-                ext_options["include_dirs"].append(include_dir)
-                ext_options["library_dirs"].append(library_dir)
-                ext_options["libraries"].append("gdal_i")
-            else:
-                log.info(
-                    "Building on Windows requires extra options to setup.py to locate GDAL files.  See the README."
-                )
-=======
             log.info(
                 "Building on Windows requires extra options to setup.py to locate GDAL files.  See the README."
             )
             return {}
->>>>>>> ec2f264d
 
         else:
             raise e
