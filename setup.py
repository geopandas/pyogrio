import os
from pathlib import Path
import platform
import re
import shutil
import subprocess
import sys

from distutils import log
from setuptools import setup, find_packages
from setuptools.extension import Extension
import versioneer

# import Cython if available
try:
    from Cython.Build import cythonize
    from Cython.Distutils import build_ext as _build_ext
except ImportError:
    cythonize = None


MIN_PYTHON_VERSION = (3, 8, 0)
MIN_GDAL_VERSION = (2, 4, 0)

build_ext = None


if sys.version_info < MIN_PYTHON_VERSION:
    raise RuntimeError("Python >= 3.8 is required")


def copy_data_tree(datadir, destdir):
<<<<<<< HEAD
    try:
        shutil.rmtree(destdir)
    except OSError:
        pass
=======
    if os.path.exists(destdir):
        shutil.rmtree(destdir)
>>>>>>> d243d026
    shutil.copytree(datadir, destdir)


# Get GDAL config from gdal-config command
def read_response(cmd):
    return subprocess.check_output(cmd).decode("utf").strip()


def get_gdal_paths():
    """Obtain the paths for compiling and linking with the GDAL C-API

    GDAL_INCLUDE_PATH and GDAL_LIBRARY_PATH environment variables are used
    if both are present.

    If those variables are not present, gdal-config is called (it should be
    on the PATH variable). gdal-config provides all the paths.

    If no environment variables were specified or gdal-config was not found,
    no additional paths are provided to the extension. It is still possible
    to compile in this case using custom arguments to setup.py.
    """
    include_dir = os.environ.get("GDAL_INCLUDE_PATH")
    library_dir = os.environ.get("GDAL_LIBRARY_PATH")

    if include_dir and library_dir:
        return {
            "include_dirs": [include_dir],
            "library_dirs": [library_dir],
            "libraries": ["gdal_i" if platform.system() == "Windows" else "gdal"],
        }
    if include_dir or library_dir:
        log.warn(
            "If specifying the GDAL_INCLUDE_PATH or GDAL_LIBRARY_PATH environment "
            "variables, you need to specify both."
        )

    try:
        # Get libraries, etc from gdal-config (not available on Windows)
        flags = ["cflags", "libs", "version"]
        gdal_config = os.environ.get("GDAL_CONFIG", "gdal-config")
        config = {flag: read_response([gdal_config, f"--{flag}"]) for flag in flags}

        gdal_version = tuple(int(i) for i in config["version"].split("."))
        if not gdal_version >= MIN_GDAL_VERSION:
            sys.exit("GDAL must be >= 2.4.x")

        include_dirs = [entry[2:] for entry in config["cflags"].split(" ")]
        library_dirs = []
        libraries = []
        extra_link_args = []

        for entry in config["libs"].split(" "):
            if entry.startswith("-L"):
                library_dirs.append(entry[2:])
            elif entry.startswith("-l"):
                libraries.append(entry[2:])
            else:
                extra_link_args.append(entry)

        return {
            "include_dirs": include_dirs,
            "library_dirs": library_dirs,
            "libraries": libraries,
            "extra_link_args": extra_link_args,
        }

    except Exception as e:
        if platform.system() == "Windows":
            # Note: additional command-line parameters required to point to GDAL;
            # see the README.
            log.info(
                "Building on Windows requires extra options to setup.py to locate GDAL files.  See the README."
            )
            return {}

        else:
            raise e


ext_modules = []
package_data = {}

# setuptools clean does not cleanup Cython artifacts
if "clean" in sys.argv:
    for directory in ["build", "pyogrio/gdal_data", "pyogrio/proj_data"]:
        if os.path.exists(directory):
            shutil.rmtree(directory)

    root = Path(".")
    for ext in ["*.so", "*.pyc", "*.c", "*.cpp"]:
        for entry in root.rglob(ext):
            entry.unlink()

elif "sdist" in sys.argv or "egg_info" in sys.argv:
    # don't cythonize for the sdist
    pass

else:
    if cythonize is None:
        raise ImportError("Cython is required to build from source")

    ext_options = get_gdal_paths()

    ext_modules = cythonize(
        [
            Extension("pyogrio._err", ["pyogrio/_err.pyx"], **ext_options),
            Extension("pyogrio._geometry", ["pyogrio/_geometry.pyx"], **ext_options),
            Extension("pyogrio._io", ["pyogrio/_io.pyx"], **ext_options),
            Extension("pyogrio._ogr", ["pyogrio/_ogr.pyx"], **ext_options),
        ],
        compiler_directives={"language_level": "3"},
    )

    # Get numpy include directory without importing numpy at top level here
    # from: https://stackoverflow.com/a/42163080
    class build_ext(_build_ext):
        def run(self):
            try:
                import numpy

                self.include_dirs.append(numpy.get_include())
                # Call original build_ext command
                _build_ext.run(self)

            except ImportError:
                pass

    if os.environ.get("PYOGRIO_PACKAGE_DATA"):
        gdal_data = os.environ.get("GDAL_DATA")
<<<<<<< HEAD
        if gdal_data:
            log.info("Copying gdal data from %s" % gdal_data)
            copy_data_tree(gdal_data, "pyogrio/gdal_data")

        proj_data = os.environ.get("PROJ_LIB")
        if os.path.exists(proj_data):
            log.info("Copying proj data from %s" % proj_data)
            copy_data_tree(proj_data, "pyogrio/proj_data")
=======
        if gdal_data and os.path.exists(gdal_data):
            log.info(f"Copying gdal data from {gdal_data}")
            copy_data_tree(gdal_data, "pyogrio/gdal_data")
        else:
            raise Exception(
                "Could not find GDAL data files for packaging. "
                "Ensure to set the GDAL_DATA environment variable"
            )

        proj_data = os.environ.get("PROJ_LIB")
        if proj_data and os.path.exists(proj_data):
            log.info(f"Copying proj data from {proj_data}")
            copy_data_tree(proj_data, "pyogrio/proj_data")
        else:
            raise Exception(
                "Could not find PROJ data files for packaging. "
                "Ensure to set the PROJ_LIB environment variable"
            )   

>>>>>>> d243d026
        package_data = {"pyogrio": ["gdal_data/*", "proj_data/*"]}


version = versioneer.get_version()
cmdclass = versioneer.get_cmdclass()
cmdclass["build_ext"] = build_ext

setup(
    name="pyogrio",
    version=version,
    packages=find_packages(),
    url="https://github.com/pyogrio/pyogrio",
    license="MIT",
    author="Brendan C. Ward",
    author_email="bcward@astutespruce.com",
    description="Vectorized spatial vector file format I/O using GDAL/OGR",
    long_description_content_type="text/markdown",
    long_description=open("README.md").read(),
    python_requires=">=3.8",
    install_requires=["numpy"],
    extras_require={
        "dev": ["Cython"],
        "test": ["pytest", "pytest-cov"],
        "benchmark": ["pytest-benchmark"],
        "geopandas": ["pygeos", "geopandas"],
    },
    include_package_data=True,
    cmdclass=cmdclass,
    ext_modules=ext_modules,
    package_data=package_data,
)<|MERGE_RESOLUTION|>--- conflicted
+++ resolved
@@ -30,15 +30,8 @@
 
 
 def copy_data_tree(datadir, destdir):
-<<<<<<< HEAD
-    try:
-        shutil.rmtree(destdir)
-    except OSError:
-        pass
-=======
     if os.path.exists(destdir):
         shutil.rmtree(destdir)
->>>>>>> d243d026
     shutil.copytree(datadir, destdir)
 
 
@@ -168,16 +161,6 @@
 
     if os.environ.get("PYOGRIO_PACKAGE_DATA"):
         gdal_data = os.environ.get("GDAL_DATA")
-<<<<<<< HEAD
-        if gdal_data:
-            log.info("Copying gdal data from %s" % gdal_data)
-            copy_data_tree(gdal_data, "pyogrio/gdal_data")
-
-        proj_data = os.environ.get("PROJ_LIB")
-        if os.path.exists(proj_data):
-            log.info("Copying proj data from %s" % proj_data)
-            copy_data_tree(proj_data, "pyogrio/proj_data")
-=======
         if gdal_data and os.path.exists(gdal_data):
             log.info(f"Copying gdal data from {gdal_data}")
             copy_data_tree(gdal_data, "pyogrio/gdal_data")
@@ -197,7 +180,6 @@
                 "Ensure to set the PROJ_LIB environment variable"
             )   
 
->>>>>>> d243d026
         package_data = {"pyogrio": ["gdal_data/*", "proj_data/*"]}
 
 
