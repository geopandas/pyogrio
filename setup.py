--- conflicted
+++ resolved
@@ -34,7 +34,6 @@
     return subprocess.check_output(cmd).decode("utf").strip()
 
 
-<<<<<<< HEAD
 def get_gdal_paths():
     """Obtain the paths for compiling and linking with the GDAL C-API
 
@@ -62,34 +61,6 @@
             "If specifying the GDAL_INCLUDE_PATH or GDAL_LIBRARY_PATH environment "
             "variables, you need to specify both."
         )
-=======
-ext_options = {
-    "include_dirs": [],
-    "library_dirs": [],
-    "libraries": [],
-    "extra_link_args": [],
-}
-ext_modules = []
-
-
-# setuptools clean does not cleanup Cython artifacts
-if "clean" in sys.argv:
-    if os.path.exists("build"):
-        shutil.rmtree("build")
-
-    root = Path(".")
-    for ext in ["*.so", "*.pyc", "*.c", "*.cpp"]:
-        for entry in root.rglob(ext):
-            entry.unlink()
-
-elif "sdist" in sys.argv or "egg_info" in sys.argv:
-    # don't cythonize for the sdist
-    pass
-
-else:
-    if cythonize is None:
-        raise ImportError("Cython is required to build from source")
->>>>>>> fb62b392
 
     try:
         # Get libraries, etc from gdal-config (not available on Windows)
@@ -179,6 +150,10 @@
     for ext in ["*.so", "*.pyc", "*.c", "*.cpp"]:
         for entry in root.rglob(ext):
             entry.unlink()
+
+elif "sdist" in sys.argv or "egg_info" in sys.argv:
+    # don't cythonize for the sdist
+    pass
 
 else:
     if cythonize is None:
