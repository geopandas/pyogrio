--- conflicted
+++ resolved
@@ -1627,10 +1627,7 @@
     path_b = path.encode('utf-8')
     path_c = path_b
 
-<<<<<<< HEAD
-=======
-
->>>>>>> 0abfb743
+
     try:
         if encoding:
             override_shape_encoding = True
