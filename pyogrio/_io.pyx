--- conflicted
+++ resolved
@@ -1336,16 +1336,11 @@
 
 # TODO: handle updateable data sources, like GPKG
 # TODO: set geometry and field data as memory views?
-def ogr_write(str path, str layer, str driver, geometry, field_data, fields,
-<<<<<<< HEAD
-    str crs, str geometry_type, str encoding, bint promote_to_multi=False,
-    bint nan_as_null=True, **kwargs
+def ogr_write(
+    str path, str layer, str driver, geometry, field_data, fields,
+    str crs, str geometry_type, str encoding, object dataset_kwargs,
+    object layer_kwargs, bint promote_to_multi=False, bint nan_as_null=True,
 ):
-=======
-    str crs, str geometry_type, str encoding, object dataset_kwargs,
-    object layer_kwargs, bint promote_to_multi=False):
-
->>>>>>> 8e1a32cb
     cdef const char *path_c = NULL
     cdef const char *layer_c = NULL
     cdef const char *driver_c = NULL
