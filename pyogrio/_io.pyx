#define NPY_NO_DEPRECATED_API NPY_1_7_API_VERSION

"""IO support for OGR vector data sources
"""


import datetime
import locale
import logging
import math
import os
import warnings

from libc.stdint cimport uint8_t
from libc.stdlib cimport malloc, free
from libc.string cimport strlen
from libc.math cimport isnan

cimport cython
import numpy as np
cimport numpy as np

from pyogrio._ogr cimport *
from pyogrio._err cimport *
from pyogrio._err import CPLE_BaseError, CPLE_NotSupportedError, NullPointerError
from pyogrio._geometry cimport get_geometry_type, get_geometry_type_code
from pyogrio.errors import CRSError, DataSourceError, DataLayerError, GeometryError, FieldError, FeatureError


log = logging.getLogger(__name__)


# Mapping of OGR integer field types to Python field type names
# (index in array is the integer field type)
FIELD_TYPES = [
    'int32',         # OFTInteger, Simple 32bit integer
    None,            # OFTIntegerList, List of 32bit integers, not supported
    'float64',       # OFTReal, Double Precision floating point
    None,            # OFTRealList, List of doubles, not supported
    'object',        # OFTString, String of UTF-8 chars
    None,            # OFTStringList, Array of strings, not supported
    None,            # OFTWideString, deprecated, not supported
    None,            # OFTWideStringList, deprecated, not supported
    'object',        #  OFTBinary, Raw Binary data
    'datetime64[D]', # OFTDate, Date
    None,            # OFTTime, Time, NOTE: not directly supported in numpy
    'datetime64[ms]',# OFTDateTime, Date and Time
    'int64',         # OFTInteger64, Single 64bit integer
    None             # OFTInteger64List, List of 64bit integers, not supported
]

FIELD_SUBTYPES = {
    OFSTNone: None,           # No subtype
    OFSTBoolean: "bool",      # Boolean integer
    OFSTInt16: "int16",       # Signed 16-bit integer
    OFSTFloat32: "float32",   # Single precision (32 bit) floating point
}

# Mapping of numpy ndarray dtypes to (field type, subtype)
DTYPE_OGR_FIELD_TYPES = {
    'int8': (OFTInteger, OFSTInt16),
    'int16': (OFTInteger, OFSTInt16),
    'int32': (OFTInteger, OFSTNone),
    'int': (OFTInteger64, OFSTNone),
    'int64': (OFTInteger64, OFSTNone),
    # unsigned ints have to be converted to ints; these are converted
    # to the next largest integer size
    'uint8': (OFTInteger, OFSTInt16),
    'uint16': (OFTInteger, OFSTNone),
    'uint32': (OFTInteger64, OFSTNone),
    # TODO: these might get truncated, check maximum value and raise error
    'uint': (OFTInteger64, OFSTNone),
    'uint64': (OFTInteger64, OFSTNone),

    # bool is handled as integer with boolean subtype
    'bool': (OFTInteger, OFSTBoolean),

    'float32': (OFTReal,OFSTFloat32),
    'float': (OFTReal, OFSTNone),
    'float64': (OFTReal, OFSTNone),

    'datetime64[D]': (OFTDate, OFSTNone),
    'datetime64': (OFTDateTime, OFSTNone),
}


cdef int start_transaction(OGRDataSourceH ogr_dataset, int force) except 1:
    cdef int err = GDALDatasetStartTransaction(ogr_dataset, force)
    if err == OGRERR_FAILURE:
        raise DataSourceError("Failed to start transaction")

    return 0


cdef int commit_transaction(OGRDataSourceH ogr_dataset) except 1:
    cdef int err = GDALDatasetCommitTransaction(ogr_dataset)
    if err == OGRERR_FAILURE:
        raise DataSourceError("Failed to commit transaction")

    return 0


# Not currently used; uncomment when used
# cdef int rollback_transaction(OGRDataSourceH ogr_dataset) except 1:
#     cdef int err = GDALDatasetRollbackTransaction(ogr_dataset)
#     if err == OGRERR_FAILURE:
#         raise DataSourceError("Failed to rollback transaction")

#     return 0


# ported from fiona::_shim22.pyx::gdal_open_vector
cdef void* ogr_open(const char* path_c, int mode, options) except NULL:
    cdef void* ogr_dataset = NULL
    cdef char **ogr_drivers = NULL
    cdef void* ogr_driver = NULL
    cdef char **open_opts = NULL

    # Force linear approximations in all cases
    OGRSetNonLinearGeometriesEnabledFlag(0)

    flags = GDAL_OF_VECTOR | GDAL_OF_VERBOSE_ERROR
    if mode == 1:
        flags |= GDAL_OF_UPDATE
    else:
        flags |= GDAL_OF_READONLY

    # TODO: other open opts from fiona
    open_opts = CSLAddNameValue(open_opts, "VALIDATE_OPEN_OPTIONS", "NO")

    try:
        ogr_dataset = exc_wrap_pointer(
            GDALOpenEx(path_c, flags, <const char *const *>ogr_drivers, <const char *const *>open_opts, NULL)
        )
        return ogr_dataset

    except NullPointerError:
        raise DataSourceError("Failed to open dataset (mode={}): {}".format(mode, path_c.decode("utf-8"))) from None

    except CPLE_BaseError as exc:
        raise DataSourceError(str(exc))

    finally:
        CSLDestroy(ogr_drivers)
        CSLDestroy(open_opts)


cdef OGRLayerH get_ogr_layer(GDALDatasetH ogr_dataset, layer) except NULL:
    """Open OGR layer by index or name.

    Parameters
    ----------
    ogr_dataset : pointer to open OGR dataset
    layer : str or int
        name or index of layer

    Returns
    -------
    pointer to OGR layer
    """
    cdef OGRLayerH ogr_layer = NULL

    try:
        if isinstance(layer, str):
            name_b = layer.encode('utf-8')
            name_c = name_b
            ogr_layer = exc_wrap_pointer(GDALDatasetGetLayerByName(ogr_dataset, name_c))

        elif isinstance(layer, int):
            ogr_layer = exc_wrap_pointer(GDALDatasetGetLayer(ogr_dataset, layer))

    # GDAL does not always raise exception messages in this case
    except NullPointerError:
        raise DataLayerError(f"Layer '{layer}' could not be opened") from None

    except CPLE_BaseError as exc:
        raise DataLayerError(str(exc))

    return ogr_layer


cdef OGRLayerH execute_sql(GDALDatasetH ogr_dataset, str sql, str sql_dialect=None) except NULL:
    """Execute an SQL statement on a dataset.

    Parameters
    ----------
    ogr_dataset : pointer to open OGR dataset
    sql : str
        The sql statement to execute
    sql_dialect : str, optional (default: None)
        The sql dialect the sql statement is written in

    Returns
    -------
    pointer to OGR layer
    """

    try:
        sql_b = sql.encode('utf-8')
        sql_c = sql_b
        if sql_dialect is None:
            return exc_wrap_pointer(GDALDatasetExecuteSQL(ogr_dataset, sql_c, NULL, NULL))

        sql_dialect_b = sql_dialect.encode('utf-8')
        sql_dialect_c = sql_dialect_b
        return exc_wrap_pointer(GDALDatasetExecuteSQL(ogr_dataset, sql_c, NULL, sql_dialect_c))

    # GDAL does not always raise exception messages in this case
    except NullPointerError:
        raise DataLayerError(f"Error executing sql '{sql}'") from None

    except CPLE_BaseError as exc:
        raise DataLayerError(str(exc))


cdef str get_crs(OGRLayerH ogr_layer):
    """Read CRS from layer as EPSG:<code> if available or WKT.

    Parameters
    ----------
    ogr_layer : pointer to open OGR layer

    Returns
    -------
    str or None
        EPSG:<code> or WKT
    """
    cdef void *ogr_crs = NULL
    cdef const char *authority_key = NULL
    cdef const char *authority_val = NULL
    cdef char *ogr_wkt = NULL

    try:
        ogr_crs = exc_wrap_pointer(OGR_L_GetSpatialRef(ogr_layer))

    except NullPointerError:
        # No coordinate system defined.
        # This is expected and valid for nonspatial tables.
        return None

    except CPLE_BaseError as exc:
        raise CRSError(str(exc))

    # If CRS can be decoded to an EPSG code, use that.
    # The following pointers will be NULL if it cannot be decoded.
    retval = OSRAutoIdentifyEPSG(ogr_crs)
    authority_key = <const char *>OSRGetAuthorityName(ogr_crs, NULL)
    authority_val = <const char *>OSRGetAuthorityCode(ogr_crs, NULL)

    if authority_key != NULL and authority_val != NULL:
        key = get_string(authority_key)
        if key == 'EPSG':
            value = get_string(authority_val)
            return f"EPSG:{value}"

    try:
        OSRExportToWkt(ogr_crs, &ogr_wkt)
        if ogr_wkt == NULL:
            raise CRSError("CRS could not be extracted as WKT") from None

        wkt = get_string(ogr_wkt)

    finally:
        CPLFree(ogr_wkt)
        return wkt


cdef detect_encoding(OGRDataSourceH ogr_dataset, OGRLayerH ogr_layer):
    """Attempt to detect the encoding of the layer.
    If it supports UTF-8, use that.
    If it is a shapefile, it must otherwise be ISO-8859-1.

    Parameters
    ----------
    ogr_dataset : pointer to open OGR dataset
    ogr_layer : pointer to open OGR layer

    Returns
    -------
    str or None
    """
    cdef void *ogr_driver

    if OGR_L_TestCapability(ogr_layer, OLCStringsAsUTF8):
        return 'UTF-8'

    try:
        ogr_driver = exc_wrap_pointer(GDALGetDatasetDriver(ogr_dataset))

    except NullPointerError:
        raise DataLayerError(f"Could not detect encoding of layer") from None

    except CPLE_BaseError as exc:
        raise DataLayerError(str(exc))

    driver = OGR_Dr_GetName(ogr_driver).decode("UTF-8")
    if driver == 'ESRI Shapefile':
        return 'ISO-8859-1'

    return None


cdef get_fields(OGRLayerH ogr_layer, str encoding):
    """Get field names and types for layer.

    Parameters
    ----------
    ogr_layer : pointer to open OGR layer
    encoding : str
        encoding to use when reading field name

    Returns
    -------
    ndarray(n, 4)
        array of index, ogr type, name, numpy type
    """
    cdef int i
    cdef int field_count
    cdef OGRFeatureDefnH ogr_featuredef = NULL
    cdef OGRFieldDefnH ogr_fielddef = NULL
    cdef int field_subtype
    cdef const char *key_c

    try:
        ogr_featuredef = exc_wrap_pointer(OGR_L_GetLayerDefn(ogr_layer))

    except NullPointerError:
        raise DataLayerError("Could not get layer definition") from None

    except CPLE_BaseError as exc:
        raise DataLayerError(str(exc))

    field_count = OGR_FD_GetFieldCount(ogr_featuredef)

    fields = np.empty(shape=(field_count, 4), dtype=object)
    fields_view = fields[:,:]

    skipped_fields = False

    for i in range(field_count):
        try:
            ogr_fielddef = exc_wrap_pointer(OGR_FD_GetFieldDefn(ogr_featuredef, i))

        except NullPointerError:
            raise FieldError(f"Could not get field definition for field at index {i}") from None

        except CPLE_BaseError as exc:
            raise FieldError(str(exc))

        field_name = get_string(OGR_Fld_GetNameRef(ogr_fielddef), encoding=encoding)

        field_type = OGR_Fld_GetType(ogr_fielddef)
        np_type = FIELD_TYPES[field_type]
        if not np_type:
            skipped_fields = True
            log.warning(
                f"Skipping field {field_name}: unsupported OGR type: {field_type}")
            continue

        field_subtype = OGR_Fld_GetSubType(ogr_fielddef)
        subtype = FIELD_SUBTYPES.get(field_subtype)
        if subtype is not None:
            # bool, int16, float32 dtypes
            np_type = subtype

        fields_view[i,0] = i
        fields_view[i,1] = field_type
        fields_view[i,2] = field_name
        fields_view[i,3] = np_type

    if skipped_fields:
        # filter out skipped fields
        mask = np.array([idx is not None for idx in fields[:, 0]])
        fields = fields[mask]

    return fields


cdef apply_where_filter(OGRLayerH ogr_layer, str where):
    """Applies where filter to layer.

    WARNING: GDAL does not raise an error for GPKG when SQL query is invalid
    but instead only logs to stderr.

    Parameters
    ----------
    ogr_layer : pointer to open OGR layer
    where : str
        See http://ogdi.sourceforge.net/prop/6.2.CapabilitiesMetadata.html
        restricted_where for more information about valid expressions.

    Raises
    ------
    ValueError: if SQL query is not valid
    """

    where_b = where.encode('utf-8')
    where_c = where_b
    err = OGR_L_SetAttributeFilter(ogr_layer, where_c)
    # WARNING: GDAL does not raise this error for GPKG but instead only
    # logs to stderr
    if err != OGRERR_NONE:
        try:
            exc_check()
            name = OGR_L_GetName(ogr_layer)
        except CPLE_BaseError as exc:
            raise ValueError(str(exc))

        raise ValueError(f"Invalid SQL query for layer '{name}': '{where}'")


cdef apply_spatial_filter(OGRLayerH ogr_layer, bbox):
    """Applies spatial filter to layer.

    Parameters
    ----------
    ogr_layer : pointer to open OGR layer
    bbox: list or tuple of xmin, ymin, xmax, ymax

    Raises
    ------
    ValueError: if bbox is not a list or tuple or does not have proper number of
        items
    """

    if not (isinstance(bbox, (tuple, list)) and len(bbox) == 4):
        raise ValueError(f"Invalid bbox: {bbox}")

    xmin, ymin, xmax, ymax = bbox
    OGR_L_SetSpatialFilterRect(ogr_layer, xmin, ymin, xmax, ymax)


cdef validate_feature_range(OGRLayerH ogr_layer, int skip_features=0, int max_features=0):
    """Limit skip_features and max_features to bounds available for dataset.

    This is typically performed after applying where and spatial filters, which
    reduce the available range of features.

    Parameters
    ----------
    ogr_layer : pointer to open OGR layer
    skip_features : number of features to skip from beginning of available range
    max_features : maximum number of features to read from available range
    """
    feature_count = OGR_L_GetFeatureCount(ogr_layer, 1)
    num_features = max_features

    if feature_count <= 0:
        # the count comes back as -1 if the where clause above is invalid but not rejected as error
        name = OGR_L_GetName(ogr_layer)
        warnings.warn(f"Layer '{name}' does not have any features to read")
        return 0, 0

    # validate skip_features, max_features
    if skip_features < 0 or skip_features >= feature_count:
        raise ValueError(f"'skip_features' must be between 0 and {feature_count-1}")

    if max_features < 0:
        raise ValueError("'max_features' must be >= 0")

    elif max_features == 0:
        num_features = feature_count - skip_features

    elif max_features > feature_count:
        num_features = feature_count

    return skip_features, num_features


@cython.boundscheck(False)  # Deactivate bounds checking
@cython.wraparound(False)   # Deactivate negative indexing.
cdef process_geometry(OGRFeatureH ogr_feature, int i, geom_view, uint8_t force_2d):

    cdef OGRGeometryH ogr_geometry = NULL
    cdef OGRwkbGeometryType ogr_geometry_type

    cdef unsigned char *wkb = NULL
    cdef int ret_length

    ogr_geometry = OGR_F_GetGeometryRef(ogr_feature)

    if ogr_geometry == NULL:
        geom_view[i] = None
    else:
        try:
            ogr_geometry_type = OGR_G_GetGeometryType(ogr_geometry)

            # if geometry has M values, these need to be removed first
            if (OGR_G_IsMeasured(ogr_geometry)):
                OGR_G_SetMeasured(ogr_geometry, 0)

            if force_2d and OGR_G_Is3D(ogr_geometry):
                OGR_G_Set3D(ogr_geometry, 0)

            # if non-linear (e.g., curve), force to linear type
            if OGR_GT_IsNonLinear(ogr_geometry_type):
                ogr_geometry = OGR_G_GetLinearGeometry(ogr_geometry, 0, NULL)

            ret_length = OGR_G_WkbSize(ogr_geometry)
            wkb = <unsigned char*>malloc(sizeof(unsigned char)*ret_length)
            OGR_G_ExportToWkb(ogr_geometry, 1, wkb)
            geom_view[i] = wkb[:ret_length]

        finally:
            free(wkb)


@cython.boundscheck(False)  # Deactivate bounds checking
@cython.wraparound(False)   # Deactivate negative indexing.
cdef process_fields(
    OGRFeatureH ogr_feature,
    int i,
    int n_fields,
    object field_data,
    object field_data_view,
    object field_indexes,
    object field_ogr_types,
    encoding
):
    cdef int j
    cdef int success
    cdef int field_index
    cdef int ret_length
    cdef GByte *bin_value
    cdef int year = 0
    cdef int month = 0
    cdef int day = 0
    cdef int hour = 0
    cdef int minute = 0
    cdef float fsecond = 0.0
    cdef int timezone = 0

    for j in range(n_fields):
        field_index = field_indexes[j]
        field_type = field_ogr_types[j]
        data = field_data_view[j]

        isnull = OGR_F_IsFieldSetAndNotNull(ogr_feature, field_index) == 0
        if isnull:
            if field_type in (OFTInteger, OFTInteger64, OFTReal):
                # if a boolean or integer type, have to cast to float to hold
                # NaN values
                if data.dtype.kind in ('b', 'i', 'u'):
                    field_data[j] = field_data[j].astype(np.float64)
                    field_data_view[j] = field_data[j][:]
                    field_data_view[j][i] = np.nan
                else:
                    data[i] = np.nan

            elif field_type in ( OFTDate, OFTDateTime):
                data[i] = np.datetime64('NaT')

            else:
                data[i] = None

            continue

        if field_type == OFTInteger:
            data[i] = OGR_F_GetFieldAsInteger(ogr_feature, field_index)

        elif field_type == OFTInteger64:
            data[i] = OGR_F_GetFieldAsInteger64(ogr_feature, field_index)

        elif field_type == OFTReal:
            data[i] = OGR_F_GetFieldAsDouble(ogr_feature, field_index)

        elif field_type == OFTString:
            value = get_string(OGR_F_GetFieldAsString(ogr_feature, field_index), encoding=encoding)
            data[i] = value

        elif field_type == OFTBinary:
            bin_value = OGR_F_GetFieldAsBinary(ogr_feature, field_index, &ret_length)
            data[i] = bin_value[:ret_length]

        elif field_type == OFTDateTime or field_type == OFTDate:
            success = OGR_F_GetFieldAsDateTimeEx(
                ogr_feature, field_index, &year, &month, &day, &hour, &minute, &fsecond, &timezone)

            ms, ss = math.modf(fsecond)
            second = int(ss)
            # fsecond has millisecond accuracy
            microsecond = round(ms * 1000) * 1000

            if not success:
                data[i] = np.datetime64('NaT')

            elif field_type == OFTDate:
                data[i] = datetime.date(year, month, day).isoformat()

            elif field_type == OFTDateTime:
                data[i] = datetime.datetime(year, month, day, hour, minute, second, microsecond).isoformat()


@cython.boundscheck(False)  # Deactivate bounds checking
@cython.wraparound(False)   # Deactivate negative indexing.
cdef get_features(
    OGRLayerH ogr_layer,
    object[:,:] fields,
    encoding,
    uint8_t read_geometry,
    uint8_t force_2d,
    int skip_features,
    int num_features,
    uint8_t return_fids
):

    cdef OGRFeatureH ogr_feature = NULL
    cdef int n_fields
    cdef int i
    cdef int field_index

    # make sure layer is read from beginning
    OGR_L_ResetReading(ogr_layer)

    if skip_features > 0:
        OGR_L_SetNextByIndex(ogr_layer, skip_features)

    if return_fids:
        fid_data = np.empty(shape=(num_features), dtype=np.int64)
        fid_view = fid_data[:]
    else:
        fid_data = None

    if read_geometry:
        geometries = np.empty(shape=(num_features, ), dtype='object')
        geom_view = geometries[:]

    else:
        geometries = None

    n_fields = fields.shape[0]
    field_indexes = fields[:,0]
    field_ogr_types = fields[:,1]

    field_data = [
        np.empty(shape=(num_features, ),
        dtype=fields[field_index,3]) for field_index in range(n_fields)
    ]

    field_data_view = [field_data[field_index][:] for field_index in range(n_fields)]
    i = 0
    while True:
        if max_features > 0 and i == max_features:
            break

<<<<<<< HEAD
=======
    for i in range(num_features):
>>>>>>> acf500c3
        try:
            ogr_feature = exc_wrap_pointer(OGR_L_GetNextFeature(ogr_layer))

        except NullPointerError:
            # No more rows available, so stop reading
            break

        except CPLE_BaseError as exc:
            if "failed to prepare SQL" in str(exc):
                raise ValueError(f"Invalid SQL query") from exc

            raise FeatureError(str(exc))

        if i >= count:
            raise FeatureError(
                "GDAL returned more records than expected based on the count of "
                "records that may meet your combination of filters against this "
                "dataset.  Please open an issue on Github "
                "(https://github.com/geopandas/pyogrio/issues) to report encountering "
                "this error."
            ) from None
            
        if return_fids:
            fid_view[i] = OGR_F_GetFID(ogr_feature)

        if read_geometry:
            process_geometry(ogr_feature, i, geom_view, force_2d)

        process_fields(
            ogr_feature, i, n_fields, field_data, field_data_view,
            field_indexes, field_ogr_types, encoding
        )
        i += 1

    # There may be fewer rows available than expected from OGR_L_GetFeatureCount, 
    # such as features with bounding boxes that intersect the bbox
    # but do not themselves intersect the bbox.
    # Empty rows are dropped.
    if i < count:
        if return_fids:
            fid_data = fid_data[:i]
        if read_geometry:
            geometries = geometries[:i]
        field_data = [data_field[:i] for data_field in field_data]

    return fid_data, geometries, field_data


@cython.boundscheck(False)  # Deactivate bounds checking
@cython.wraparound(False)   # Deactivate negative indexing.
cdef get_features_by_fid(
    OGRLayerH ogr_layer,
    int[:] fids,
    object[:,:] fields,
    encoding,
    uint8_t read_geometry,
    uint8_t force_2d
):

    cdef OGRFeatureH ogr_feature = NULL
    cdef int n_fields
    cdef int i
    cdef int fid
    cdef int field_index
    cdef int count = len(fids)

    # make sure layer is read from beginning
    OGR_L_ResetReading(ogr_layer)

    if read_geometry:
        geometries = np.empty(shape=(count, ), dtype='object')
        geom_view = geometries[:]

    else:
        geometries = None

    n_fields = fields.shape[0]
    field_indexes = fields[:,0]
    field_ogr_types = fields[:,1]

    field_data = [
        np.empty(shape=(count, ),
        dtype=fields[field_index,3]) for field_index in range(n_fields)
    ]

    field_data_view = [field_data[field_index][:] for field_index in range(n_fields)]

    for i in range(count):
        fid = fids[i]

        try:
            ogr_feature = exc_wrap_pointer(OGR_L_GetFeature(ogr_layer, fid))

        except NullPointerError:
            raise FeatureError(f"Could not read feature with fid {fid}") from None

        except CPLE_BaseError as exc:
            raise FeatureError(str(exc))

        if read_geometry:
            process_geometry(ogr_feature, i, geom_view, force_2d)

        process_fields(
            ogr_feature, i, n_fields, field_data, field_data_view,
            field_indexes, field_ogr_types, encoding
        )

    return (geometries, field_data)


@cython.boundscheck(False)  # Deactivate bounds checking
@cython.wraparound(False)   # Deactivate negative indexing.
cdef get_bounds(
    OGRLayerH ogr_layer,
    int skip_features,
    int num_features):

    cdef OGRFeatureH ogr_feature = NULL
    cdef OGRGeometryH ogr_geometry = NULL
    cdef OGREnvelope ogr_envelope # = NULL
    cdef int i

    # make sure layer is read from beginning
    OGR_L_ResetReading(ogr_layer)

    if skip_features > 0:
        OGR_L_SetNextByIndex(ogr_layer, skip_features)

    fid_data = np.empty(shape=(num_features), dtype=np.int64)
    fid_view = fid_data[:]

    bounds_data = np.empty(shape=(4, num_features), dtype='float64')
    bounds_view = bounds_data[:]

<<<<<<< HEAD
    i = 0
    while True:
        if max_features > 0 and i == max_features:
            break

=======
    for i in range(num_features):
>>>>>>> acf500c3
        try:
            ogr_feature = exc_wrap_pointer(OGR_L_GetNextFeature(ogr_layer))

        except NullPointerError:
            # No more rows available, so stop reading
            break

        except CPLE_BaseError as exc:
            if "failed to prepare SQL" in str(exc):
                raise ValueError(f"Invalid SQL query") from exc
            else:
                raise FeatureError(str(exc))

        if i >= count:
            raise FeatureError(
                "Reading more features than indicated by OGR_L_GetFeatureCount is not supported"
            ) from None

        fid_view[i] = OGR_F_GetFID(ogr_feature)

        ogr_geometry = OGR_F_GetGeometryRef(ogr_feature)

        if ogr_geometry == NULL:
            bounds_view[:,i] = np.nan

        else:
            OGR_G_GetEnvelope(ogr_geometry, &ogr_envelope)
            bounds_view[0, i] = ogr_envelope.MinX
            bounds_view[1, i] = ogr_envelope.MinY
            bounds_view[2, i] = ogr_envelope.MaxX
            bounds_view[3, i] = ogr_envelope.MaxY

        i += 1

    # Less rows read than anticipated, so drop empty rows
    if i < count:
        fid_data = fid_data[:i]
        bounds_data = bounds_data[:, :i]

    return fid_data, bounds_data


def ogr_read(
    str path,
    object layer=None,
    object encoding=None,
    int read_geometry=True,
    int force_2d=False,
    object columns=None,
    int skip_features=0,
    int max_features=0,
    object where=None,
    tuple bbox=None,
    object fids=None,
    str sql=None,
    str sql_dialect=None,
    int return_fids=False,
    **kwargs):

    cdef int err = 0
    cdef const char *path_c = NULL
    cdef const char *where_c = NULL
    cdef OGRDataSourceH ogr_dataset = NULL
    cdef OGRLayerH ogr_layer = NULL
    cdef int feature_count = 0
    cdef double xmin, ymin, xmax, ymax

    path_b = path.encode('utf-8')
    path_c = path_b

    if fids is not None:
        if where is not None or bbox is not None or sql is not None or skip_features or max_features:
            raise ValueError(
                "cannot set both 'fids' and any of 'where', 'bbox', 'sql', "
                "'skip_features' or 'max_features'"
            )
        fids = np.asarray(fids, dtype=np.intc)

    if sql is not None and layer is not None:
        raise ValueError("'sql' paramater cannot be combined with 'layer'")

    ogr_dataset = ogr_open(path_c, 0, kwargs)
    try:
        if sql is None:
            # layer defaults to index 0
            if layer is None:
                layer = 0
            ogr_layer = get_ogr_layer(ogr_dataset, layer)
        else:
            ogr_layer = execute_sql(ogr_dataset, sql, sql_dialect)

        crs = get_crs(ogr_layer)

        # Encoding is derived from the user, from the dataset capabilities / type,
        # or from the system locale
        encoding = (
            encoding
            or detect_encoding(ogr_dataset, ogr_layer)
            or locale.getpreferredencoding()
        )

        fields = get_fields(ogr_layer, encoding)

        if columns is not None:
            # Fields are matched exactly by name, duplicates are dropped.
            # Find index of each field into fields
            idx = np.intersect1d(fields[:,2], columns, return_indices=True)[1]
            fields = fields[idx, :]

        geometry_type = get_geometry_type(ogr_layer)

        if fids is not None:
            geometries, field_data = get_features_by_fid(
                ogr_layer,
                fids,
                fields,
                encoding,
                read_geometry=read_geometry and geometry_type is not None,
                force_2d=force_2d,
            )

            # bypass reading fids since these should match fids used for read
            if return_fids:
                fid_data = fids.astype(np.int64)
            else:
                fid_data = None
        else:
            # Apply the attribute filter
            if where is not None and where != "":
                apply_where_filter(ogr_layer, where)

            # Apply the spatial filter
            if bbox is not None:
                apply_spatial_filter(ogr_layer, bbox)

            # Limit feature range to available range
            skip_features, num_features = validate_feature_range(
                ogr_layer, skip_features, max_features
            )

            fid_data, geometries, field_data = get_features(
                ogr_layer,
                fields,
                encoding,
                read_geometry=read_geometry and geometry_type is not None,
                force_2d=force_2d,
                skip_features=skip_features,
                num_features=num_features,
                return_fids=return_fids
            )

        meta = {
            'crs': crs,
            'encoding': encoding,
            'fields': fields[:,2], # return only names
            'geometry_type': geometry_type
        }

    finally:
        if ogr_dataset != NULL:
            if sql is not None:
                GDALDatasetReleaseResultSet(ogr_dataset, ogr_layer)

            GDALClose(ogr_dataset)
            ogr_dataset = NULL

    return (
        meta,
        fid_data,
        geometries,
        field_data
    )


def ogr_read_bounds(
    str path,
    object layer=None,
    object encoding=None,
    int read_geometry=True,
    int force_2d=False,
    object columns=None,
    int skip_features=0,
    int max_features=0,
    object where=None,
    tuple bbox=None,
    **kwargs):

    cdef int err = 0
    cdef const char *path_c = NULL
    cdef const char *where_c = NULL
    cdef OGRDataSourceH ogr_dataset = NULL
    cdef OGRLayerH ogr_layer = NULL
    cdef int feature_count = 0
    cdef double xmin, ymin, xmax, ymax

    path_b = path.encode('utf-8')
    path_c = path_b

    # layer defaults to index 0
    if layer is None:
        layer = 0

    ogr_dataset = ogr_open(path_c, 0, kwargs)
    ogr_layer = get_ogr_layer(ogr_dataset, layer)

    # Apply the attribute filter
    if where is not None and where != "":
        apply_where_filter(ogr_layer, where)

    # Apply the spatial filter
    if bbox is not None:
        apply_spatial_filter(ogr_layer, bbox)

    # Limit feature range to available range
    skip_features, num_features = validate_feature_range(ogr_layer, skip_features, max_features)

    return get_bounds(ogr_layer, skip_features, num_features)


def ogr_read_info(str path, object layer=None, object encoding=None, **kwargs):
    cdef const char *path_c = NULL
    cdef OGRDataSourceH ogr_dataset = NULL
    cdef OGRLayerH ogr_layer = NULL

    path_b = path.encode('utf-8')
    path_c = path_b

    # layer defaults to index 0
    if layer is None:
        layer = 0

    ogr_dataset = ogr_open(path_c, 0, kwargs)
    ogr_layer = get_ogr_layer(ogr_dataset, layer)

    # Encoding is derived from the user, from the dataset capabilities / type,
    # or from the system locale
    encoding = (
        encoding
        or detect_encoding(ogr_dataset, ogr_layer)
        or locale.getpreferredencoding()
    )

    fields = get_fields(ogr_layer, encoding)

    meta = {
        'crs': get_crs(ogr_layer),
        'encoding': encoding,
        'fields': fields[:,2], # return only names
        'dtypes': fields[:,3],
        'geometry_type': get_geometry_type(ogr_layer),
        'features': OGR_L_GetFeatureCount(ogr_layer, 1),
        "capabilities": {
            "random_read": OGR_L_TestCapability(ogr_layer, OLCRandomRead),
            "fast_set_next_by_index": OGR_L_TestCapability(ogr_layer, OLCFastSetNextByIndex),
            "fast_spatial_filter": OGR_L_TestCapability(ogr_layer, OLCFastSpatialFilter),
        }
    }

    if ogr_dataset != NULL:
        GDALClose(ogr_dataset)
    ogr_dataset = NULL

    return meta


def ogr_list_layers(str path):
    cdef const char *path_c = NULL
    cdef const char *ogr_name = NULL
    cdef OGRDataSourceH ogr_dataset = NULL
    cdef OGRLayerH ogr_layer = NULL

    path_b = path.encode('utf-8')
    path_c = path_b

    ogr_dataset = ogr_open(path_c, 0, None)

    layer_count = GDALDatasetGetLayerCount(ogr_dataset)

    data = np.empty(shape=(layer_count, 2), dtype=object)
    data_view = data[:]
    for i in range(layer_count):
        ogr_layer = GDALDatasetGetLayer(ogr_dataset, i)

        data_view[i, 0] = get_string(OGR_L_GetName(ogr_layer))
        data_view[i, 1] = get_geometry_type(ogr_layer)

    if ogr_dataset != NULL:
        GDALClose(ogr_dataset)
    ogr_dataset = NULL

    return data


# NOTE: all modes are write-only
# some data sources have multiple layers
cdef void * ogr_create(const char* path_c, const char* driver_c) except NULL:
    cdef void *ogr_driver = NULL
    cdef OGRDataSourceH ogr_dataset = NULL

    # Get the driver
    try:
        ogr_driver = exc_wrap_pointer(GDALGetDriverByName(driver_c))

    except NullPointerError:
        raise DataSourceError(f"Could not obtain driver: {driver_c.decode('utf-8')} (check that it was installed correctly into GDAL)")

    except CPLE_BaseError as exc:
        raise DataSourceError(str(exc))

    # Create the dataset
    try:
        ogr_dataset = exc_wrap_pointer(GDALCreate(ogr_driver, path_c, 0, 0, 0, GDT_Unknown, NULL))

    except NullPointerError:
        raise DataSourceError(f"Failed to create dataset with driver: {path_c.decode('utf-8')} {driver_c.decode('utf-8')}") from None

    except CPLE_NotSupportedError as exc:
        raise DataSourceError(f"Driver {driver_c.decode('utf-8')} does not support write functionality") from None

    except CPLE_BaseError as exc:
        raise DataSourceError(str(exc))

    return ogr_dataset


cdef void * create_crs(str crs) except NULL:
    cdef char *crs_c = NULL
    cdef void *ogr_crs = NULL

    crs_b = crs.encode('UTF-8')
    crs_c = crs_b

    try:
        ogr_crs = exc_wrap_pointer(OSRNewSpatialReference(NULL))
        err = OSRSetFromUserInput(ogr_crs, crs_c)
        if err:
            raise CRSError("Could not set CRS: {}".format(crs_c.decode('UTF-8'))) from None

    except CPLE_BaseError as exc:
        OSRRelease(ogr_crs)
        raise CRSError("Could not set CRS: {}".format(exc))

    return ogr_crs


cdef infer_field_types(list dtypes):
    cdef int field_type = 0
    cdef int field_subtype = 0
    cdef int width = 0
    cdef int precision = 0

    field_types = np.zeros(shape=(len(dtypes), 4), dtype=int)
    field_types_view = field_types[:]

    for i in range(len(dtypes)):
        dtype = dtypes[i]

        if dtype.name in DTYPE_OGR_FIELD_TYPES:
            field_type, field_subtype = DTYPE_OGR_FIELD_TYPES[dtype.name]
            field_types_view[i, 0] = field_type
            field_types_view[i, 1] = field_subtype

        # Determine field type from ndarray values
        elif dtype == np.dtype('O'):
            # Object type is ambiguous: could be a string or binary data
            # TODO: handle binary or other types
            # for now fall back to string (same as Geopandas)
            field_types_view[i, 0] = OFTString
            # Convert to unicode string then take itemsize
            # TODO: better implementation of this
            # width = values.astype(np.unicode_).dtype.itemsize // 4
            # DO WE NEED WIDTH HERE?

        elif dtype.type is np.unicode_ or dtype.type is np.string_:
            field_types_view[i, 0] = OFTString
            field_types_view[i, 2] = int(dtype.itemsize // 4)

        elif dtype.name.startswith("datetime64"):
            # datetime dtype precision is specified with eg. [ms], but this isn't
            # usefull when writing to gdal.
            field_type, field_subtype = DTYPE_OGR_FIELD_TYPES["datetime64"]
            field_types_view[i, 0] = field_type
            field_types_view[i, 1] = field_subtype

        else:
            raise NotImplementedError(f"field type is not supported {dtype.name} (field index: {i})")

    return field_types


# TODO: handle updateable data sources, like GPKG
# TODO: set geometry and field data as memory views?
def ogr_write(str path, str layer, str driver, geometry, field_data, fields,
    str crs, str geometry_type, str encoding, bint promote_to_multi=False, **kwargs):

    cdef const char *path_c = NULL
    cdef const char *layer_c = NULL
    cdef const char *driver_c = NULL
    cdef const char *crs_c = NULL
    cdef const char *encoding_c = NULL
    cdef char **options = NULL
    cdef const char *ogr_name = NULL
    cdef OGRDataSourceH ogr_dataset = NULL
    cdef OGRLayerH ogr_layer = NULL
    cdef OGRFeatureH ogr_feature = NULL
    cdef OGRGeometryH ogr_geometry = NULL
    cdef OGRGeometryH ogr_geometry_multi = NULL
    cdef OGRFeatureDefnH ogr_featuredef = NULL
    cdef OGRFieldDefnH ogr_fielddef = NULL
    cdef unsigned char *wkb_buffer = NULL
    cdef OGRSpatialReferenceH ogr_crs = NULL
    cdef int layer_idx = -1
    cdef OGRwkbGeometryType geometry_code
    cdef int err = 0
    cdef int i = 0
    cdef int num_records = len(geometry)
    cdef int num_fields = len(field_data) if field_data else 0

    if len(field_data) != len(fields):
        raise ValueError("field_data and fields must be same length")

    if num_fields:
        for i in range(1, len(field_data)):
            if len(field_data[i]) != num_records:
                raise ValueError("field_data arrays must be same length as geometry array")

    path_b = path.encode('UTF-8')
    path_c = path_b

    driver_b = driver.encode('UTF-8')
    driver_c = driver_b

    if not layer:
        layer = os.path.splitext(os.path.split(path)[1])[0]

    layer_b = layer.encode('UTF-8')
    layer_c = layer_b

    # if shapefile, GeoJSON, or FlatGeobuf, always delete first
    # for other types, check if we can create layers
    # GPKG might be the only multi-layer writeable type.  TODO: check this
    if driver in ('ESRI Shapefile', 'GeoJSON', 'GeoJSONSeq', 'FlatGeobuf') and os.path.exists(path):
        os.unlink(path)

    # TODO: invert this: if exists then try to update it, if that doesn't work then always create
    if os.path.exists(path):
        try:
            ogr_dataset = ogr_open(path_c, 1, None)

            # If layer exists, delete it.
            for i in range(GDALDatasetGetLayerCount(ogr_dataset)):
                name = OGR_L_GetName(GDALDatasetGetLayer(ogr_dataset, i))
                if layer == name.decode('UTF-8'):
                    layer_idx = i
                    break

            if layer_idx >= 0:
                GDALDatasetDeleteLayer(ogr_dataset, layer_idx)

        except DataSourceError:
            # open failed, so create from scratch
            # force delete it first
            os.unlink(path)
            ogr_dataset = NULL

    # either it didn't exist or could not open it in write mode
    if ogr_dataset == NULL:
        ogr_dataset = ogr_create(path_c, driver_c)

    ### Create the CRS
    if crs is not None:
        try:
            ogr_crs = create_crs(crs)

        except Exception as exc:
            OGRReleaseDataSource(ogr_dataset)
            raise exc


    ### Create options
    if not encoding:
        encoding = locale.getpreferredencoding()

    if driver == 'ESRI Shapefile':
        # Fiona only sets encoding for shapefiles; other drivers do not support
        # encoding as an option.
        encoding_b = encoding.upper().encode('UTF-8')
        encoding_c = encoding_b
        options = CSLSetNameValue(options, "ENCODING", encoding_c)

    # Setup other layer creation options
    for k, v in kwargs.items():
        if v is None:
            continue

        k = k.upper().encode('UTF-8')

        if isinstance(v, bool):
            v = ('ON' if v else 'OFF').encode('utf-8')
        else:
            v = str(v).encode('utf-8')

        options = CSLAddNameValue(options, <const char *>k, <const char *>v)


    ### Get geometry type
    # TODO: this is brittle for 3D / ZM / M types
    # TODO: fail on M / ZM types
    geometry_code = get_geometry_type_code(geometry_type or "Unknown")

    ### Create the layer
    try:
        ogr_layer = exc_wrap_pointer(
                GDALDatasetCreateLayer(ogr_dataset, layer_c, ogr_crs,
                        <OGRwkbGeometryType>geometry_code, options))

    except Exception as exc:
        OGRReleaseDataSource(ogr_dataset)
        ogr_dataset = NULL
        raise DataLayerError(str(exc))

    finally:
        if ogr_crs != NULL:
            OSRRelease(ogr_crs)
            ogr_crs = NULL

        if options != NULL:
            CSLDestroy(<char**>options)
            options = NULL

    ### Create the fields
    field_types = infer_field_types([field.dtype for field in field_data])
    for i in range(num_fields):
        field_type, field_subtype, width, precision = field_types[i]

        name_b = fields[i].encode(encoding)
        try:
            ogr_fielddef = exc_wrap_pointer(OGR_Fld_Create(name_b, field_type))

            # subtypes, see: https://gdal.org/development/rfc/rfc50_ogr_field_subtype.html
            if field_subtype != OFSTNone:
                OGR_Fld_SetSubType(ogr_fielddef, field_subtype)

            if width:
                OGR_Fld_SetWidth(ogr_fielddef, width)

            # TODO: set precision

        except:
            if ogr_fielddef != NULL:
                OGR_Fld_Destroy(ogr_fielddef)
                ogr_fielddef = NULL

            OGRReleaseDataSource(ogr_dataset)
            ogr_dataset = NULL
            raise FieldError(f"Error creating field '{fields[i]}' from field_data") from None

        try:
            exc_wrap_int(OGR_L_CreateField(ogr_layer, ogr_fielddef, 1))

        except:
            OGRReleaseDataSource(ogr_dataset)
            ogr_dataset = NULL
            raise FieldError(f"Error adding field '{fields[i]}' to layer") from None

        finally:
            if ogr_fielddef != NULL:
                OGR_Fld_Destroy(ogr_fielddef)


    ### Create the features
    ogr_featuredef = OGR_L_GetLayerDefn(ogr_layer)

    start_transaction(ogr_dataset, 0)
    for i in range(num_records):
        try:
            # create the feature
            ogr_feature = OGR_F_Create(ogr_featuredef)
            if ogr_feature == NULL:
                raise FeatureError(f"Could not create feature at index {i}") from None

            # create the geometry based on specific WKB type (there might be mixed types in geometries)
            # TODO: geometry must not be null or errors
            wkb = geometry[i]
            if wkb is not None:
                wkbtype = bytearray(wkb)[1]
                # may need to consider all 4 bytes: int.from_bytes(wkb[0][1:4], byteorder="little")
                # use "little" if the first byte == 1
                ogr_geometry = OGR_G_CreateGeometry(<OGRwkbGeometryType>wkbtype)
                if ogr_geometry == NULL:
                    raise GeometryError(f"Could not create geometry at index {i} for WKB type {wkbtype}") from None

                # import the WKB
                wkb_buffer = wkb
                err = OGR_G_ImportFromWkb(ogr_geometry, wkb_buffer, len(wkb))
                if err:
                    if ogr_geometry != NULL:
                        OGR_G_DestroyGeometry(ogr_geometry)
                        ogr_geometry = NULL
                    raise GeometryError(f"Could not create geometry from WKB at index {i}") from None

                # Convert to multi type
                if promote_to_multi:
                    if wkbtype in (wkbPoint, wkbPoint25D, wkbPointM, wkbPointZM):
                        ogr_geometry = OGR_G_ForceToMultiPoint(ogr_geometry)
                    elif wkbtype in (wkbLineString, wkbLineString25D, wkbLineStringM, wkbLineStringZM):
                        ogr_geometry = OGR_G_ForceToMultiLineString(ogr_geometry)
                    elif wkbtype in (wkbPolygon, wkbPolygon25D, wkbPolygonM, wkbPolygonZM):
                        ogr_geometry = OGR_G_ForceToMultiPolygon(ogr_geometry)

                # Set the geometry on the feature
                # this assumes ownership of the geometry and it's cleanup
                err = OGR_F_SetGeometryDirectly(ogr_feature, ogr_geometry)
                if err:
                    raise GeometryError(f"Could not set geometry for feature at index {i}") from None

            # Set field values
            for field_idx in range(num_fields):
                field_value = field_data[field_idx][i]
                field_type = field_types[field_idx][0]

                if field_type == OFTString:
                    # TODO: encode string using approach from _get_internal_encoding which checks layer capabilities
                    if (
                        field_value is None
                        or (isinstance(field_value, float) and isnan(field_value))
                    ):
                        OGR_F_SetFieldNull(ogr_feature, field_idx)

                    else:
                        if not isinstance(field_value, str):
                            field_value = str(field_value)

                        try:
                            value_b = field_value.encode("UTF-8")
                            OGR_F_SetFieldString(ogr_feature, field_idx, value_b)

                        except AttributeError:
                            raise ValueError(f"Could not encode value '{field_value}' in field '{fields[field_idx]}' to string")

                        except Exception:
                            raise

                elif field_type == OFTInteger:
                    OGR_F_SetFieldInteger(ogr_feature, field_idx, field_value)

                elif field_type == OFTInteger64:
                    OGR_F_SetFieldInteger64(ogr_feature, field_idx, field_value)

                elif field_type == OFTReal:
                    OGR_F_SetFieldDouble(ogr_feature, field_idx, field_value)

                elif field_type == OFTDate:
                    if np.isnat(field_value):
                        OGR_F_SetFieldNull(ogr_feature, field_idx)
                    else:
                        datetime = field_value.item()
                        OGR_F_SetFieldDateTimeEx(
                            ogr_feature,
                            field_idx,
                            datetime.year,
                            datetime.month,
                            datetime.day,
                            0,
                            0,
                            0.0,
                            0
                        )

                elif field_type == OFTDateTime:
                    if np.isnat(field_value):
                        OGR_F_SetFieldNull(ogr_feature, field_idx)
                    else:
                        # TODO: add support for timezones
                        datetime = field_value.astype("datetime64[ms]").item()
                        OGR_F_SetFieldDateTimeEx(
                            ogr_feature,
                            field_idx,
                            datetime.year,
                            datetime.month,
                            datetime.day,
                            datetime.hour,
                            datetime.minute,
                            datetime.second + datetime.microsecond / 10**6,
                            0
                        )

                else:
                    raise NotImplementedError(f"OGR field type is not supported for writing: {field_type}")


            # Add feature to the layer
            try:
                exc_wrap_int(OGR_L_CreateFeature(ogr_layer, ogr_feature))
            except CPLE_BaseError as exc:
                raise FeatureError(f"Could not add feature to layer at index {i}: {exc}") from None

        finally:
            if ogr_feature != NULL:
                OGR_F_Destroy(ogr_feature)
                ogr_feature = NULL

    commit_transaction(ogr_dataset)

    log.info(f"Created {num_records:,} records" )

    ### Final cleanup
    if ogr_dataset != NULL:
        GDALClose(ogr_dataset)<|MERGE_RESOLUTION|>--- conflicted
+++ resolved
@@ -640,13 +640,9 @@
     field_data_view = [field_data[field_index][:] for field_index in range(n_fields)]
     i = 0
     while True:
-        if max_features > 0 and i == max_features:
+        if num_features > 0 and i == num_features:
             break
 
-<<<<<<< HEAD
-=======
-    for i in range(num_features):
->>>>>>> acf500c3
         try:
             ogr_feature = exc_wrap_pointer(OGR_L_GetNextFeature(ogr_layer))
 
@@ -660,7 +656,7 @@
 
             raise FeatureError(str(exc))
 
-        if i >= count:
+        if i >= num_features:
             raise FeatureError(
                 "GDAL returned more records than expected based on the count of "
                 "records that may meet your combination of filters against this "
@@ -668,7 +664,7 @@
                 "(https://github.com/geopandas/pyogrio/issues) to report encountering "
                 "this error."
             ) from None
-            
+
         if return_fids:
             fid_view[i] = OGR_F_GetFID(ogr_feature)
 
@@ -681,11 +677,11 @@
         )
         i += 1
 
-    # There may be fewer rows available than expected from OGR_L_GetFeatureCount, 
+    # There may be fewer rows available than expected from OGR_L_GetFeatureCount,
     # such as features with bounding boxes that intersect the bbox
     # but do not themselves intersect the bbox.
     # Empty rows are dropped.
-    if i < count:
+    if i < num_features:
         if return_fids:
             fid_data = fid_data[:i]
         if read_geometry:
@@ -781,15 +777,11 @@
     bounds_data = np.empty(shape=(4, num_features), dtype='float64')
     bounds_view = bounds_data[:]
 
-<<<<<<< HEAD
     i = 0
     while True:
-        if max_features > 0 and i == max_features:
+        if num_features > 0 and i == num_features:
             break
 
-=======
-    for i in range(num_features):
->>>>>>> acf500c3
         try:
             ogr_feature = exc_wrap_pointer(OGR_L_GetNextFeature(ogr_layer))
 
@@ -803,7 +795,7 @@
             else:
                 raise FeatureError(str(exc))
 
-        if i >= count:
+        if i >= num_features:
             raise FeatureError(
                 "Reading more features than indicated by OGR_L_GetFeatureCount is not supported"
             ) from None
@@ -825,7 +817,7 @@
         i += 1
 
     # Less rows read than anticipated, so drop empty rows
-    if i < count:
+    if i < num_features:
         fid_data = fid_data[:i]
         bounds_data = bounds_data[:, :i]
 
