--- conflicted
+++ resolved
@@ -1329,18 +1329,12 @@
 
 
 # TODO: set geometry and field data as memory views?
-<<<<<<< HEAD
-def ogr_write(str path, str layer, str driver, geometry, field_data, fields,
-    str crs, str geometry_type, str encoding, bint promote_to_multi=False,
-    bint append=False, **kwargs):
-
-=======
 def ogr_write(
     str path, str layer, str driver, geometry, field_data, fields,
     str crs, str geometry_type, str encoding, object dataset_kwargs,
     object layer_kwargs, bint promote_to_multi=False, bint nan_as_null=True,
+    bint append=False
 ):
->>>>>>> 0cdd98e1
     cdef const char *path_c = NULL
     cdef const char *layer_c = NULL
     cdef const char *driver_c = NULL
@@ -1407,10 +1401,10 @@
                 if not append:
                     GDALDatasetDeleteLayer(ogr_dataset, layer_idx)
 
-        except DataSourceError as e:
+        except DataSourceError as exc:
             # open failed
             if append:
-                raise e
+                raise exc
 
             # otherwise create from scratch
             os.unlink(path)
@@ -1429,23 +1423,21 @@
     # the layer and all associated properties (CRS, field defs, etc)
     create_layer = not (append and layer_exists)
 
-    ### Create the CRS
-    if create_layer and crs is not None:
-        try:
-            ogr_crs = create_crs(crs)
-
-        except Exception as exc:
-            OGRReleaseDataSource(ogr_dataset)
-            ogr_dataset = NULL
-            if dataset_options != NULL:
-                CSLDestroy(<char**>dataset_options)
-                dataset_options = NULL
-            raise exc
-
-
-<<<<<<< HEAD
     ### Create the layer
     if create_layer:
+        # Create the CRS
+        if crs is not None:
+            try:
+                ogr_crs = create_crs(crs)
+
+            except Exception as exc:
+                OGRReleaseDataSource(ogr_dataset)
+                ogr_dataset = NULL
+                if dataset_options != NULL:
+                    CSLDestroy(<char**>dataset_options)
+                    dataset_options = NULL
+                raise exc
+
         # Setup layer creation options
         if not encoding:
             encoding = locale.getpreferredencoding()
@@ -1455,41 +1447,13 @@
             # encoding as an option.
             encoding_b = encoding.upper().encode('UTF-8')
             encoding_c = encoding_b
-            options = CSLSetNameValue(options, "ENCODING", encoding_c)
-
-        for k, v in kwargs.items():
-            if v is None:
-                continue
-
-            k = k.upper().encode('UTF-8')
-
-            if isinstance(v, bool):
-                v = ('ON' if v else 'OFF').encode('utf-8')
-            else:
-                v = str(v).encode('utf-8')
-
-            options = CSLAddNameValue(options, <const char *>k, <const char *>v)
-
-        layer_b = layer.encode('UTF-8')
-        layer_c = layer_b
-=======
-    ### Create options
-    if not encoding:
-        encoding = locale.getpreferredencoding()
-
-    if driver == 'ESRI Shapefile':
-        # Fiona only sets encoding for shapefiles; other drivers do not support
-        # encoding as an option.
-        encoding_b = encoding.upper().encode('UTF-8')
-        encoding_c = encoding_b
-        layer_options = CSLSetNameValue(layer_options, "ENCODING", encoding_c)
-
-    # Setup other layer creation options
-    for k, v in layer_kwargs.items():
-        k = k.encode('UTF-8')
-        v = v.encode('UTF-8')
-        layer_options = CSLAddNameValue(layer_options, <const char *>k, <const char *>v)
->>>>>>> 0cdd98e1
+            layer_options = CSLSetNameValue(layer_options, "ENCODING", encoding_c)
+
+        # Setup other layer creation options
+        for k, v in layer_kwargs.items():
+            k = k.encode('UTF-8')
+            v = v.encode('UTF-8')
+            layer_options = CSLAddNameValue(layer_options, <const char *>k, <const char *>v)
 
         ### Get geometry type
         # TODO: this is brittle for 3D / ZM / M types
@@ -1497,20 +1461,16 @@
         geometry_code = get_geometry_type_code(geometry_type or "Unknown")
 
     try:
-<<<<<<< HEAD
         if create_layer:
+            layer_b = layer.encode('UTF-8')
+            layer_c = layer_b
+
             ogr_layer = exc_wrap_pointer(
                     GDALDatasetCreateLayer(ogr_dataset, layer_c, ogr_crs,
-                            geometry_code, options))
+                            geometry_code, layer_options))
 
         else:
             ogr_layer = exc_wrap_pointer(get_ogr_layer(ogr_dataset, layer))
-=======
-        ogr_layer = exc_wrap_pointer(
-                GDALDatasetCreateLayer(ogr_dataset, layer_c, ogr_crs,
-                                       <OGRwkbGeometryType>geometry_code,
-                                       layer_options))
->>>>>>> 0cdd98e1
 
     except Exception as exc:
         OGRReleaseDataSource(ogr_dataset)
@@ -1523,14 +1483,14 @@
             ogr_crs = NULL
 
         if dataset_options != NULL:
-            CSLDestroy(<char**>dataset_options)
+            CSLDestroy(dataset_options)
             dataset_options = NULL
 
         if layer_options != NULL:
-            CSLDestroy(<char**>layer_options)
+            CSLDestroy(layer_options)
             layer_options = NULL
 
-
+    ### Create the fields
     field_types = infer_field_types([field.dtype for field in field_data])
 
     ### Create the fields
