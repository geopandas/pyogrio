--- conflicted
+++ resolved
@@ -1390,13 +1390,9 @@
     cdef char **fields_c = NULL
     cdef const char *field_c = NULL
     cdef char **options = NULL
-<<<<<<< HEAD
     cdef const char *prev_shape_encoding = NULL
     cdef bint override_shape_encoding = False
-    cdef ArrowArrayStream stream
-=======
     cdef ArrowArrayStream* stream
->>>>>>> 87c0e990
     cdef ArrowSchema schema
 
     IF CTE_GDAL_VERSION < (3, 6, 0):
@@ -1601,15 +1597,12 @@
             GDALClose(ogr_dataset)
             ogr_dataset = NULL
 
-<<<<<<< HEAD
         # reset SHAPE_ENCODING config parameter if temporarily set above
         if override_shape_encoding:
             CPLSetThreadLocalConfigOption("SHAPE_ENCODING", prev_shape_encoding)
 
             if prev_shape_encoding != NULL:
                 CPLFree(<void*>prev_shape_encoding)
-=======
->>>>>>> 87c0e990
 
 def ogr_read_bounds(
     str path,
