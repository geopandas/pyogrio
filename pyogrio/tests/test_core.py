--- conflicted
+++ resolved
@@ -5,38 +5,25 @@
 
 from pyogrio import (
     __gdal_geos_version__,
-<<<<<<< HEAD
+    __gdal_version__,
     detect_write_driver,
-=======
-    __gdal_version__,
     get_gdal_config_option,
     get_gdal_data_path,
->>>>>>> e2e0a01f
     list_drivers,
     list_layers,
     read_bounds,
     read_info,
     set_gdal_config_options,
-<<<<<<< HEAD
-    get_gdal_config_option,
-    get_gdal_data_path,
     vsi_listtree,
     vsi_rmtree,
     vsi_unlink,
 )
 from pyogrio._compat import GDAL_GE_38
+from pyogrio._env import GDALEnv
 from pyogrio.core import _vsimem_rmtree_toplevel
-from pyogrio.errors import DataSourceError, DataLayerError
+from pyogrio.errors import DataLayerError, DataSourceError
 from pyogrio.raw import read, write
 from pyogrio.tests.conftest import START_FID, prepare_testfile, requires_shapely
-=======
-)
-from pyogrio._compat import GDAL_GE_38
-from pyogrio._env import GDALEnv
-from pyogrio.core import detect_write_driver
-from pyogrio.errors import DataLayerError, DataSourceError
-from pyogrio.tests.conftest import prepare_testfile, requires_shapely
->>>>>>> e2e0a01f
 
 import pytest
 
