--- conflicted
+++ resolved
@@ -8,16 +8,13 @@
     __version__,
     list_drivers,
 )
-<<<<<<< HEAD
 from pyogrio._compat import (
     HAS_ARROW_API,
     HAS_ARROW_WRITE_API,
     HAS_GDAL_GEOS,
+    HAS_PYARROW,
     HAS_SHAPELY,
 )
-=======
-from pyogrio._compat import HAS_ARROW_API, HAS_GDAL_GEOS, HAS_PYARROW, HAS_SHAPELY
->>>>>>> e2b13592
 from pyogrio.raw import read, write
 
 _data_dir = Path(__file__).parent.resolve() / "fixtures"
