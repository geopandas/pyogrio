--- conflicted
+++ resolved
@@ -7,10 +7,6 @@
 from numpy import array_equal
 import pytest
 
-<<<<<<< HEAD
-from pyogrio import list_layers, list_drivers, read_info, __gdal_version__
-from pyogrio.raw import read, write
-=======
 from pyogrio import (
     list_layers,
     list_drivers,
@@ -18,8 +14,7 @@
     set_gdal_config_options,
     __gdal_version__,
 )
-from pyogrio.raw import DRIVERS, read, write
->>>>>>> 3ad88d0f
+from pyogrio.raw import read, write
 from pyogrio.errors import DataSourceError, DataLayerError, FeatureError
 from pyogrio.tests.conftest import prepare_testfile, DRIVERS, DRIVER_EXT
 
