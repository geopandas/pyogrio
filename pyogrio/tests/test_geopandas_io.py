--- conflicted
+++ resolved
@@ -450,13 +450,7 @@
 
 
 @pytest.mark.filterwarnings("ignore:.*Layer .* does not have any features to read")
-<<<<<<< HEAD
 @pytest.mark.parametrize("ext", [ext for ext in ALL_EXTS if ext not in ".geojsonl"])
-=======
-@pytest.mark.parametrize(
-    "ext", [ext for ext in ALL_EXTS if ext not in [".geojsonl", ".geojsons"]]
-)
->>>>>>> 6ee7f155
 def test_write_empty_dataframe(tmp_path, ext):
     expected = gp.GeoDataFrame(geometry=[], crs=4326)
 
@@ -468,14 +462,6 @@
     assert_geodataframe_equal(df, expected)
 
 
-<<<<<<< HEAD
-def test_write_empty_dataframe_unsupported(tmp_path):
-    # Writing empty dataframe to .geojsons results in a 0 byte file, which
-    # is invalid to read again.
-    expected = gp.GeoDataFrame(geometry=[], crs=4326)
-
-    filename = tmp_path / "test.geojsonl"
-=======
 @pytest.mark.parametrize("ext", [".geojsonl", ".geojsons"])
 def test_write_read_empty_dataframe_unsupported(tmp_path, ext):
     # Writing empty dataframe to .geojsons or .geojsonl results logically in a 0 byte
@@ -484,7 +470,6 @@
     expected = gp.GeoDataFrame(geometry=[], crs=4326)
 
     filename = tmp_path / f"test{ext}"
->>>>>>> 6ee7f155
     write_dataframe(expected, filename)
 
     assert filename.exists()
