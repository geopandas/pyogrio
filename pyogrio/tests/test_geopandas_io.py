--- conflicted
+++ resolved
@@ -1637,13 +1637,20 @@
 
     write_dataframe(df, filename)
 
-<<<<<<< HEAD
-    with pytest.raises(
-        RuntimeError,
-        match="GDAL < 3.8.3 does not correctly read boolean data values using "
-        "the Arrow API",
-    ):
-        read_dataframe(filename, use_arrow=True)
+    if ext in {".fgb", ".gpkg"}:
+        # only raise exception for GPKG / FGB
+        with pytest.raises(
+            RuntimeError,
+            match="GDAL < 3.8.3 does not correctly read boolean data values using "
+            "the Arrow API",
+        ):
+            read_dataframe(filename, use_arrow=True)
+
+        # do not raise exception if no bool columns are read
+        read_dataframe(filename, use_arrow=True, columns=[])
+
+    else:
+        _ = read_dataframe(filename, use_arrow=True)
 
 
 @pytest.mark.parametrize("ext", ["fgb", "gpkg", "geojson"])
@@ -1735,20 +1742,4 @@
         use_arrow=use_arrow,
     )
     assert actual.columns[0] == mandarin
-    assert actual[mandarin].values[0] == mandarin
-=======
-    if ext in {".fgb", ".gpkg"}:
-        # only raise exception for GPKG / FGB
-        with pytest.raises(
-            RuntimeError,
-            match="GDAL < 3.8.3 does not correctly read boolean data values using "
-            "the Arrow API",
-        ):
-            read_dataframe(filename, use_arrow=True)
-
-        # do not raise exception if no bool columns are read
-        read_dataframe(filename, use_arrow=True, columns=[])
-
-    else:
-        _ = read_dataframe(filename, use_arrow=True)
->>>>>>> 87c0e990
+    assert actual[mandarin].values[0] == mandarin