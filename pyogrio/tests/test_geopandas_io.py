--- conflicted
+++ resolved
@@ -170,24 +170,15 @@
 
 
 @pytest.mark.filterwarnings("ignore: Measured")
-<<<<<<< HEAD
 def test_read_datetime(test_fgdb_vsi):
     df = read_dataframe(test_fgdb_vsi, layer="test_lines", max_features=1)
     if PANDAS_GE_20:
-=======
-def test_read_datetime(test_fgdb_vsi, use_arrow):
-    df = read_dataframe(
-        test_fgdb_vsi, layer="test_lines", use_arrow=use_arrow, max_features=1
-    )
-    if Version(pd.__version__) >= Version("2.0.0"):
->>>>>>> bc91776b
         # starting with pandas 2.0, it preserves the passed datetime resolution
         assert df.SURVEY_DAT.dtype.name == "datetime64[ms]"
     else:
         assert df.SURVEY_DAT.dtype.name == "datetime64[ns]"
 
 
-<<<<<<< HEAD
 def test_read_datetime_tz(test_datetime_tz, tmp_path):
     df = read_dataframe(test_datetime_tz)
     raw_expected = ["2020-01-01T09:00:00.123-05:00", "2020-01-01T10:00:00-05:00"]
@@ -242,12 +233,8 @@
     assert_geodataframe_equal(df, result)
 
 
-def test_read_null_values(test_fgdb_vsi):
-    df = read_dataframe(test_fgdb_vsi, read_geometry=False)
-=======
 def test_read_null_values(test_fgdb_vsi, use_arrow):
     df = read_dataframe(test_fgdb_vsi, use_arrow=use_arrow, read_geometry=False)
->>>>>>> bc91776b
 
     # make sure that Null values are preserved
     assert df.SEGMENT_NAME.isnull().max()
