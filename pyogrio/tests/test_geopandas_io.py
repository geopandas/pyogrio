from datetime import datetime
import os

import numpy as np
import pytest

from pyogrio import list_layers, read_info, __gdal_geos_version__
from pyogrio.errors import DataLayerError, DataSourceError, FeatureError, GeometryError
from pyogrio.geopandas import read_dataframe, write_dataframe
from pyogrio.raw import DRIVERS, DRIVERS_NO_MIXED_SINGLE_MULTI
from pyogrio.tests.conftest import ALL_EXTS

try:
    import pandas as pd
    from pandas.testing import assert_frame_equal, assert_index_equal

    import geopandas as gp
    from geopandas.testing import assert_geodataframe_equal

    from shapely.geometry import Point
except ImportError:
    pass


pytest.importorskip("geopandas")


# Note: this will also be false for GDAL < 3.4 when GEOS may be present but we
# cannot verify it
has_geos = __gdal_geos_version__ is not None


def spatialite_available(path):
    try:
        _ = read_dataframe(
            path, sql="select spatialite_version();", sql_dialect="SQLITE"
        )
        return True
    except Exception:
        return False


def test_read_dataframe(naturalearth_lowres_all_ext):
    df = read_dataframe(naturalearth_lowres_all_ext)

    assert df.crs == "EPSG:4326"
    assert len(df) == 177
    assert df.columns.tolist() == [
        "pop_est",
        "continent",
        "name",
        "iso_a3",
        "gdp_md_est",
        "geometry",
    ]


def test_read_dataframe_vsi(naturalearth_lowres_vsi):
    df = read_dataframe(naturalearth_lowres_vsi[1])
    assert len(df) == 177


@pytest.mark.parametrize(
    "naturalearth_lowres, expected_ext",
    [(".gpkg", ".gpkg"), (".shp", ".shp")],
    indirect=["naturalearth_lowres"],
)
def test_fixture_naturalearth_lowres(naturalearth_lowres, expected_ext):
    # Test the fixture with "indirect" parameter
    assert naturalearth_lowres.suffix == expected_ext
    df = read_dataframe(naturalearth_lowres)
    assert len(df) == 177


def test_read_no_geometry(naturalearth_lowres_all_ext):
    df = read_dataframe(naturalearth_lowres_all_ext, read_geometry=False)
    assert isinstance(df, pd.DataFrame)
    assert not isinstance(df, gp.GeoDataFrame)


def test_read_force_2d(test_fgdb_vsi):
    with pytest.warns(
        UserWarning, match=r"Measured \(M\) geometry types are not supported"
    ):
        df = read_dataframe(test_fgdb_vsi, layer="test_lines", max_features=1)
        assert df.iloc[0].geometry.has_z

        df = read_dataframe(
            test_fgdb_vsi, layer="test_lines", force_2d=True, max_features=1
        )
        assert not df.iloc[0].geometry.has_z


@pytest.mark.filterwarnings("ignore: Measured")
def test_read_layer(test_fgdb_vsi):
    layers = list_layers(test_fgdb_vsi)
    # The first layer is read by default (NOTE: first layer has no features)
    df = read_dataframe(test_fgdb_vsi, read_geometry=False, max_features=1)
    df2 = read_dataframe(
        test_fgdb_vsi, layer=layers[0][0], read_geometry=False, max_features=1
    )
    assert_frame_equal(df, df2)

    # Reading a specific layer should return that layer.
    # Detected here by a known column.
    df = read_dataframe(
        test_fgdb_vsi, layer="test_lines", read_geometry=False, max_features=1
    )
    assert "RIVER_MILE" in df.columns


def test_read_layer_invalid(naturalearth_lowres_all_ext):
    with pytest.raises(DataLayerError, match="Layer 'wrong' could not be opened"):
        read_dataframe(naturalearth_lowres_all_ext, layer="wrong")


@pytest.mark.filterwarnings("ignore: Measured")
def test_read_datetime(test_fgdb_vsi):
    df = read_dataframe(test_fgdb_vsi, layer="test_lines", max_features=1)
    assert df.SURVEY_DAT.dtype.name == "datetime64[ns]"


def test_read_null_values(test_fgdb_vsi):
    df = read_dataframe(test_fgdb_vsi, read_geometry=False)

    # make sure that Null values are preserved
    assert df.SEGMENT_NAME.isnull().max()
    assert df.loc[df.SEGMENT_NAME.isnull()].SEGMENT_NAME.iloc[0] is None


def test_read_fid_as_index(naturalearth_lowres_all_ext):
    kwargs = {"skip_features": 2, "max_features": 2}

    # default is to not set FIDs as index
    df = read_dataframe(naturalearth_lowres_all_ext, **kwargs)
    assert_index_equal(df.index, pd.RangeIndex(0, 2))

    df = read_dataframe(naturalearth_lowres_all_ext, fid_as_index=False, **kwargs)
    assert_index_equal(df.index, pd.RangeIndex(0, 2))

    df = read_dataframe(naturalearth_lowres_all_ext, fid_as_index=True, **kwargs)
    if naturalearth_lowres_all_ext.suffix in [".gpkg"]:
        # File format where fid starts at 1
        assert_index_equal(df.index, pd.Index([3, 4], name="fid"))
    else:
        # File format where fid starts at 0
        assert_index_equal(df.index, pd.Index([2, 3], name="fid"))


@pytest.mark.filterwarnings("ignore:.*Layer .* does not have any features to read")
def test_read_where(naturalearth_lowres_all_ext):
    # empty filter should return full set of records
    df = read_dataframe(naturalearth_lowres_all_ext, where="")
    assert len(df) == 177

    # should return singular item
    df = read_dataframe(naturalearth_lowres_all_ext, where="iso_a3 = 'CAN'")
    assert len(df) == 1
    assert df.iloc[0].iso_a3 == "CAN"

    df = read_dataframe(
        naturalearth_lowres_all_ext, where="iso_a3 IN ('CAN', 'USA', 'MEX')"
    )
    assert len(df) == 3
    assert len(set(df.iso_a3.unique()).difference(["CAN", "USA", "MEX"])) == 0

    # should return items within range
    df = read_dataframe(
        naturalearth_lowres_all_ext, where="POP_EST >= 10000000 AND POP_EST < 100000000"
    )
    assert len(df) == 75
    assert df.pop_est.min() >= 10000000
    assert df.pop_est.max() < 100000000

    # should match no items
    df = read_dataframe(naturalearth_lowres_all_ext, where="ISO_A3 = 'INVALID'")
    assert len(df) == 0


@pytest.mark.filterwarnings("ignore:.*Layer .* does not have any features to read")
def test_read_where_invalid(naturalearth_lowres_all_ext):
    with pytest.raises(ValueError, match="Invalid SQL"):
        read_dataframe(naturalearth_lowres_all_ext, where="invalid")


@pytest.mark.parametrize("bbox", [(1,), (1, 2), (1, 2, 3)])
def test_read_bbox_invalid(naturalearth_lowres_all_ext, bbox):
    with pytest.raises(ValueError, match="Invalid bbox"):
        read_dataframe(naturalearth_lowres_all_ext, bbox=bbox)


def test_read_bbox(naturalearth_lowres_all_ext):
    # should return no features
    with pytest.warns(UserWarning, match="does not have any features to read"):
        df = read_dataframe(naturalearth_lowres_all_ext, bbox=(0, 0, 0.00001, 0.00001))
        assert len(df) == 0

    df = read_dataframe(naturalearth_lowres_all_ext, bbox=(-85, 8, -80, 10))
    assert len(df) == 2

    assert np.array_equal(df.iso_a3, ["PAN", "CRI"])


def test_read_fids(naturalearth_lowres_all_ext):
    # ensure keyword is properly passed through
    fids = np.array([1, 10, 5], dtype=np.int64)
    df = read_dataframe(naturalearth_lowres_all_ext, fids=fids, fid_as_index=True)
    assert len(df) == 3
    assert np.array_equal(fids, df.index.values)


def test_read_fids_force_2d(test_fgdb_vsi):
    with pytest.warns(
        UserWarning, match=r"Measured \(M\) geometry types are not supported"
    ):
        df = read_dataframe(test_fgdb_vsi, layer="test_lines", fids=[22])
        assert len(df) == 1
        assert df.iloc[0].geometry.has_z

        df = read_dataframe(test_fgdb_vsi, layer="test_lines", force_2d=True, fids=[22])
        assert len(df) == 1
        assert not df.iloc[0].geometry.has_z


def test_read_non_existent_file():
    # ensure consistent error type / message from GDAL
    with pytest.raises(DataSourceError, match="No such file or directory"):
        read_dataframe("non-existent.shp")

    with pytest.raises(DataSourceError, match="does not exist in the file system"):
        read_dataframe("/vsizip/non-existent.zip")

    with pytest.raises(DataSourceError, match="does not exist in the file system"):
        read_dataframe("zip:///non-existent.zip")


@pytest.mark.filterwarnings("ignore:.*Layer .* does not have any features to read")
def test_read_sql(naturalearth_lowres_all_ext):
    # The geometry column cannot be specified when using the
    # default OGRSQL dialect but is returned nonetheless, so 4 columns.
    sql = "SELECT iso_a3 AS iso_a3_renamed, name, pop_est FROM naturalearth_lowres"
    df = read_dataframe(naturalearth_lowres_all_ext, sql=sql, sql_dialect="OGRSQL")
    assert len(df.columns) == 4
    assert len(df) == 177

    # Should return single row
    sql = "SELECT * FROM naturalearth_lowres WHERE iso_a3 = 'CAN'"
    df = read_dataframe(naturalearth_lowres_all_ext, sql=sql, sql_dialect="OGRSQL")
    assert len(df) == 1
    assert len(df.columns) == 6
    assert df.iloc[0].iso_a3 == "CAN"

    sql = """SELECT *
               FROM naturalearth_lowres
              WHERE iso_a3 IN ('CAN', 'USA', 'MEX')"""
    df = read_dataframe(naturalearth_lowres_all_ext, sql=sql, sql_dialect="OGRSQL")
    assert len(df.columns) == 6
    assert len(df) == 3
    assert df.iso_a3.tolist() == ["CAN", "USA", "MEX"]

    sql = """SELECT *
               FROM naturalearth_lowres
              WHERE iso_a3 IN ('CAN', 'USA', 'MEX')
              ORDER BY name"""
    df = read_dataframe(naturalearth_lowres_all_ext, sql=sql, sql_dialect="OGRSQL")
    assert len(df.columns) == 6
    assert len(df) == 3
    assert df.iso_a3.tolist() == ["CAN", "MEX", "USA"]

    # Should return items within range.
    sql = """SELECT *
               FROM naturalearth_lowres
              WHERE POP_EST >= 10000000 AND POP_EST < 100000000"""
    df = read_dataframe(naturalearth_lowres_all_ext, sql=sql, sql_dialect="OGRSQL")
    assert len(df) == 75
    assert len(df.columns) == 6
    assert df.pop_est.min() >= 10000000
    assert df.pop_est.max() < 100000000

    # Should match no items.
    sql = "SELECT * FROM naturalearth_lowres WHERE ISO_A3 = 'INVALID'"
    df = read_dataframe(naturalearth_lowres_all_ext, sql=sql, sql_dialect="OGRSQL")
    assert len(df) == 0


def test_read_sql_invalid(naturalearth_lowres_all_ext):
    if naturalearth_lowres_all_ext.suffix == ".gpkg":
        with pytest.raises(Exception, match="In ExecuteSQL().*"):
            read_dataframe(naturalearth_lowres_all_ext, sql="invalid")
    else:
        with pytest.raises(Exception, match="SQL Expression Parsing Error"):
            read_dataframe(naturalearth_lowres_all_ext, sql="invalid")

    with pytest.raises(
        ValueError, match="'sql' paramater cannot be combined with 'layer'"
    ):
        read_dataframe(naturalearth_lowres_all_ext, sql="whatever", layer="invalid")


def test_read_sql_columns_where(naturalearth_lowres_all_ext):
    sql = "SELECT iso_a3 AS iso_a3_renamed, name, pop_est FROM naturalearth_lowres"
    df = read_dataframe(
        naturalearth_lowres_all_ext,
        sql=sql,
        sql_dialect="OGRSQL",
        columns=["iso_a3_renamed", "name"],
        where="iso_a3_renamed IN ('CAN', 'USA', 'MEX')",
    )
    assert len(df.columns) == 3
    assert len(df) == 3
    assert df.iso_a3_renamed.tolist() == ["CAN", "USA", "MEX"]


def test_read_sql_columns_where_bbox(naturalearth_lowres_all_ext):
    sql = "SELECT iso_a3 AS iso_a3_renamed, name, pop_est FROM naturalearth_lowres"
    df = read_dataframe(
        naturalearth_lowres_all_ext,
        sql=sql,
        sql_dialect="OGRSQL",
        columns=["iso_a3_renamed", "name"],
        where="iso_a3_renamed IN ('CRI', 'PAN')",
        bbox=(-85, 8, -80, 10),
    )
    assert len(df.columns) == 3
    assert len(df) == 2
    assert df.iso_a3_renamed.tolist() == ["PAN", "CRI"]


def test_read_sql_skip_max(naturalearth_lowres_all_ext):
    sql = """SELECT *
               FROM naturalearth_lowres
              WHERE iso_a3 IN ('CAN', 'MEX', 'USA')
              ORDER BY name"""
    df = read_dataframe(
        naturalearth_lowres_all_ext,
        sql=sql,
        skip_features=1,
        max_features=1,
        sql_dialect="OGRSQL",
    )
    assert len(df.columns) == 6
    assert len(df) == 1
    assert df.iso_a3.tolist() == ["MEX"]

    sql = "SELECT * FROM naturalearth_lowres LIMIT 1"
    df = read_dataframe(
        naturalearth_lowres_all_ext, sql=sql, max_features=3, sql_dialect="OGRSQL"
    )
    assert len(df) == 1

    sql = "SELECT * FROM naturalearth_lowres LIMIT 1"
    with pytest.raises(ValueError, match="'skip_features' must be between 0 and 0"):
        _ = read_dataframe(
            naturalearth_lowres_all_ext, sql=sql, skip_features=1, sql_dialect="OGRSQL"
        )


@pytest.mark.skipif(not has_geos, reason="Spatial SQL operations require GEOS")
@pytest.mark.parametrize(
    "naturalearth_lowres",
    [ext for ext in ALL_EXTS if ext != ".gpkg"],
    indirect=["naturalearth_lowres"],
)
def test_read_sql_dialect_sqlite_nogpkg(naturalearth_lowres):
    # Should return singular item
    sql = "SELECT * FROM naturalearth_lowres WHERE iso_a3 = 'CAN'"
    df = read_dataframe(naturalearth_lowres, sql=sql, sql_dialect="SQLITE")
    assert len(df) == 1
    assert len(df.columns) == 6
    assert df.iloc[0].iso_a3 == "CAN"
    area_canada = df.iloc[0].geometry.area

    # Use spatialite function
    sql = """SELECT ST_Buffer(geometry, 5) AS geometry, name, pop_est, iso_a3
               FROM naturalearth_lowres
              WHERE ISO_A3 = 'CAN'"""
    df = read_dataframe(naturalearth_lowres, sql=sql, sql_dialect="SQLITE")
    assert len(df) == 1
    assert len(df.columns) == 4
    assert df.iloc[0].geometry.area > area_canada


@pytest.mark.skipif(not has_geos, reason="Spatial SQL operations require GEOS")
@pytest.mark.parametrize(
    "naturalearth_lowres", [".gpkg"], indirect=["naturalearth_lowres"]
)
def test_read_sql_dialect_sqlite_gpkg(naturalearth_lowres):
    # "INDIRECT_SQL" prohibits GDAL from passing the sql statement to sqlite.
    # Because the statement is processed within GDAL it is possible to use
    # spatialite functions even if sqlite isn't built with spatialite support.
    sql = "SELECT * FROM naturalearth_lowres WHERE iso_a3 = 'CAN'"
    df = read_dataframe(naturalearth_lowres, sql=sql, sql_dialect="INDIRECT_SQLITE")
    assert len(df) == 1
    assert len(df.columns) == 6
    assert df.iloc[0].iso_a3 == "CAN"
    area_canada = df.iloc[0].geometry.area

    # Use spatialite function
    sql = """SELECT ST_Buffer(geom, 5) AS geometry, name, pop_est, iso_a3
               FROM naturalearth_lowres
              WHERE ISO_A3 = 'CAN'"""
    df = read_dataframe(naturalearth_lowres, sql=sql, sql_dialect="INDIRECT_SQLITE")
    assert len(df) == 1
    assert len(df.columns) == 4
    assert df.iloc[0].geometry.area > area_canada


@pytest.mark.parametrize("ext", ALL_EXTS)
def test_write_dataframe(tmp_path, naturalearth_lowres, ext):
    input_gdf = read_dataframe(naturalearth_lowres)
    output_path = tmp_path / f"test{ext}"

    if ext == ".fgb":
        # For .fgb, spatial_index=False to avoid the rows being reordered
        write_dataframe(input_gdf, output_path, spatial_index=False)
    else:
        write_dataframe(input_gdf, output_path)

    assert output_path.exists()
    result_gdf = read_dataframe(output_path)

    geometry_types = result_gdf.geometry.type.unique()
    if DRIVERS[ext] in DRIVERS_NO_MIXED_SINGLE_MULTI:
        assert geometry_types == ["MultiPolygon"]
    else:
        assert set(geometry_types) == set(["MultiPolygon", "Polygon"])

    # Coordinates are not precisely equal when written to JSON
    # dtypes do not necessarily round-trip precisely through JSON
    is_json = ext in [".json", ".geojson", ".geojsonl"]
    # In .geojsonl the vertices are reordered, so normalize
    is_jsons = ext == ".geojsonl"

    assert_geodataframe_equal(
        result_gdf,
        input_gdf,
        check_less_precise=is_json,
        check_index_type=False,
        check_dtype=not is_json,
        normalize=is_jsons,
    )


@pytest.mark.filterwarnings("ignore:.*Layer .* does not have any features to read")
@pytest.mark.parametrize("ext", [ext for ext in ALL_EXTS if ext not in ".geojsonl"])
def test_write_empty_dataframe(tmp_path, ext):
    expected = gp.GeoDataFrame(geometry=[], crs=4326)

    filename = tmp_path / f"test{ext}"
    write_dataframe(expected, filename)

    assert filename.exists()
    df = read_dataframe(filename)
    assert_geodataframe_equal(df, expected)


@pytest.mark.parametrize("ext", [".geojsonl", ".geojsons"])
def test_write_read_empty_dataframe_unsupported(tmp_path, ext):
    # Writing empty dataframe to .geojsons or .geojsonl results logically in a 0 byte
    # file, but gdal isn't able to read those again at the time of writing.
    # Issue logged here: https://github.com/geopandas/pyogrio/issues/94
    expected = gp.GeoDataFrame(geometry=[], crs=4326)

    filename = tmp_path / f"test{ext}"
    write_dataframe(expected, filename)

    assert filename.exists()
    with pytest.raises(
        Exception, match=".* not recognized as a supported file format."
    ):
        _ = read_dataframe(filename)


<<<<<<< HEAD
def test_write_dataframe_gpkg_multiple_layers(tmp_path, naturalearth_lowres):
    input_gdf = read_dataframe(naturalearth_lowres)
    output_path = tmp_path / "test.gpkg"

    write_dataframe(input_gdf, output_path, layer="first", promote_to_multi=True)

    assert os.path.exists(output_path)
    assert np.array_equal(list_layers(output_path), [["first", "MultiPolygon"]])

    write_dataframe(input_gdf, output_path, layer="second", promote_to_multi=True)
    assert np.array_equal(
        list_layers(output_path),
        [["first", "MultiPolygon"], ["second", "MultiPolygon"]],
    )


@pytest.mark.parametrize("ext", ALL_EXTS)
def test_write_dataframe_append(tmp_path, naturalearth_lowres, ext):
    input_gdf = read_dataframe(naturalearth_lowres)
    output_path = tmp_path / f"test{ext}"

    write_dataframe(input_gdf, output_path)

    assert os.path.exists(output_path)
    assert len(read_dataframe(output_path)) == 177

    write_dataframe(input_gdf, output_path, append=True)
    assert len(read_dataframe(output_path)) == 354


def test_write_dataframe_gdalparams(tmp_path, naturalearth_lowres):
    original_df = read_dataframe(naturalearth_lowres)

    test_noindex_filename = tmp_path / "test_gdalparams_noindex.shp"
    write_dataframe(original_df, test_noindex_filename, SPATIAL_INDEX="NO")
    assert test_noindex_filename.exists() is True
    test_noindex_index_filename = tmp_path / "test_gdalparams_noindex.qix"
    assert test_noindex_index_filename.exists() is False

    test_withindex_filename = tmp_path / "test_gdalparams_withindex.shp"
    write_dataframe(original_df, test_withindex_filename, SPATIAL_INDEX="YES")
    assert test_withindex_filename.exists() is True
    test_withindex_index_filename = tmp_path / "test_gdalparams_withindex.qix"
    assert test_withindex_index_filename.exists() is True
=======
@pytest.mark.parametrize("spatial_index", [False, True])
def test_write_dataframe_gdal_options(tmp_path, naturalearth_lowres, spatial_index):
    df = read_dataframe(naturalearth_lowres)

    outfilename1 = tmp_path / "test1.shp"
    write_dataframe(df, outfilename1, SPATIAL_INDEX="YES" if spatial_index else "NO")
    assert outfilename1.exists() is True
    index_filename1 = tmp_path / "test1.qix"
    assert index_filename1.exists() is spatial_index

    # using explicit layer_options instead
    outfilename2 = tmp_path / "test2.shp"
    write_dataframe(df, outfilename2, layer_options=dict(spatial_index=spatial_index))
    assert outfilename2.exists() is True
    index_filename2 = tmp_path / "test2.qix"
    assert index_filename2.exists() is spatial_index


def test_write_dataframe_gdal_options_unknown(tmp_path, naturalearth_lowres):
    df = read_dataframe(naturalearth_lowres)

    # geojson has no spatial index, so passing keyword should raise
    outfilename = tmp_path / "test.geojson"
    with pytest.raises(ValueError, match="unrecognized option 'SPATIAL_INDEX'"):
        write_dataframe(df, outfilename, spatial_index=True)


def _get_gpkg_table_names(path):
    import sqlite3

    con = sqlite3.connect(path)
    cursor = con.cursor()
    cursor.execute("SELECT name FROM sqlite_master WHERE type='table';")
    result = cursor.fetchall()
    return [res[0] for res in result]


def test_write_dataframe_gdal_options_dataset(tmp_path, naturalearth_lowres):
    df = read_dataframe(naturalearth_lowres)

    test_default_filename = tmp_path / "test_default.gpkg"
    write_dataframe(df, test_default_filename)
    assert "gpkg_ogr_contents" in _get_gpkg_table_names(test_default_filename)

    test_no_contents_filename = tmp_path / "test_no_contents.gpkg"
    write_dataframe(df, test_default_filename, ADD_GPKG_OGR_CONTENTS="NO")
    assert "gpkg_ogr_contents" not in _get_gpkg_table_names(test_no_contents_filename)

    test_no_contents_filename2 = tmp_path / "test_no_contents2.gpkg"
    write_dataframe(
        df,
        test_no_contents_filename2,
        dataset_options=dict(add_gpkg_ogr_contents=False),
    )
    assert "gpkg_ogr_contents" not in _get_gpkg_table_names(test_no_contents_filename2)
>>>>>>> 0cdd98e1


@pytest.mark.parametrize(
    "ext, promote_to_multi, expected_geometry_types, expected_geometry_type",
    [
        (".fgb", None, ["MultiPolygon"], "MultiPolygon"),
        (".fgb", True, ["MultiPolygon"], "MultiPolygon"),
        (".fgb", False, ["MultiPolygon", "Polygon"], "Unknown"),
        (".geojson", None, ["MultiPolygon", "Polygon"], "Unknown"),
        (".geojson", True, ["MultiPolygon"], "MultiPolygon"),
        (".geojson", False, ["MultiPolygon", "Polygon"], "Unknown"),
    ],
)
def test_write_dataframe_promote_to_multi(
    tmp_path,
    naturalearth_lowres,
    ext,
    promote_to_multi,
    expected_geometry_types,
    expected_geometry_type,
):
    input_gdf = read_dataframe(naturalearth_lowres)

    output_path = tmp_path / f"test_promote{ext}"
    write_dataframe(input_gdf, output_path, promote_to_multi=promote_to_multi)

    assert output_path.exists()
    output_gdf = read_dataframe(output_path)
    geometry_types = sorted(output_gdf.geometry.type.unique())
    assert geometry_types == expected_geometry_types
    assert read_info(output_path)["geometry_type"] == expected_geometry_type


@pytest.mark.parametrize(
    "ext, promote_to_multi, geometry_type, "
    "expected_geometry_types, expected_geometry_type",
    [
        (".fgb", None, "Unknown", ["MultiPolygon"], "Unknown"),
        (".geojson", False, "Unknown", ["MultiPolygon", "Polygon"], "Unknown"),
        (".geojson", None, "Unknown", ["MultiPolygon", "Polygon"], "Unknown"),
        (".geojson", None, "Polygon", ["MultiPolygon", "Polygon"], "Unknown"),
        (".geojson", None, "MultiPolygon", ["MultiPolygon", "Polygon"], "Unknown"),
        (".geojson", None, "Point", ["MultiPolygon", "Polygon"], "Unknown"),
        (".geojson", True, "Unknown", ["MultiPolygon"], "MultiPolygon"),
        (".gpkg", False, "Unknown", ["MultiPolygon", "Polygon"], "Unknown"),
        (".gpkg", None, "Unknown", ["MultiPolygon"], "Unknown"),
        (".gpkg", None, "Polygon", ["MultiPolygon"], "Polygon"),
        (".gpkg", None, "MultiPolygon", ["MultiPolygon"], "MultiPolygon"),
        (".gpkg", None, "Point", ["MultiPolygon"], "Point"),
        (".gpkg", True, "Unknown", ["MultiPolygon"], "Unknown"),
        (".shp", False, "Unknown", ["MultiPolygon", "Polygon"], "Polygon"),
        (".shp", None, "Unknown", ["MultiPolygon", "Polygon"], "Polygon"),
        (".shp", None, "Polygon", ["MultiPolygon", "Polygon"], "Polygon"),
        (".shp", None, "MultiPolygon", ["MultiPolygon", "Polygon"], "Polygon"),
        (".shp", True, "Unknown", ["MultiPolygon", "Polygon"], "Polygon"),
    ],
)
def test_write_dataframe_promote_to_multi_layer_geom_type(
    tmp_path,
    naturalearth_lowres,
    ext,
    promote_to_multi,
    geometry_type,
    expected_geometry_types,
    expected_geometry_type,
):
    input_gdf = read_dataframe(naturalearth_lowres)

    output_path = tmp_path / f"test_promote_layer_geom_type{ext}"
    write_dataframe(
        input_gdf,
        output_path,
        promote_to_multi=promote_to_multi,
        geometry_type=geometry_type,
    )

    assert output_path.exists()
    output_gdf = read_dataframe(output_path)
    geometry_types = sorted(output_gdf.geometry.type.unique())
    assert geometry_types == expected_geometry_types
    assert read_info(output_path)["geometry_type"] == expected_geometry_type


@pytest.mark.parametrize(
    "ext, promote_to_multi, geometry_type, expected_raises_match",
    [
        (".fgb", False, "MultiPolygon", "Mismatched geometry type"),
        (".fgb", False, "Polygon", "Mismatched geometry type"),
        (".fgb", None, "Point", "Mismatched geometry type"),
        (".fgb", None, "Polygon", "Mismatched geometry type"),
        (".shp", None, "Point", "Could not add feature to layer at index"),
    ],
)
def test_write_dataframe_promote_to_multi_layer_geom_type_invalid(
    tmp_path,
    naturalearth_lowres,
    ext,
    promote_to_multi,
    geometry_type,
    expected_raises_match,
):
    input_gdf = read_dataframe(naturalearth_lowres)

    output_path = tmp_path / f"test{ext}"
    with pytest.raises(FeatureError, match=expected_raises_match):
        write_dataframe(
            input_gdf,
            output_path,
            promote_to_multi=promote_to_multi,
            geometry_type=geometry_type,
        )


def test_write_dataframe_layer_geom_type_invalid(tmp_path, naturalearth_lowres):
    df = read_dataframe(naturalearth_lowres)

    filename = tmp_path / "test.geojson"
    with pytest.raises(
        GeometryError, match="Geometry type is not supported: NotSupported"
    ):
        write_dataframe(df, filename, geometry_type="NotSupported")


@pytest.mark.parametrize("ext", [ext for ext in ALL_EXTS if ext not in ".shp"])
def test_write_dataframe_truly_mixed(tmp_path, ext):
    from shapely.geometry import (
        box,
        LineString,
        MultiLineString,
        MultiPoint,
        MultiPolygon,
        Point,
    )

    geometry = [
        Point(0, 0),
        LineString([(0, 0), (1, 1)]),
        box(0, 0, 1, 1),
        MultiPoint([Point(1, 1), Point(2, 2)]),
        MultiLineString([LineString([(1, 1), (2, 2)]), LineString([(2, 2), (3, 3)])]),
        MultiPolygon([box(1, 1, 2, 2), box(2, 2, 3, 3)]),
    ]

    df = gp.GeoDataFrame(
        {"col": [1.0, 2.0, 3.0, 4.0, 5.0, 6.0]}, geometry=geometry, crs="EPSG:4326"
    )

    filename = tmp_path / f"test{ext}"

    if ext == ".fgb":
        # For .fgb, spatial_index=False to avoid the rows being reordered
        write_dataframe(df, filename, spatial_index=False)
    else:
        write_dataframe(df, filename)

    # Drivers that support mixed geometries will default to "Unknown" geometry type
    assert read_info(filename)["geometry_type"] == "Unknown"
    result = read_dataframe(filename)
    assert_geodataframe_equal(result, df, check_geom_type=True)


def test_write_dataframe_truly_mixed_invalid(tmp_path):
    # Shapefile doesn't support generic "Geometry" / "Unknown" type
    # for mixed geometries
    from shapely.geometry import Point, LineString, box

    df = gp.GeoDataFrame(
        {"col": [1.0, 2.0, 3.0]},
        geometry=[Point(0, 0), LineString([(0, 0), (1, 1)]), box(0, 0, 1, 1)],
        crs="EPSG:4326",
    )

    # ensure error message from GDAL is included
    msg = (
        "Could not add feature to layer at index 1: Attempt to "
        r"write non-point \(LINESTRING\) geometry to point shapefile."
    )
    with pytest.raises(FeatureError, match=msg):
        write_dataframe(df, tmp_path / "test.shp")


@pytest.mark.parametrize("ext", [ext for ext in ALL_EXTS if ext not in ".fgb"])
@pytest.mark.parametrize(
    "geoms",
    [[None, Point(1, 1)], [Point(1, 1), None], [None, Point(1, 1, 2)], [None, None]],
)
def test_write_dataframe_infer_geometry_with_nulls(tmp_path, geoms, ext):
    filename = tmp_path / f"test{ext}"

    df = gp.GeoDataFrame({"col": [1.0, 2.0]}, geometry=geoms, crs="EPSG:4326")
    write_dataframe(df, filename)
    result = read_dataframe(filename)
    assert_geodataframe_equal(result, df)


@pytest.mark.filterwarnings(
    "ignore: You will likely lose important projection information"
)
def test_custom_crs_io(tmpdir, naturalearth_lowres_all_ext):
    df = read_dataframe(naturalearth_lowres_all_ext)
    # project Belgium to a custom Albers Equal Area projection
    expected = df.loc[df.name == "Belgium"].to_crs(
        "+proj=aea +lat_1=49.5 +lat_2=51.5 +lon_0=4.3"
    )
    filename = os.path.join(str(tmpdir), "test.shp")
    write_dataframe(expected, filename)

    assert os.path.exists(filename)

    df = read_dataframe(filename)

    crs = df.crs.to_dict()
    assert crs["lat_1"] == 49.5
    assert crs["lat_2"] == 51.5
    assert crs["lon_0"] == 4.3
    assert df.crs.equals(expected.crs)


def test_write_read_mixed_column_values(tmp_path):
    from shapely.geometry import Point

    mixed_values = ["test", 1.0, 1, datetime.now(), None, np.nan]
    geoms = [Point(0, 0) for _ in mixed_values]
    test_gdf = gp.GeoDataFrame(
        {"geometry": geoms, "mixed": mixed_values}, crs="epsg:31370"
    )
    output_path = tmp_path / "test_write_mixed_column.gpkg"
    write_dataframe(test_gdf, output_path)
    output_gdf = read_dataframe(output_path)
    assert len(test_gdf) == len(output_gdf)
    for idx, value in enumerate(mixed_values):
        if value in (None, np.nan):
            assert output_gdf["mixed"][idx] is None
        else:
            assert output_gdf["mixed"][idx] == str(value)


def test_write_read_null(tmp_path):
    from shapely.geometry import Point

    output_path = tmp_path / "test_write_nan.gpkg"
    geom = Point(0, 0)
    test_data = {
        "geometry": [geom, geom, geom],
        "float64": [1.0, None, np.nan],
        "object_str": ["test", None, np.nan],
    }
    test_gdf = gp.GeoDataFrame(test_data, crs="epsg:31370")
    write_dataframe(test_gdf, output_path)
    result_gdf = read_dataframe(output_path)
    assert len(test_gdf) == len(result_gdf)
    assert result_gdf["float64"][0] == 1.0
    assert pd.isna(result_gdf["float64"][1])
    assert pd.isna(result_gdf["float64"][2])
    assert result_gdf["object_str"][0] == "test"
    assert result_gdf["object_str"][1] is None
    assert result_gdf["object_str"][2] is None


@pytest.mark.parametrize(
    "wkt,geom_types",
    [
        ("Point Z (0 0 0)", ["2.5D Point", "Point Z"]),
        ("LineString Z (0 0 0, 1 1 0)", ["2.5D LineString", "LineString Z"]),
        ("Polygon Z ((0 0 0, 0 1 0, 1 1 0, 0 0 0))", ["2.5D Polygon", "Polygon Z"]),
        ("MultiPoint Z (0 0 0, 1 1 0)", ["2.5D MultiPoint", "MultiPoint Z"]),
        (
            "MultiLineString Z ((0 0 0, 1 1 0), (2 2 2, 3 3 2))",
            ["2.5D MultiLineString", "MultiLineString Z"],
        ),
        (
            "MultiPolygon Z (((0 0 0, 0 1 0, 1 1 0, 0 0 0)), ((1 1 1, 1 2 1, 2 2 1, 1 1 1)))",  # NOQA
            ["2.5D MultiPolygon", "MultiPolygon Z"],
        ),
        (
            "GeometryCollection Z (Point Z (0 0 0))",
            ["2.5D GeometryCollection", "GeometryCollection Z"],
        ),
    ],
)
def test_write_geometry_z_types(tmp_path, wkt, geom_types):
    from geopandas.array import from_wkt

    filename = tmp_path / "test.fgb"

    gdf = gp.GeoDataFrame(geometry=from_wkt([wkt]), crs="EPSG:4326")
    for geom_type in geom_types:
        write_dataframe(gdf, filename, geometry_type=geom_type)
        df = read_dataframe(filename)
        assert_geodataframe_equal(df, gdf)


def test_read_multisurface(data_dir):
    df = read_dataframe(data_dir / "test_multisurface.gpkg")

    # MultiSurface should be converted to MultiPolygon
    assert df.geometry.type.tolist() == ["MultiPolygon"]<|MERGE_RESOLUTION|>--- conflicted
+++ resolved
@@ -471,7 +471,6 @@
         _ = read_dataframe(filename)
 
 
-<<<<<<< HEAD
 def test_write_dataframe_gpkg_multiple_layers(tmp_path, naturalearth_lowres):
     input_gdf = read_dataframe(naturalearth_lowres)
     output_path = tmp_path / "test.gpkg"
@@ -502,21 +501,6 @@
     assert len(read_dataframe(output_path)) == 354
 
 
-def test_write_dataframe_gdalparams(tmp_path, naturalearth_lowres):
-    original_df = read_dataframe(naturalearth_lowres)
-
-    test_noindex_filename = tmp_path / "test_gdalparams_noindex.shp"
-    write_dataframe(original_df, test_noindex_filename, SPATIAL_INDEX="NO")
-    assert test_noindex_filename.exists() is True
-    test_noindex_index_filename = tmp_path / "test_gdalparams_noindex.qix"
-    assert test_noindex_index_filename.exists() is False
-
-    test_withindex_filename = tmp_path / "test_gdalparams_withindex.shp"
-    write_dataframe(original_df, test_withindex_filename, SPATIAL_INDEX="YES")
-    assert test_withindex_filename.exists() is True
-    test_withindex_index_filename = tmp_path / "test_gdalparams_withindex.qix"
-    assert test_withindex_index_filename.exists() is True
-=======
 @pytest.mark.parametrize("spatial_index", [False, True])
 def test_write_dataframe_gdal_options(tmp_path, naturalearth_lowres, spatial_index):
     df = read_dataframe(naturalearth_lowres)
@@ -572,7 +556,6 @@
         dataset_options=dict(add_gpkg_ogr_contents=False),
     )
     assert "gpkg_ogr_contents" not in _get_gpkg_table_names(test_no_contents_filename2)
->>>>>>> 0cdd98e1
 
 
 @pytest.mark.parametrize(
