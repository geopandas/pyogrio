import os

import numpy as np
import pandas as pd
from pandas.testing import assert_frame_equal, assert_index_equal
import pytest

from pyogrio import list_layers, read_info
<<<<<<< HEAD
from pyogrio.errors import DataLayerError, FeatureError
=======
from pyogrio.errors import DataLayerError, GeometryError
>>>>>>> cd5b4640
from pyogrio.geopandas import read_dataframe, write_dataframe
from pyogrio.tests.conftest import ALL_EXTS

try:
    import geopandas as gp
    from geopandas.testing import assert_geodataframe_equal

    has_geopandas = True
except ImportError:
    has_geopandas = False

pytestmark = pytest.mark.skipif(not has_geopandas, reason="GeoPandas not available")


def spatialite_available(path):
    try:
        _ = read_dataframe(
                path,
                sql="select spatialite_version();",
                sql_dialect="SQLITE")
        return True
    except Exception:
        return False


def test_read_dataframe(naturalearth_lowres_all_ext):
    df = read_dataframe(naturalearth_lowres_all_ext)

    assert isinstance(df, gp.GeoDataFrame)

    assert df.crs == "EPSG:4326"
    assert len(df) == 177
    assert df.columns.tolist() == [
        "pop_est",
        "continent",
        "name",
        "iso_a3",
        "gdp_md_est",
        "geometry",
    ]

    assert df.geometry.iloc[0].type == "MultiPolygon"


def test_read_dataframe_vsi(naturalearth_lowres_vsi):
    df = read_dataframe(naturalearth_lowres_vsi[1])
    assert len(df) == 177


@pytest.mark.parametrize(
        "naturalearth_lowres, expected_ext",
        [(".gpkg", ".gpkg"), (".shp", ".shp")],
        indirect=["naturalearth_lowres"])
def test_fixture_naturalearth_lowres(naturalearth_lowres, expected_ext):
    # Test the fixture with "indirect" parameter
    assert naturalearth_lowres.suffix == expected_ext
    df = read_dataframe(naturalearth_lowres)
    assert len(df) == 177


def test_read_no_geometry(naturalearth_lowres_all_ext):
    df = read_dataframe(naturalearth_lowres_all_ext, read_geometry=False)
    assert isinstance(df, pd.DataFrame)
    assert not isinstance(df, gp.GeoDataFrame)


def test_read_force_2d(test_fgdb_vsi):
    with pytest.warns(
        UserWarning, match=r"Measured \(M\) geometry types are not supported"
    ):
        df = read_dataframe(test_fgdb_vsi, layer="test_lines", max_features=1)
        assert df.iloc[0].geometry.has_z

        df = read_dataframe(
            test_fgdb_vsi, layer="test_lines", force_2d=True, max_features=1
        )
        assert not df.iloc[0].geometry.has_z


@pytest.mark.filterwarnings("ignore: Measured")
def test_read_layer(test_fgdb_vsi):
    layers = list_layers(test_fgdb_vsi)
    # The first layer is read by default (NOTE: first layer has no features)
    df = read_dataframe(test_fgdb_vsi, read_geometry=False, max_features=1)
    df2 = read_dataframe(
        test_fgdb_vsi, layer=layers[0][0], read_geometry=False, max_features=1
    )
    assert_frame_equal(df, df2)

    # Reading a specific layer should return that layer.
    # Detected here by a known column.
    df = read_dataframe(
        test_fgdb_vsi, layer="test_lines", read_geometry=False, max_features=1
    )
    assert "RIVER_MILE" in df.columns


def test_read_layer_invalid(naturalearth_lowres_all_ext):
    with pytest.raises(DataLayerError, match="Layer 'wrong' could not be opened"):
        read_dataframe(naturalearth_lowres_all_ext, layer="wrong")


@pytest.mark.filterwarnings("ignore: Measured")
def test_read_datetime(test_fgdb_vsi):
    df = read_dataframe(test_fgdb_vsi, layer="test_lines", max_features=1)
    assert df.SURVEY_DAT.dtype.name == "datetime64[ns]"


def test_read_null_values(test_fgdb_vsi):
    df = read_dataframe(test_fgdb_vsi, read_geometry=False)

    # make sure that Null values are preserved
    assert df.SEGMENT_NAME.isnull().max() == True
    assert df.loc[df.SEGMENT_NAME.isnull()].SEGMENT_NAME.iloc[0] is None


def test_read_fid_as_index(naturalearth_lowres_all_ext):
    kwargs = {"skip_features": 2, "max_features": 2}

    # default is to not set FIDs as index
    df = read_dataframe(naturalearth_lowres_all_ext, **kwargs)
    assert_index_equal(df.index, pd.RangeIndex(0, 2))

    df = read_dataframe(naturalearth_lowres_all_ext, fid_as_index=False, **kwargs)
    assert_index_equal(df.index, pd.RangeIndex(0, 2))

    df = read_dataframe(naturalearth_lowres_all_ext, fid_as_index=True, **kwargs)
    if naturalearth_lowres_all_ext.suffix in ['.gpkg']:
        # File format where fid starts at 1
        assert_index_equal(df.index, pd.Index([3, 4], name="fid"))
    else:
        # File format where fid starts at 0
        assert_index_equal(df.index, pd.Index([2, 3], name="fid"))


@pytest.mark.filterwarnings("ignore:.*Layer .* does not have any features to read")
def test_read_where(naturalearth_lowres_all_ext):
    # empty filter should return full set of records
    df = read_dataframe(naturalearth_lowres_all_ext, where="")
    assert len(df) == 177

    # should return singular item
    df = read_dataframe(naturalearth_lowres_all_ext, where="iso_a3 = 'CAN'")
    assert len(df) == 1
    assert df.iloc[0].iso_a3 == "CAN"

    df = read_dataframe(
            naturalearth_lowres_all_ext, where="iso_a3 IN ('CAN', 'USA', 'MEX')")
    assert len(df) == 3
    assert len(set(df.iso_a3.unique()).difference(["CAN", "USA", "MEX"])) == 0

    # should return items within range
    df = read_dataframe(
        naturalearth_lowres_all_ext, where="POP_EST >= 10000000 AND POP_EST < 100000000"
    )
    assert len(df) == 75
    assert df.pop_est.min() >= 10000000
    assert df.pop_est.max() < 100000000

    # should match no items
    df = read_dataframe(naturalearth_lowres_all_ext, where="ISO_A3 = 'INVALID'")
    assert len(df) == 0


def test_read_where_invalid(naturalearth_lowres_all_ext):
    if naturalearth_lowres_all_ext.suffix in [".gpkg"]:
        # Geopackage doesn't raise, but returns empty df?
        gdf = read_dataframe(naturalearth_lowres_all_ext, where="invalid")
        assert len(gdf) == 0
    else:
        with pytest.raises(ValueError, match="Invalid SQL"):
            read_dataframe(naturalearth_lowres_all_ext, where="invalid")


@pytest.mark.parametrize("bbox", [(1,), (1, 2), (1, 2, 3)])
def test_read_bbox_invalid(naturalearth_lowres_all_ext, bbox):
    with pytest.raises(ValueError, match="Invalid bbox"):
        read_dataframe(naturalearth_lowres_all_ext, bbox=bbox)


def test_read_bbox(naturalearth_lowres_all_ext):
    # should return no features
    with pytest.warns(UserWarning, match="does not have any features to read"):
        df = read_dataframe(naturalearth_lowres_all_ext, bbox=(0, 0, 0.00001, 0.00001))
        assert len(df) == 0

    df = read_dataframe(naturalearth_lowres_all_ext, bbox=(-140, 20, -100, 40))
    assert len(df) == 2
    assert np.array_equal(df.iso_a3, ["USA", "MEX"])


def test_read_fids(naturalearth_lowres_all_ext):
    # ensure keyword is properly passed through
    fids = np.array([1, 10, 5], dtype=np.int64)
    df = read_dataframe(naturalearth_lowres_all_ext, fids=fids, fid_as_index=True)
    assert len(df) == 3
    assert np.array_equal(fids, df.index.values)


def test_read_fids_force_2d(test_fgdb_vsi):
    with pytest.warns(
        UserWarning, match=r"Measured \(M\) geometry types are not supported"
    ):
        df = read_dataframe(test_fgdb_vsi, layer="test_lines", fids=[22])
        assert len(df) == 1
        assert df.iloc[0].geometry.has_z

        df = read_dataframe(test_fgdb_vsi, layer="test_lines", force_2d=True, fids=[22])
        assert len(df) == 1
        assert not df.iloc[0].geometry.has_z


@pytest.mark.filterwarnings("ignore:.*Layer .* does not have any features to read")
def test_read_sql(naturalearth_lowres_all_ext):
    # The geometry column cannot be specified when using the
    # default OGRSQL dialect but is returned nonetheless, so 4 columns.
    sql = "SELECT iso_a3 AS iso_a3_renamed, name, pop_est FROM naturalearth_lowres"
    df = read_dataframe(naturalearth_lowres_all_ext, sql=sql, sql_dialect="OGRSQL")
    assert len(df.columns) == 4
    assert len(df) == 177

    # Should return single row
    sql = "SELECT * FROM naturalearth_lowres WHERE iso_a3 = 'CAN'"
    df = read_dataframe(naturalearth_lowres_all_ext, sql=sql, sql_dialect="OGRSQL")
    assert len(df) == 1
    assert len(df.columns) == 6
    assert df.iloc[0].iso_a3 == "CAN"

    sql = """SELECT *
               FROM naturalearth_lowres
              WHERE iso_a3 IN ('CAN', 'USA', 'MEX')"""
    df = read_dataframe(naturalearth_lowres_all_ext, sql=sql, sql_dialect="OGRSQL")
    assert len(df.columns) == 6
    assert len(df) == 3
    assert df.iso_a3.tolist() == ["CAN", "USA", "MEX"]

    sql = """SELECT *
               FROM naturalearth_lowres
              WHERE iso_a3 IN ('CAN', 'USA', 'MEX')
              ORDER BY name"""
    df = read_dataframe(naturalearth_lowres_all_ext, sql=sql, sql_dialect="OGRSQL")
    assert len(df.columns) == 6
    assert len(df) == 3
    assert df.iso_a3.tolist() == ["CAN", "MEX", "USA"]

    # Should return items within range.
    sql = """SELECT *
               FROM naturalearth_lowres
              WHERE POP_EST >= 10000000 AND POP_EST < 100000000"""
    df = read_dataframe(naturalearth_lowres_all_ext, sql=sql, sql_dialect="OGRSQL")
    assert len(df) == 75
    assert len(df.columns) == 6
    assert df.pop_est.min() >= 10000000
    assert df.pop_est.max() < 100000000

    # Should match no items.
    sql = "SELECT * FROM naturalearth_lowres WHERE ISO_A3 = 'INVALID'"
    df = read_dataframe(naturalearth_lowres_all_ext, sql=sql, sql_dialect="OGRSQL")
    assert len(df) == 0


def test_read_sql_invalid(naturalearth_lowres_all_ext):
    if naturalearth_lowres_all_ext.suffix == ".gpkg":
        with pytest.raises(Exception, match="In ExecuteSQL().*"):
            read_dataframe(naturalearth_lowres_all_ext, sql="invalid")
    else:
        with pytest.raises(Exception, match="SQL Expression Parsing Error"):
            read_dataframe(naturalearth_lowres_all_ext, sql="invalid")

    with pytest.raises(
            ValueError, match="'sql' paramater cannot be combined with 'layer'"):
        read_dataframe(naturalearth_lowres_all_ext, sql="whatever", layer="invalid")


def test_read_sql_columns_where(naturalearth_lowres_all_ext):
    sql = "SELECT iso_a3 AS iso_a3_renamed, name, pop_est FROM naturalearth_lowres"
    df = read_dataframe(
        naturalearth_lowres_all_ext,
        sql=sql,
        sql_dialect="OGRSQL",
        columns=["iso_a3_renamed", "name"],
        where="iso_a3_renamed IN ('CAN', 'USA', 'MEX')",
    )
    assert len(df.columns) == 3
    assert len(df) == 3
    assert df.iso_a3_renamed.tolist() == ["CAN", "USA", "MEX"]


def test_read_sql_columns_where_bbox(naturalearth_lowres_all_ext):
    sql = "SELECT iso_a3 AS iso_a3_renamed, name, pop_est FROM naturalearth_lowres"
    df = read_dataframe(
        naturalearth_lowres_all_ext,
        sql=sql,
        sql_dialect="OGRSQL",
        columns=["iso_a3_renamed", "name"],
        where="iso_a3_renamed IN ('CAN', 'USA', 'MEX')",
        bbox=(-140, 20, -100, 40)
    )
    assert len(df.columns) == 3
    assert len(df) == 2
    assert df.iso_a3_renamed.tolist() == ["USA", "MEX"]


def test_read_sql_skip_max(naturalearth_lowres_all_ext):
    sql = """SELECT *
               FROM naturalearth_lowres
              WHERE iso_a3 IN ('CAN', 'MEX', 'USA')
              ORDER BY name"""
    df = read_dataframe(
            naturalearth_lowres_all_ext, sql=sql, skip_features=1,
            max_features=1, sql_dialect="OGRSQL")
    assert len(df.columns) == 6
    assert len(df) == 1
    assert df.iso_a3.tolist() == ["MEX"]

    sql = "SELECT * FROM naturalearth_lowres LIMIT 1"
    df = read_dataframe(
            naturalearth_lowres_all_ext, sql=sql, max_features=3, sql_dialect="OGRSQL")
    assert len(df) == 1

    sql = "SELECT * FROM naturalearth_lowres LIMIT 1"
    with pytest.raises(ValueError, match="'skip_features' must be between 0 and 0"):
        _ = read_dataframe(
                naturalearth_lowres_all_ext, sql=sql, skip_features=1, 
                sql_dialect="OGRSQL")


@pytest.mark.parametrize(
        "naturalearth_lowres", [ext for ext in ALL_EXTS if ext != ".gpkg"],
        indirect=["naturalearth_lowres"])
def test_read_sql_dialect_sqlite_nogpkg(naturalearth_lowres):
    # Should return singular item
    sql = "SELECT * FROM naturalearth_lowres WHERE iso_a3 = 'CAN'"
    df = read_dataframe(naturalearth_lowres, sql=sql, sql_dialect="SQLITE")
    assert len(df) == 1
    assert len(df.columns) == 6
    assert df.iloc[0].iso_a3 == "CAN"
    area_canada = df.iloc[0].geometry.area

    # Use spatialite function
    sql = """SELECT ST_Buffer(geometry, 5) AS geometry, name, pop_est, iso_a3
               FROM naturalearth_lowres
              WHERE ISO_A3 = 'CAN'"""
    df = read_dataframe(naturalearth_lowres, sql=sql, sql_dialect="SQLITE")
    assert len(df) == 1
    assert len(df.columns) == 4
    assert df.iloc[0].geometry.area > area_canada


@pytest.mark.parametrize(
        "naturalearth_lowres", [".gpkg"],
        indirect=["naturalearth_lowres"])
def test_read_sql_dialect_sqlite_gpkg(naturalearth_lowres):
    # "INDIRECT_SQL" prohibits GDAL from passing the sql statement to sqlite.
    # Because the statement is processed within GDAL it is possible to use
    # spatialite functions even if sqlite isn't built with spatialite support.
    sql = "SELECT * FROM naturalearth_lowres WHERE iso_a3 = 'CAN'"
    df = read_dataframe(naturalearth_lowres, sql=sql, sql_dialect="INDIRECT_SQLITE")
    assert len(df) == 1
    assert len(df.columns) == 6
    assert df.iloc[0].iso_a3 == "CAN"
    area_canada = df.iloc[0].geometry.area

    # Use spatialite function
    sql = """SELECT ST_Buffer(geom, 5) AS geometry, name, pop_est, iso_a3
               FROM naturalearth_lowres
              WHERE ISO_A3 = 'CAN'"""
    df = read_dataframe(naturalearth_lowres, sql=sql, sql_dialect="INDIRECT_SQLITE")
    assert len(df) == 1
    assert len(df.columns) == 4
    assert df.iloc[0].geometry.area > area_canada


@pytest.mark.parametrize(
    "driver,ext",
    [
        ("ESRI Shapefile", "shp"),
        ("GeoJSON", "geojson"),
        ("GeoJSONSeq", "geojsons"),
        ("GPKG", "gpkg"),
    ],
)
def test_write_dataframe(tmpdir, naturalearth_lowres, driver, ext):
    expected = read_dataframe(naturalearth_lowres)

    filename = os.path.join(str(tmpdir), f"test.{ext}")
    write_dataframe(expected, filename, driver=driver)

    assert os.path.exists(filename)

    df = read_dataframe(filename)

    if driver != "GeoJSONSeq":
        # GeoJSONSeq driver I/O reorders features and / or vertices, and does
        # not support roundtrip comparison

        # Coordinates are not precisely equal when written to JSON
        # dtypes do not necessarily round-trip precisely through JSON
        is_json = driver == "GeoJSON"

        assert_geodataframe_equal(
            df,
            expected,
            check_less_precise=is_json,
            check_index_type=False,
            check_dtype=not is_json,
        )


@pytest.mark.filterwarnings("ignore:.*Layer .* does not have any features to read")
@pytest.mark.parametrize(
    "driver,ext", [("ESRI Shapefile", "shp"), ("GeoJSON", "geojson"), ("GPKG", "gpkg")]
)
def test_write_empty_dataframe(tmpdir, driver, ext):
    expected = gp.GeoDataFrame(geometry=[], crs=4326)

    filename = os.path.join(str(tmpdir), f"test.{ext}")
    write_dataframe(expected, filename, driver=driver)

    assert os.path.exists(filename)

    df = read_dataframe(filename)

    assert_geodataframe_equal(df, expected)


@pytest.mark.parametrize(
    "driver,ext", [("GeoJSON", "geojson"), ("GPKG", "gpkg"), ("FlatGeobuf", "fgb")]
)
def test_write_mixed_geometries(tmp_path, driver, ext):
    from shapely.geometry import Point, LineString, box

    df = gp.GeoDataFrame(
        {"col": [1.0, 2.0, 3.0]},
        geometry=[Point(0, 0), LineString([(0, 0), (1, 1)]), box(0, 0, 1, 1)],
        crs="EPSG:4326"
    )

    filename = tmp_path / f"test.{ext}"
    write_dataframe(df, filename, driver=driver)

    # Drivers that support mixed geometries will default to "Unknown" geometry type
    assert read_info(filename)["geometry_type"] == "Unknown"
    result = read_dataframe(filename)
    if driver == "FlatGeobuf":
        # FlatGeobuf results in mixed row order in case of mixed geometries
        result = result.sort_values("col").reset_index(drop=True)
    assert_geodataframe_equal(result, df)


def test_write_mixed_geometries_unsupported(tmp_path):
    # Shapefile doesn't support generic "Geometry" / "Unknown" type
    # for mixed geometries
    from shapely.geometry import Point, LineString, box

    df = gp.GeoDataFrame(
        {"col": [1.0, 2.0, 3.0]},
        geometry=[Point(0, 0), LineString([(0, 0), (1, 1)]), box(0, 0, 1, 1)],
        crs="EPSG:4326"
    )

    # TODO propagate better error message from GDAL
    with pytest.raises(FeatureError, match="Could not add feature to layer"):
        write_dataframe(df, tmp_path / "test.shp", driver="ESRI Shapefile")


def test_write_dataframe_gdalparams(tmp_path, naturalearth_lowres):
    original_df = read_dataframe(naturalearth_lowres)

    test_noindex_filename = tmp_path / "test_gdalparams_noindex.shp"
    write_dataframe(original_df, test_noindex_filename, SPATIAL_INDEX="NO")
    assert test_noindex_filename.exists() is True
    test_noindex_index_filename = tmp_path / "test_gdalparams_noindex.qix"
    assert test_noindex_index_filename.exists() is False

    test_withindex_filename = tmp_path / "test_gdalparams_withindex.shp"
    write_dataframe(original_df, test_withindex_filename, SPATIAL_INDEX="YES")
    assert test_withindex_filename.exists() is True
    test_withindex_index_filename = tmp_path / "test_gdalparams_withindex.qix"
    assert test_withindex_index_filename.exists() is True


def test_write_dataframe_geometry_type(tmp_path, naturalearth_lowres):
    df = read_dataframe(naturalearth_lowres)

    filename =  tmp_path / "test.gpkg"
    write_dataframe(df, filename, geometry_type="Unknown")
    assert read_info(filename)["geometry_type"] == "Unknown"

    write_dataframe(df, filename, geometry_type="Polygon")
    assert read_info(filename)["geometry_type"] == "Polygon"

    write_dataframe(df, filename, geometry_type="MultiPolygon")
    assert read_info(filename)["geometry_type"] == "MultiPolygon"

    with pytest.raises(GeometryError, match="Geometry type is not supported: NotSupported"):
        write_dataframe(df, filename, geometry_type="NotSupported")


@pytest.mark.filterwarnings(
    "ignore: You will likely lose important projection information"
)
def test_custom_crs_io(tmpdir, naturalearth_lowres_all_ext):
    df = read_dataframe(naturalearth_lowres_all_ext)
    # project Belgium to a custom Albers Equal Area projection
    expected = df.loc[df.name == "Belgium"].to_crs(
        "+proj=aea +lat_1=49.5 +lat_2=51.5 +lon_0=4.3"
    )
    filename = os.path.join(str(tmpdir), "test.shp")
    write_dataframe(expected, filename)

    assert os.path.exists(filename)

    df = read_dataframe(filename)

    crs = df.crs.to_dict()
    assert crs["lat_1"] == 49.5
    assert crs["lat_2"] == 51.5
    assert crs["lon_0"] == 4.3
    assert df.crs.equals(expected.crs)<|MERGE_RESOLUTION|>--- conflicted
+++ resolved
@@ -6,11 +6,7 @@
 import pytest
 
 from pyogrio import list_layers, read_info
-<<<<<<< HEAD
-from pyogrio.errors import DataLayerError, FeatureError
-=======
-from pyogrio.errors import DataLayerError, GeometryError
->>>>>>> cd5b4640
+from pyogrio.errors import DataLayerError, FeatureError, GeometryError
 from pyogrio.geopandas import read_dataframe, write_dataframe
 from pyogrio.tests.conftest import ALL_EXTS
 
@@ -437,6 +433,39 @@
     assert_geodataframe_equal(df, expected)
 
 
+def test_write_dataframe_gdalparams(tmp_path, naturalearth_lowres):
+    original_df = read_dataframe(naturalearth_lowres)
+
+    test_noindex_filename = tmp_path / "test_gdalparams_noindex.shp"
+    write_dataframe(original_df, test_noindex_filename, SPATIAL_INDEX="NO")
+    assert test_noindex_filename.exists() is True
+    test_noindex_index_filename = tmp_path / "test_gdalparams_noindex.qix"
+    assert test_noindex_index_filename.exists() is False
+
+    test_withindex_filename = tmp_path / "test_gdalparams_withindex.shp"
+    write_dataframe(original_df, test_withindex_filename, SPATIAL_INDEX="YES")
+    assert test_withindex_filename.exists() is True
+    test_withindex_index_filename = tmp_path / "test_gdalparams_withindex.qix"
+    assert test_withindex_index_filename.exists() is True
+
+
+def test_write_dataframe_geometry_type(tmp_path, naturalearth_lowres):
+    df = read_dataframe(naturalearth_lowres)
+
+    filename =  tmp_path / "test.gpkg"
+    write_dataframe(df, filename, geometry_type="Unknown")
+    assert read_info(filename)["geometry_type"] == "Unknown"
+
+    write_dataframe(df, filename, geometry_type="Polygon")
+    assert read_info(filename)["geometry_type"] == "Polygon"
+
+    write_dataframe(df, filename, geometry_type="MultiPolygon")
+    assert read_info(filename)["geometry_type"] == "MultiPolygon"
+
+    with pytest.raises(GeometryError, match="Geometry type is not supported: NotSupported"):
+        write_dataframe(df, filename, geometry_type="NotSupported")
+
+
 @pytest.mark.parametrize(
     "driver,ext", [("GeoJSON", "geojson"), ("GPKG", "gpkg"), ("FlatGeobuf", "fgb")]
 )
@@ -475,39 +504,6 @@
     # TODO propagate better error message from GDAL
     with pytest.raises(FeatureError, match="Could not add feature to layer"):
         write_dataframe(df, tmp_path / "test.shp", driver="ESRI Shapefile")
-
-
-def test_write_dataframe_gdalparams(tmp_path, naturalearth_lowres):
-    original_df = read_dataframe(naturalearth_lowres)
-
-    test_noindex_filename = tmp_path / "test_gdalparams_noindex.shp"
-    write_dataframe(original_df, test_noindex_filename, SPATIAL_INDEX="NO")
-    assert test_noindex_filename.exists() is True
-    test_noindex_index_filename = tmp_path / "test_gdalparams_noindex.qix"
-    assert test_noindex_index_filename.exists() is False
-
-    test_withindex_filename = tmp_path / "test_gdalparams_withindex.shp"
-    write_dataframe(original_df, test_withindex_filename, SPATIAL_INDEX="YES")
-    assert test_withindex_filename.exists() is True
-    test_withindex_index_filename = tmp_path / "test_gdalparams_withindex.qix"
-    assert test_withindex_index_filename.exists() is True
-
-
-def test_write_dataframe_geometry_type(tmp_path, naturalearth_lowres):
-    df = read_dataframe(naturalearth_lowres)
-
-    filename =  tmp_path / "test.gpkg"
-    write_dataframe(df, filename, geometry_type="Unknown")
-    assert read_info(filename)["geometry_type"] == "Unknown"
-
-    write_dataframe(df, filename, geometry_type="Polygon")
-    assert read_info(filename)["geometry_type"] == "Polygon"
-
-    write_dataframe(df, filename, geometry_type="MultiPolygon")
-    assert read_info(filename)["geometry_type"] == "MultiPolygon"
-
-    with pytest.raises(GeometryError, match="Geometry type is not supported: NotSupported"):
-        write_dataframe(df, filename, geometry_type="NotSupported")
 
 
 @pytest.mark.filterwarnings(
