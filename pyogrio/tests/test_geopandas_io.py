import os

import numpy as np
import pandas as pd
from pandas.testing import assert_frame_equal, assert_index_equal
import pytest

<<<<<<< HEAD
from pyogrio import list_layers
from pyogrio.errors import DataLayerError, DataSourceError
=======
from pyogrio import list_layers, read_info
from pyogrio.errors import DataLayerError, GeometryError
>>>>>>> cd5b4640
from pyogrio.geopandas import read_dataframe, write_dataframe
from pyogrio.tests.conftest import ALL_EXTS

try:
    import geopandas as gp
    from geopandas.testing import assert_geodataframe_equal

    has_geopandas = True
except ImportError:
    has_geopandas = False

pytestmark = pytest.mark.skipif(not has_geopandas, reason="GeoPandas not available")


def spatialite_available(path):
    try:
        _ = read_dataframe(
                path,
                sql="select spatialite_version();",
                sql_dialect="SQLITE")
        return True
    except Exception:
        return False


def test_read_dataframe(naturalearth_lowres_all_ext):
    df = read_dataframe(naturalearth_lowres_all_ext)

    assert isinstance(df, gp.GeoDataFrame)

    assert df.crs == "EPSG:4326"
    assert len(df) == 177
    assert df.columns.tolist() == [
        "pop_est",
        "continent",
        "name",
        "iso_a3",
        "gdp_md_est",
        "geometry",
    ]

    assert df.geometry.iloc[0].type == "MultiPolygon"


def test_read_dataframe_vsi(naturalearth_lowres_vsi):
    df = read_dataframe(naturalearth_lowres_vsi[1])
    assert len(df) == 177


@pytest.mark.parametrize(
        "naturalearth_lowres, expected_ext",
        [(".gpkg", ".gpkg"), (".shp", ".shp")],
        indirect=["naturalearth_lowres"])
def test_fixture_naturalearth_lowres(naturalearth_lowres, expected_ext):
    # Test the fixture with "indirect" parameter
    assert naturalearth_lowres.suffix == expected_ext
    df = read_dataframe(naturalearth_lowres)
    assert len(df) == 177


def test_read_no_geometry(naturalearth_lowres_all_ext):
    df = read_dataframe(naturalearth_lowres_all_ext, read_geometry=False)
    assert isinstance(df, pd.DataFrame)
    assert not isinstance(df, gp.GeoDataFrame)


def test_read_force_2d(test_fgdb_vsi):
    with pytest.warns(
        UserWarning, match=r"Measured \(M\) geometry types are not supported"
    ):
        df = read_dataframe(test_fgdb_vsi, layer="test_lines", max_features=1)
        assert df.iloc[0].geometry.has_z

        df = read_dataframe(
            test_fgdb_vsi, layer="test_lines", force_2d=True, max_features=1
        )
        assert not df.iloc[0].geometry.has_z


@pytest.mark.filterwarnings("ignore: Measured")
def test_read_layer(test_fgdb_vsi):
    layers = list_layers(test_fgdb_vsi)
    # The first layer is read by default (NOTE: first layer has no features)
    df = read_dataframe(test_fgdb_vsi, read_geometry=False, max_features=1)
    df2 = read_dataframe(
        test_fgdb_vsi, layer=layers[0][0], read_geometry=False, max_features=1
    )
    assert_frame_equal(df, df2)

    # Reading a specific layer should return that layer.
    # Detected here by a known column.
    df = read_dataframe(
        test_fgdb_vsi, layer="test_lines", read_geometry=False, max_features=1
    )
    assert "RIVER_MILE" in df.columns


def test_read_layer_invalid(naturalearth_lowres_all_ext):
    with pytest.raises(DataLayerError, match="Layer 'wrong' could not be opened"):
        read_dataframe(naturalearth_lowres_all_ext, layer="wrong")


@pytest.mark.filterwarnings("ignore: Measured")
def test_read_datetime(test_fgdb_vsi):
    df = read_dataframe(test_fgdb_vsi, layer="test_lines", max_features=1)
    assert df.SURVEY_DAT.dtype.name == "datetime64[ns]"


def test_read_null_values(test_fgdb_vsi):
    df = read_dataframe(test_fgdb_vsi, read_geometry=False)

    # make sure that Null values are preserved
    assert df.SEGMENT_NAME.isnull().max() == True
    assert df.loc[df.SEGMENT_NAME.isnull()].SEGMENT_NAME.iloc[0] is None


def test_read_fid_as_index(naturalearth_lowres_all_ext):
    kwargs = {"skip_features": 2, "max_features": 2}

    # default is to not set FIDs as index
    df = read_dataframe(naturalearth_lowres_all_ext, **kwargs)
    assert_index_equal(df.index, pd.RangeIndex(0, 2))

    df = read_dataframe(naturalearth_lowres_all_ext, fid_as_index=False, **kwargs)
    assert_index_equal(df.index, pd.RangeIndex(0, 2))

    df = read_dataframe(naturalearth_lowres_all_ext, fid_as_index=True, **kwargs)
    if naturalearth_lowres_all_ext.suffix in ['.gpkg']:
        # File format where fid starts at 1
        assert_index_equal(df.index, pd.Index([3, 4], name="fid"))
    else:
        # File format where fid starts at 0
        assert_index_equal(df.index, pd.Index([2, 3], name="fid"))


@pytest.mark.filterwarnings("ignore:.*Layer .* does not have any features to read")
def test_read_where(naturalearth_lowres_all_ext):
    # empty filter should return full set of records
    df = read_dataframe(naturalearth_lowres_all_ext, where="")
    assert len(df) == 177

    # should return singular item
    df = read_dataframe(naturalearth_lowres_all_ext, where="iso_a3 = 'CAN'")
    assert len(df) == 1
    assert df.iloc[0].iso_a3 == "CAN"

    df = read_dataframe(
            naturalearth_lowres_all_ext, where="iso_a3 IN ('CAN', 'USA', 'MEX')")
    assert len(df) == 3
    assert len(set(df.iso_a3.unique()).difference(["CAN", "USA", "MEX"])) == 0

    # should return items within range
    df = read_dataframe(
        naturalearth_lowres_all_ext, where="POP_EST >= 10000000 AND POP_EST < 100000000"
    )
    assert len(df) == 75
    assert df.pop_est.min() >= 10000000
    assert df.pop_est.max() < 100000000

    # should match no items
    df = read_dataframe(naturalearth_lowres_all_ext, where="ISO_A3 = 'INVALID'")
    assert len(df) == 0


def test_read_where_invalid(naturalearth_lowres_all_ext):
    if naturalearth_lowres_all_ext.suffix in [".gpkg"]:
        # Geopackage doesn't raise, but returns empty df?
        gdf = read_dataframe(naturalearth_lowres_all_ext, where="invalid")
        assert len(gdf) == 0
    else:
        with pytest.raises(ValueError, match="Invalid SQL"):
            read_dataframe(naturalearth_lowres_all_ext, where="invalid")


@pytest.mark.parametrize("bbox", [(1,), (1, 2), (1, 2, 3)])
def test_read_bbox_invalid(naturalearth_lowres_all_ext, bbox):
    with pytest.raises(ValueError, match="Invalid bbox"):
        read_dataframe(naturalearth_lowres_all_ext, bbox=bbox)


def test_read_bbox(naturalearth_lowres_all_ext):
    # should return no features
    with pytest.warns(UserWarning, match="does not have any features to read"):
        df = read_dataframe(naturalearth_lowres_all_ext, bbox=(0, 0, 0.00001, 0.00001))
        assert len(df) == 0

    df = read_dataframe(naturalearth_lowres_all_ext, bbox=(-140, 20, -100, 40))
    assert len(df) == 2
    assert np.array_equal(df.iso_a3, ["USA", "MEX"])


def test_read_fids(naturalearth_lowres_all_ext):
    # ensure keyword is properly passed through
    fids = np.array([1, 10, 5], dtype=np.int64)
    df = read_dataframe(naturalearth_lowres_all_ext, fids=fids, fid_as_index=True)
    assert len(df) == 3
    assert np.array_equal(fids, df.index.values)


def test_read_fids_force_2d(test_fgdb_vsi):
    with pytest.warns(
        UserWarning, match=r"Measured \(M\) geometry types are not supported"
    ):
        df = read_dataframe(test_fgdb_vsi, layer="test_lines", fids=[22])
        assert len(df) == 1
        assert df.iloc[0].geometry.has_z

        df = read_dataframe(test_fgdb_vsi, layer="test_lines", force_2d=True, fids=[22])
        assert len(df) == 1
        assert not df.iloc[0].geometry.has_z


<<<<<<< HEAD
def test_read_non_existent_file():
    # ensure consistent error message
    with pytest.raises(DataSourceError):
        read_dataframe("non-existent.shp")

    with pytest.raises(DataSourceError):
        read_dataframe("/vsizip/non-existent.zip")

    with pytest.raises(DataSourceError):
        read_dataframe("zip:///non-existent.zip")
=======
@pytest.mark.filterwarnings("ignore:.*Layer .* does not have any features to read")
def test_read_sql(naturalearth_lowres_all_ext):
    # The geometry column cannot be specified when using the
    # default OGRSQL dialect but is returned nonetheless, so 4 columns.
    sql = "SELECT iso_a3 AS iso_a3_renamed, name, pop_est FROM naturalearth_lowres"
    df = read_dataframe(naturalearth_lowres_all_ext, sql=sql, sql_dialect="OGRSQL")
    assert len(df.columns) == 4
    assert len(df) == 177

    # Should return single row
    sql = "SELECT * FROM naturalearth_lowres WHERE iso_a3 = 'CAN'"
    df = read_dataframe(naturalearth_lowres_all_ext, sql=sql, sql_dialect="OGRSQL")
    assert len(df) == 1
    assert len(df.columns) == 6
    assert df.iloc[0].iso_a3 == "CAN"

    sql = """SELECT *
               FROM naturalearth_lowres
              WHERE iso_a3 IN ('CAN', 'USA', 'MEX')"""
    df = read_dataframe(naturalearth_lowres_all_ext, sql=sql, sql_dialect="OGRSQL")
    assert len(df.columns) == 6
    assert len(df) == 3
    assert df.iso_a3.tolist() == ["CAN", "USA", "MEX"]

    sql = """SELECT *
               FROM naturalearth_lowres
              WHERE iso_a3 IN ('CAN', 'USA', 'MEX')
              ORDER BY name"""
    df = read_dataframe(naturalearth_lowres_all_ext, sql=sql, sql_dialect="OGRSQL")
    assert len(df.columns) == 6
    assert len(df) == 3
    assert df.iso_a3.tolist() == ["CAN", "MEX", "USA"]

    # Should return items within range.
    sql = """SELECT *
               FROM naturalearth_lowres
              WHERE POP_EST >= 10000000 AND POP_EST < 100000000"""
    df = read_dataframe(naturalearth_lowres_all_ext, sql=sql, sql_dialect="OGRSQL")
    assert len(df) == 75
    assert len(df.columns) == 6
    assert df.pop_est.min() >= 10000000
    assert df.pop_est.max() < 100000000

    # Should match no items.
    sql = "SELECT * FROM naturalearth_lowres WHERE ISO_A3 = 'INVALID'"
    df = read_dataframe(naturalearth_lowres_all_ext, sql=sql, sql_dialect="OGRSQL")
    assert len(df) == 0


def test_read_sql_invalid(naturalearth_lowres_all_ext):
    if naturalearth_lowres_all_ext.suffix == ".gpkg":
        with pytest.raises(Exception, match="In ExecuteSQL().*"):
            read_dataframe(naturalearth_lowres_all_ext, sql="invalid")
    else:
        with pytest.raises(Exception, match="SQL Expression Parsing Error"):
            read_dataframe(naturalearth_lowres_all_ext, sql="invalid")

    with pytest.raises(
            ValueError, match="'sql' paramater cannot be combined with 'layer'"):
        read_dataframe(naturalearth_lowres_all_ext, sql="whatever", layer="invalid")


def test_read_sql_columns_where(naturalearth_lowres_all_ext):
    sql = "SELECT iso_a3 AS iso_a3_renamed, name, pop_est FROM naturalearth_lowres"
    df = read_dataframe(
        naturalearth_lowres_all_ext,
        sql=sql,
        sql_dialect="OGRSQL",
        columns=["iso_a3_renamed", "name"],
        where="iso_a3_renamed IN ('CAN', 'USA', 'MEX')",
    )
    assert len(df.columns) == 3
    assert len(df) == 3
    assert df.iso_a3_renamed.tolist() == ["CAN", "USA", "MEX"]


def test_read_sql_columns_where_bbox(naturalearth_lowres_all_ext):
    sql = "SELECT iso_a3 AS iso_a3_renamed, name, pop_est FROM naturalearth_lowres"
    df = read_dataframe(
        naturalearth_lowres_all_ext,
        sql=sql,
        sql_dialect="OGRSQL",
        columns=["iso_a3_renamed", "name"],
        where="iso_a3_renamed IN ('CAN', 'USA', 'MEX')",
        bbox=(-140, 20, -100, 40)
    )
    assert len(df.columns) == 3
    assert len(df) == 2
    assert df.iso_a3_renamed.tolist() == ["USA", "MEX"]


def test_read_sql_skip_max(naturalearth_lowres_all_ext):
    sql = """SELECT *
               FROM naturalearth_lowres
              WHERE iso_a3 IN ('CAN', 'MEX', 'USA')
              ORDER BY name"""
    df = read_dataframe(
            naturalearth_lowres_all_ext, sql=sql, skip_features=1,
            max_features=1, sql_dialect="OGRSQL")
    assert len(df.columns) == 6
    assert len(df) == 1
    assert df.iso_a3.tolist() == ["MEX"]

    sql = "SELECT * FROM naturalearth_lowres LIMIT 1"
    df = read_dataframe(
            naturalearth_lowres_all_ext, sql=sql, max_features=3, sql_dialect="OGRSQL")
    assert len(df) == 1

    sql = "SELECT * FROM naturalearth_lowres LIMIT 1"
    with pytest.raises(ValueError, match="'skip_features' must be between 0 and 0"):
        _ = read_dataframe(
                naturalearth_lowres_all_ext, sql=sql, skip_features=1, 
                sql_dialect="OGRSQL")


@pytest.mark.parametrize(
        "naturalearth_lowres", [ext for ext in ALL_EXTS if ext != ".gpkg"],
        indirect=["naturalearth_lowres"])
def test_read_sql_dialect_sqlite_nogpkg(naturalearth_lowres):
    # Should return singular item
    sql = "SELECT * FROM naturalearth_lowres WHERE iso_a3 = 'CAN'"
    df = read_dataframe(naturalearth_lowres, sql=sql, sql_dialect="SQLITE")
    assert len(df) == 1
    assert len(df.columns) == 6
    assert df.iloc[0].iso_a3 == "CAN"
    area_canada = df.iloc[0].geometry.area

    # Use spatialite function
    sql = """SELECT ST_Buffer(geometry, 5) AS geometry, name, pop_est, iso_a3
               FROM naturalearth_lowres
              WHERE ISO_A3 = 'CAN'"""
    df = read_dataframe(naturalearth_lowres, sql=sql, sql_dialect="SQLITE")
    assert len(df) == 1
    assert len(df.columns) == 4
    assert df.iloc[0].geometry.area > area_canada


@pytest.mark.parametrize(
        "naturalearth_lowres", [".gpkg"],
        indirect=["naturalearth_lowres"])
def test_read_sql_dialect_sqlite_gpkg(naturalearth_lowres):
    # "INDIRECT_SQL" prohibits GDAL from passing the sql statement to sqlite.
    # Because the statement is processed within GDAL it is possible to use
    # spatialite functions even if sqlite isn't built with spatialite support.
    sql = "SELECT * FROM naturalearth_lowres WHERE iso_a3 = 'CAN'"
    df = read_dataframe(naturalearth_lowres, sql=sql, sql_dialect="INDIRECT_SQLITE")
    assert len(df) == 1
    assert len(df.columns) == 6
    assert df.iloc[0].iso_a3 == "CAN"
    area_canada = df.iloc[0].geometry.area

    # Use spatialite function
    sql = """SELECT ST_Buffer(geom, 5) AS geometry, name, pop_est, iso_a3
               FROM naturalearth_lowres
              WHERE ISO_A3 = 'CAN'"""
    df = read_dataframe(naturalearth_lowres, sql=sql, sql_dialect="INDIRECT_SQLITE")
    assert len(df) == 1
    assert len(df.columns) == 4
    assert df.iloc[0].geometry.area > area_canada
>>>>>>> cd5b4640


@pytest.mark.parametrize(
    "driver,ext",
    [
        ("ESRI Shapefile", "shp"),
        ("GeoJSON", "geojson"),
        ("GeoJSONSeq", "geojsons"),
        ("GPKG", "gpkg"),
    ],
)
def test_write_dataframe(tmpdir, naturalearth_lowres, driver, ext):
    expected = read_dataframe(naturalearth_lowres)

    filename = os.path.join(str(tmpdir), f"test.{ext}")
    write_dataframe(expected, filename, driver=driver)

    assert os.path.exists(filename)

    df = read_dataframe(filename)

    if driver != "GeoJSONSeq":
        # GeoJSONSeq driver I/O reorders features and / or vertices, and does
        # not support roundtrip comparison

        # Coordinates are not precisely equal when written to JSON
        # dtypes do not necessarily round-trip precisely through JSON
        is_json = driver == "GeoJSON"

        assert_geodataframe_equal(
            df,
            expected,
            check_less_precise=is_json,
            check_index_type=False,
            check_dtype=not is_json,
        )


@pytest.mark.filterwarnings("ignore:.*Layer .* does not have any features to read")
@pytest.mark.parametrize(
    "driver,ext", [("ESRI Shapefile", "shp"), ("GeoJSON", "geojson"), ("GPKG", "gpkg")]
)
def test_write_empty_dataframe(tmpdir, driver, ext):
    expected = gp.GeoDataFrame(geometry=[], crs=4326)

    filename = os.path.join(str(tmpdir), f"test.{ext}")
    write_dataframe(expected, filename, driver=driver)

    assert os.path.exists(filename)

    df = read_dataframe(filename)

    assert_geodataframe_equal(df, expected)


def test_write_dataframe_gdalparams(tmp_path, naturalearth_lowres):
    original_df = read_dataframe(naturalearth_lowres)

    test_noindex_filename = tmp_path / "test_gdalparams_noindex.shp"
    write_dataframe(original_df, test_noindex_filename, SPATIAL_INDEX="NO")
    assert test_noindex_filename.exists() is True
    test_noindex_index_filename = tmp_path / "test_gdalparams_noindex.qix"
    assert test_noindex_index_filename.exists() is False

    test_withindex_filename = tmp_path / "test_gdalparams_withindex.shp"
    write_dataframe(original_df, test_withindex_filename, SPATIAL_INDEX="YES")
    assert test_withindex_filename.exists() is True
    test_withindex_index_filename = tmp_path / "test_gdalparams_withindex.qix"
    assert test_withindex_index_filename.exists() is True


def test_write_dataframe_geometry_type(tmp_path, naturalearth_lowres):
    df = read_dataframe(naturalearth_lowres)

    filename =  tmp_path / "test.gpkg"
    write_dataframe(df, filename, geometry_type="Unknown")
    assert read_info(filename)["geometry_type"] == "Unknown"

    write_dataframe(df, filename, geometry_type="Polygon")
    assert read_info(filename)["geometry_type"] == "Polygon"

    write_dataframe(df, filename, geometry_type="MultiPolygon")
    assert read_info(filename)["geometry_type"] == "MultiPolygon"

    with pytest.raises(GeometryError, match="Geometry type is not supported: NotSupported"):
        write_dataframe(df, filename, geometry_type="NotSupported")


@pytest.mark.filterwarnings(
    "ignore: You will likely lose important projection information"
)
def test_custom_crs_io(tmpdir, naturalearth_lowres_all_ext):
    df = read_dataframe(naturalearth_lowres_all_ext)
    # project Belgium to a custom Albers Equal Area projection
    expected = df.loc[df.name == "Belgium"].to_crs(
        "+proj=aea +lat_1=49.5 +lat_2=51.5 +lon_0=4.3"
    )
    filename = os.path.join(str(tmpdir), "test.shp")
    write_dataframe(expected, filename)

    assert os.path.exists(filename)

    df = read_dataframe(filename)

    crs = df.crs.to_dict()
    assert crs["lat_1"] == 49.5
    assert crs["lat_2"] == 51.5
    assert crs["lon_0"] == 4.3
    assert df.crs.equals(expected.crs)<|MERGE_RESOLUTION|>--- conflicted
+++ resolved
@@ -5,13 +5,8 @@
 from pandas.testing import assert_frame_equal, assert_index_equal
 import pytest
 
-<<<<<<< HEAD
-from pyogrio import list_layers
-from pyogrio.errors import DataLayerError, DataSourceError
-=======
 from pyogrio import list_layers, read_info
-from pyogrio.errors import DataLayerError, GeometryError
->>>>>>> cd5b4640
+from pyogrio.errors import DataLayerError, DataSourceError, GeometryError
 from pyogrio.geopandas import read_dataframe, write_dataframe
 from pyogrio.tests.conftest import ALL_EXTS
 
@@ -224,7 +219,6 @@
         assert not df.iloc[0].geometry.has_z
 
 
-<<<<<<< HEAD
 def test_read_non_existent_file():
     # ensure consistent error message
     with pytest.raises(DataSourceError):
@@ -235,7 +229,8 @@
 
     with pytest.raises(DataSourceError):
         read_dataframe("zip:///non-existent.zip")
-=======
+
+
 @pytest.mark.filterwarnings("ignore:.*Layer .* does not have any features to read")
 def test_read_sql(naturalearth_lowres_all_ext):
     # The geometry column cannot be specified when using the
@@ -395,7 +390,6 @@
     assert len(df) == 1
     assert len(df.columns) == 4
     assert df.iloc[0].geometry.area > area_canada
->>>>>>> cd5b4640
 
 
 @pytest.mark.parametrize(
