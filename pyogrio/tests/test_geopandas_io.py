import contextlib
import locale
import os
import re
import warnings
from datetime import datetime, time
from io import BytesIO
from zipfile import ZipFile

import numpy as np

from pyogrio import (
    __gdal_version__,
    list_drivers,
    list_layers,
    read_info,
    set_gdal_config_options,
    vsi_listtree,
    vsi_unlink,
)
from pyogrio._compat import (
    GDAL_GE_37,
    GDAL_GE_311,
    HAS_ARROW_WRITE_API,
    HAS_PYPROJ,
    PANDAS_GE_15,
    PANDAS_GE_23,
    PANDAS_GE_30,
    SHAPELY_GE_21,
)
from pyogrio.errors import DataLayerError, DataSourceError, FeatureError, GeometryError
from pyogrio.geopandas import PANDAS_GE_20, read_dataframe, write_dataframe
from pyogrio.raw import (
    DRIVERS_NO_MIXED_DIMENSIONS,
    DRIVERS_NO_MIXED_SINGLE_MULTI,
)
from pyogrio.tests.conftest import (
    ALL_EXTS,
    DRIVERS,
    GDAL_HAS_PARQUET_DRIVER,
    START_FID,
    requires_arrow_write_api,
    requires_gdal_geos,
    requires_pyarrow_api,
    requires_pyproj,
)

import pytest

try:
    import geopandas as gp
    import pandas as pd
    from geopandas.array import from_wkt
    from pandas.api.types import (
        is_bool_dtype,
        is_datetime64_dtype,
        is_float_dtype,
        is_integer_dtype,
        is_object_dtype,
        is_string_dtype,
    )

    import shapely  # if geopandas is present, shapely is expected to be present
    from shapely.geometry import Point

    from geopandas.testing import assert_geodataframe_equal
    from pandas.testing import (
        assert_index_equal,
        assert_series_equal,
    )

except ImportError:
    pass


pytest.importorskip("geopandas")


@pytest.fixture(
    scope="session",
    params=[
        False,
        pytest.param(True, marks=requires_pyarrow_api),
    ],
)
def use_arrow(request):
    return request.param


@pytest.fixture(autouse=True)
def skip_if_no_arrow_write_api(request):
    # automatically skip tests with use_arrow=True and that require Arrow write
    # API (marked with `@pytest.mark.requires_arrow_write_api`) if it is not available
    use_arrow = (
        request.getfixturevalue("use_arrow")
        if "use_arrow" in request.fixturenames
        else False
    )
    if (
        use_arrow
        and not HAS_ARROW_WRITE_API
        and request.node.get_closest_marker("requires_arrow_write_api")
    ):
        pytest.skip("GDAL>=3.8 required for Arrow write API")


@contextlib.contextmanager
def use_arrow_context():
    original = os.environ.get("PYOGRIO_USE_ARROW", None)
    os.environ["PYOGRIO_USE_ARROW"] = "1"
    yield
    if original:
        os.environ["PYOGRIO_USE_ARROW"] = original
    else:
        del os.environ["PYOGRIO_USE_ARROW"]


def test_spatialite_available(test_gpkg_nulls):
    """Check if SpatiaLite is available by running a simple SQL query."""
    _ = read_dataframe(
        test_gpkg_nulls, sql="select spatialite_version();", sql_dialect="SQLITE"
    )


@pytest.mark.parametrize(
    "encoding, arrow",
    [
        ("utf-8", False),
        pytest.param("utf-8", True, marks=requires_pyarrow_api),
        ("cp1252", False),
        (None, False),
    ],
)
def test_read_csv_encoding(tmp_path, encoding, arrow):
    """ "Test reading CSV files with different encodings.

    Arrow only supports utf-8 encoding.
    """
    # Write csv test file. Depending on the os this will be written in a different
    # encoding: for linux and macos this is utf-8, for windows it is cp1252.
    csv_path = tmp_path / "test.csv"
    with open(csv_path, "w", encoding=encoding) as csv:
        csv.write("näme,city\n")
        csv.write("Wilhelm Röntgen,Zürich\n")

    # Read csv. The data should be read with the same default encoding as the csv file
    # was written in, but should have been converted to utf-8 in the dataframe returned.
    # Hence, the asserts below, with strings in utf-8, be OK.
    df = read_dataframe(csv_path, encoding=encoding, use_arrow=arrow)

    assert len(df) == 1
    assert df.columns.tolist() == ["näme", "city"]
    assert df.city.tolist() == ["Zürich"]
    assert df.näme.tolist() == ["Wilhelm Röntgen"]


@pytest.mark.skipif(
    locale.getpreferredencoding().upper() == "UTF-8",
    reason="test requires non-UTF-8 default platform",
)
def test_read_csv_platform_encoding(tmp_path, use_arrow):
    """Verify that read defaults to platform encoding; only works on Windows (CP1252).

    When use_arrow=True, reading an non-UTF8 fails.
    """
    csv_path = tmp_path / "test.csv"
    with open(csv_path, "w", encoding=locale.getpreferredencoding()) as csv:
        csv.write("näme,city\n")
        csv.write("Wilhelm Röntgen,Zürich\n")

    if use_arrow:
        with pytest.raises(
            DataSourceError,
            match="; please use_arrow=False",
        ):
            df = read_dataframe(csv_path, use_arrow=use_arrow)
    else:
        df = read_dataframe(csv_path, use_arrow=use_arrow)

        assert len(df) == 1
        assert df.columns.tolist() == ["näme", "city"]
        assert df.city.tolist() == ["Zürich"]
        assert df.näme.tolist() == ["Wilhelm Röntgen"]


def test_read_dataframe(naturalearth_lowres_all_ext):
    df = read_dataframe(naturalearth_lowres_all_ext)

    if HAS_PYPROJ:
        assert df.crs == "EPSG:4326"
    assert len(df) == 177
    assert df.columns.tolist() == [
        "pop_est",
        "continent",
        "name",
        "iso_a3",
        "gdp_md_est",
        "geometry",
    ]


def test_read_dataframe_vsi(naturalearth_lowres_vsi, use_arrow):
    df = read_dataframe(naturalearth_lowres_vsi[1], use_arrow=use_arrow)
    assert len(df) == 177


@pytest.mark.parametrize(
    "columns, fid_as_index, exp_len", [(None, False, 3), ([], True, 3), ([], False, 0)]
)
def test_read_layer_without_geometry(
    no_geometry_file, columns, fid_as_index, use_arrow, exp_len
):
    result = read_dataframe(
        no_geometry_file,
        columns=columns,
        fid_as_index=fid_as_index,
        use_arrow=use_arrow,
    )
    assert type(result) is pd.DataFrame
    assert len(result) == exp_len


@pytest.mark.parametrize(
    "naturalearth_lowres, expected_ext",
    [(".gpkg", ".gpkg"), (".shp", ".shp")],
    indirect=["naturalearth_lowres"],
)
def test_fixture_naturalearth_lowres(naturalearth_lowres, expected_ext):
    # Test the fixture with "indirect" parameter
    assert naturalearth_lowres.suffix == expected_ext
    df = read_dataframe(naturalearth_lowres)
    assert len(df) == 177


def test_read_no_geometry(naturalearth_lowres_all_ext, use_arrow):
    df = read_dataframe(
        naturalearth_lowres_all_ext, use_arrow=use_arrow, read_geometry=False
    )
    assert isinstance(df, pd.DataFrame)
    assert not isinstance(df, gp.GeoDataFrame)


def test_read_no_geometry_no_columns_no_fids(naturalearth_lowres, use_arrow):
    with pytest.raises(
        ValueError,
        match=(
            "at least one of read_geometry or return_fids must be True or columns must "
            "be None or non-empty"
        ),
    ):
        _ = read_dataframe(
            naturalearth_lowres,
            columns=[],
            read_geometry=False,
            fid_as_index=False,
            use_arrow=use_arrow,
        )


def test_read_force_2d(tmp_path, use_arrow):
    filename = tmp_path / "test.gpkg"

    # create a GPKG with 3D point values
    expected = gp.GeoDataFrame(
        geometry=[Point(0, 0, 0), Point(1, 1, 0)], crs="EPSG:4326"
    )
    write_dataframe(expected, filename)

    df = read_dataframe(filename)
    assert df.iloc[0].geometry.has_z

    df = read_dataframe(
        filename,
        force_2d=True,
        max_features=1,
        use_arrow=use_arrow,
    )
    assert not df.iloc[0].geometry.has_z


def test_read_geojson_error(naturalearth_lowres_geojson, use_arrow):
    try:
        set_gdal_config_options({"OGR_GEOJSON_MAX_OBJ_SIZE": 0.01})
        with pytest.raises(
            DataSourceError,
            match="Failed to read GeoJSON data; .* GeoJSON object too complex",
        ):
            read_dataframe(naturalearth_lowres_geojson, use_arrow=use_arrow)
    finally:
        set_gdal_config_options({"OGR_GEOJSON_MAX_OBJ_SIZE": None})


@pytest.mark.skipif(
    "LIBKML" not in list_drivers(),
    reason="LIBKML driver is not available and is needed to read simpledata element",
)
def test_read_kml_simpledata(kml_file, use_arrow):
    """Test reading a KML file with a simpledata element.

    Simpledata elements are only read by the LibKML driver, not the KML driver.
    """
    gdf = read_dataframe(kml_file, use_arrow=use_arrow)

    # Check if the simpledata column is present.
    assert "formation" in gdf.columns
    assert gdf["formation"].iloc[0] == "Ton"


def test_read_layer(tmp_path, use_arrow):
    filename = tmp_path / "test.gpkg"

    # create a multilayer GPKG
    expected1 = gp.GeoDataFrame(geometry=[Point(0, 0)], crs="EPSG:4326")
    if use_arrow:
        # TODO this needs to be fixed on the geopandas side (to ensure the
        # GeoDataFrame() constructor does this), when use_arrow we already
        # get columns Index with string dtype
        expected1.columns = expected1.columns.astype("str")
    write_dataframe(
        expected1,
        filename,
        layer="layer1",
    )

    expected2 = gp.GeoDataFrame(geometry=[Point(1, 1)], crs="EPSG:4326")
    if use_arrow:
        expected2.columns = expected2.columns.astype("str")
    write_dataframe(expected2, filename, layer="layer2", append=True)

    assert np.array_equal(
        list_layers(filename), [["layer1", "Point"], ["layer2", "Point"]]
    )

    kwargs = {"use_arrow": use_arrow, "max_features": 1}

    # The first layer is read by default, which will warn when there are multiple
    # layers
    with pytest.warns(UserWarning, match="More than one layer found"):
        df = read_dataframe(filename, **kwargs)

    assert_geodataframe_equal(df, expected1)

    # Reading a specific layer by name should return that layer.
    # Detected here by a known column.
    df = read_dataframe(filename, layer="layer2", **kwargs)
    assert_geodataframe_equal(df, expected2)

    # Reading a specific layer by index should return that layer
    df = read_dataframe(filename, layer=1, **kwargs)
    assert_geodataframe_equal(df, expected2)


def test_read_layer_invalid(naturalearth_lowres_all_ext, use_arrow):
    with pytest.raises(DataLayerError, match="Layer 'wrong' could not be opened"):
        read_dataframe(naturalearth_lowres_all_ext, layer="wrong", use_arrow=use_arrow)


@pytest.mark.parametrize("columns", [None, [], ["col"]])
def test_read_datetime_columns(datetime_file, columns, use_arrow):
    df = read_dataframe(datetime_file, columns=columns, use_arrow=use_arrow)

    # Check result
    if columns is None or "col" in columns:
        assert "col" in df.columns
        assert is_datetime64_dtype(df.col.dtype)
        if PANDAS_GE_20:
            # starting with pandas 2.0, it preserves the passed datetime resolution
            assert df.col.dtype.name == "datetime64[ms]"
        else:
            assert df.col.dtype.name == "datetime64[ns]"
    else:
        assert len(df.columns) == 1  # only geometry


def test_read_list_types(list_field_values_files, use_arrow):
    """Test reading a geojson file containing fields with lists."""
    if list_field_values_files.suffix == ".parquet" and not GDAL_HAS_PARQUET_DRIVER:
        pytest.skip(
            "Skipping test for parquet as the GDAL Parquet driver is not available"
        )

    info = read_info(list_field_values_files)
    suffix = list_field_values_files.suffix

    result = read_dataframe(list_field_values_files, use_arrow=use_arrow)

    # Check list_int column
    assert "list_int" in result.columns
    assert info["fields"][1] == "list_int"
    assert info["ogr_types"][1] in ("OFTIntegerList", "OFTInteger64List")
    assert result["list_int"][0].tolist() == [0, 1]
    assert result["list_int"][1].tolist() == [2, 3]
    assert result["list_int"][2].tolist() == []
    assert result["list_int"][3] is None
    assert result["list_int"][4] is None

    # Check list_double column
    assert "list_double" in result.columns
    assert info["fields"][2] == "list_double"
    assert info["ogr_types"][2] == "OFTRealList"
    assert result["list_double"][0].tolist() == [0.0, 1.0]
    assert result["list_double"][1].tolist() == [2.0, 3.0]
    assert result["list_double"][2].tolist() == []
    assert result["list_double"][3] is None
    assert result["list_double"][4] is None

    # Check list_string column
    assert "list_string" in result.columns
    assert info["fields"][3] == "list_string"
    assert info["ogr_types"][3] == "OFTStringList"
    assert result["list_string"][0].tolist() == ["string1", "string2"]
    assert result["list_string"][1].tolist() == ["string3", "string4", ""]
    assert result["list_string"][2].tolist() == []
    assert result["list_string"][3] is None
    assert result["list_string"][4] == [""]

    # Check list_int_with_null column
    if suffix == ".geojson":
        # Once any row of a column contains a null value in a list, the column isn't
        # recognized as a list column anymore for .geojson files, but as a JSON column.
        # Because JSON columns containing JSON Arrays are also parsed to python lists,
        # the end result is the same...
        exp_type = "OFTString"
        exp_subtype = "OFSTJSON"
        exp_list_int_with_null_value = [0, None]
    else:
        # For .parquet files, the list column is preserved as a list column.
        exp_type = "OFTInteger64List"
        exp_subtype = "OFSTNone"
        if use_arrow:
            exp_list_int_with_null_value = [0.0, np.nan]
        else:
            exp_list_int_with_null_value = [0, 0]
            # xfail: when reading a list of int with None values without Arrow from a
            # .parquet file, the None values become 0, which is wrong.
            # https://github.com/OSGeo/gdal/issues/13448

    assert "list_int_with_null" in result.columns
    assert info["fields"][4] == "list_int_with_null"
    assert info["ogr_types"][4] == exp_type
    assert info["ogr_subtypes"][4] == exp_subtype
    assert result["list_int_with_null"][0][0] == 0
    if exp_list_int_with_null_value[1] == 0:
        assert result["list_int_with_null"][0][1] == exp_list_int_with_null_value[1]
    else:
        assert pd.isna(result["list_int_with_null"][0][1])

    if suffix == ".geojson":
        # For .geojson, the lists are already python lists
        assert result["list_int_with_null"][1] == [2, 3]
        assert result["list_int_with_null"][2] == []
    else:
        # For .parquet, the lists are numpy arrays
        assert result["list_int_with_null"][1].tolist() == [2, 3]
        assert result["list_int_with_null"][2].tolist() == []

    assert pd.isna(result["list_int_with_null"][3])
    assert pd.isna(result["list_int_with_null"][4])

    # Check list_string_with_null column
    if suffix == ".geojson":
        # Once any row of a column contains a null value in a list, the column isn't
        # recognized as a list column anymore for .geojson files, but as a JSON column.
        # Because JSON columns containing JSON Arrays are also parsed to python lists,
        # the end result is the same...
        exp_type = "OFTString"
        exp_subtype = "OFSTJSON"
    else:
        # For .parquet files, the list column is preserved as a list column.
        exp_type = "OFTStringList"
        exp_subtype = "OFSTNone"

    assert "list_string_with_null" in result.columns
    assert info["fields"][5] == "list_string_with_null"
    assert info["ogr_types"][5] == exp_type
    assert info["ogr_subtypes"][5] == exp_subtype

    if suffix == ".geojson":
        # For .geojson, the lists are already python lists
        assert result["list_string_with_null"][0] == ["string1", None]
        assert result["list_string_with_null"][1] == ["string3", "string4", ""]
        assert result["list_string_with_null"][2] == []
    else:
        # For .parquet, the lists are numpy arrays
        # When use_arrow=False, the None becomes an empty string, which is wrong.
        exp_value = ["string1", ""] if not use_arrow else ["string1", None]
        assert result["list_string_with_null"][0].tolist() == exp_value
        assert result["list_string_with_null"][1].tolist() == ["string3", "string4", ""]
        assert result["list_string_with_null"][2].tolist() == []

    assert pd.isna(result["list_string_with_null"][3])
    assert result["list_string_with_null"][4] == [""]


@pytest.mark.parametrize("columns", [None, [], ["list_int", "list_string"]])
def test_read_list_types_columns(request, list_field_values_files, use_arrow, columns):
    """Test reading a geojson file containing fields with lists."""
    if list_field_values_files.suffix == ".parquet" and not GDAL_HAS_PARQUET_DRIVER:
        pytest.skip(
            "Skipping test for parquet as the GDAL Parquet driver is not available"
        )
    if (
        use_arrow
        and columns
        and len(columns) == 2
        and list_field_values_files.suffix == ".parquet"
    ):
        # This gives following error, not sure why. Opened an issue for followup:
        # https://github.com/geopandas/pyogrio/issues/XXX
        error_msg = (
            "This fails with 'pyarrow.lib.ArrowInvalid: ArrowArray struct has "
            "1 children, expected 0 for type extension<geoarrow.wkb>'"
        )
        request.node.add_marker(pytest.mark.xfail(reason=error_msg))

    result = read_dataframe(
        list_field_values_files, use_arrow=use_arrow, columns=columns
    )

    # Check result
    exp_columns = 7 if columns is None else len(columns) + 1  # +1 for geometry
    assert len(result.columns) == exp_columns


@pytest.mark.requires_arrow_write_api
@pytest.mark.skipif(
    not GDAL_HAS_PARQUET_DRIVER, reason="Parquet driver is not available"
)
def test_read_list_nested_struct_parquet_file(
    list_nested_struct_parquet_file, use_arrow
):
    """Test reading a Parquet file containing nested struct and list types."""
    if not use_arrow:
        pytest.skip(
            "When use_arrow=False, gdal flattens nested columns to seperate columns. "
            "Not sure how we want to deal with this case, but for now just skip."
        )

    result = read_dataframe(list_nested_struct_parquet_file, use_arrow=use_arrow)

    assert "col_flat" in result.columns
    assert np.array_equal(result["col_flat"].to_numpy(), np.array([0, 1, 2]))

    assert "col_list" in result.columns
    assert result["col_list"].dtype == object
    assert result["col_list"][0].tolist() == [1, 2, 3]
    assert result["col_list"][1].tolist() == [1, 2, 3]
    assert result["col_list"][2].tolist() == [1, 2, 3]

    assert "col_nested" in result.columns
    assert result["col_nested"].dtype == object
    assert result["col_nested"][0].tolist() == [{"a": 1, "b": 2}, {"a": 1, "b": 2}]
    assert result["col_nested"][1].tolist() == [{"a": 1, "b": 2}, {"a": 1, "b": 2}]
    assert result["col_nested"][2].tolist() == [{"a": 1, "b": 2}, {"a": 1, "b": 2}]

    assert "col_struct" in result.columns
    assert result["col_struct"].dtype == object
    assert result["col_struct"][0] == {"a": 1, "b": 2}
    assert result["col_struct"][1] == {"a": 1, "b": 2}
    assert result["col_struct"][2] == {"a": 1, "b": 2}


<<<<<<< HEAD
def test_read_many_data_types_geojson_file(
=======
@pytest.mark.requires_arrow_write_api
def test_roundtrip_many_data_types_geojson_file(
>>>>>>> bcb1634d
    request, tmp_path, many_data_types_geojson_file, use_arrow
):
    """Test roundtripping a GeoJSON file containing many data types."""

<<<<<<< HEAD
    def validate_result(df: pd.DataFrame, use_arrow: bool):
        """Validate the dataframe read from the many data types geojson file."""
=======
    def validate_result(df: pd.DataFrame, use_arrow: bool, ignore_mixed_list_col=False):
        """Function to validate the data of many_data_types_geojson_file.

        Depending on arrow being used or not there are small differences.
        """
>>>>>>> bcb1634d
        assert "int_col" in df.columns
        assert is_integer_dtype(df["int_col"].dtype)
        assert df["int_col"].to_list() == [1]

        assert "float_col" in df.columns
        assert is_float_dtype(df["float_col"].dtype)
        assert df["float_col"].to_list() == [1.5]

        assert "str_col" in df.columns
        assert is_string_dtype(df["str_col"].dtype)
        assert df["str_col"].to_list() == ["string"]

        assert "bool_col" in df.columns
        assert is_bool_dtype(df["bool_col"].dtype)
        assert df["bool_col"].to_list() == [True]

<<<<<<< HEAD
        if use_arrow:
            assert "date_col" in df.columns
            assert is_datetime64_dtype(df["date_col"].dtype)
            assert df["date_col"].to_list() == [pd.Timestamp("2020-01-01")]

        assert "time_col" in df.columns
        assert is_object_dtype(df["time_col"].dtype)
        assert df["time_col"].to_list() == [time(12, 0, 0)]
=======
        assert "date_col" in df.columns
        if use_arrow:
            # Arrow returns dates as datetime.date objects.
            assert is_object_dtype(df["date_col"].dtype)
            assert df["date_col"].to_list() == [pd.Timestamp("2020-01-01").date()]
        else:
            # Without arrow, date columns are returned as datetime64.
            assert is_datetime64_dtype(df["date_col"].dtype)
            assert df["date_col"].to_list() == [pd.Timestamp("2020-01-01")]

        # Ignore time columns till this is solved:
        # Reported in https://github.com/geopandas/pyogrio/issues/615
        # assert "time_col" in df.columns
        # assert is_object_dtype(df["time_col"].dtype)
        # assert df["time_col"].to_list() == [time(12, 0, 0)]
>>>>>>> bcb1634d

        assert "datetime_col" in df.columns
        assert is_datetime64_dtype(df["datetime_col"].dtype)
        assert df["datetime_col"].to_list() == [pd.Timestamp("2020-01-01T12:00:00")]

        assert "list_int_col" in df.columns
        assert is_object_dtype(df["list_int_col"].dtype)
        assert df["list_int_col"][0].tolist() == [1, 2, 3]

        assert "list_str_col" in df.columns
        assert is_object_dtype(df["list_str_col"].dtype)
        assert df["list_str_col"][0].tolist() == ["a", "b", "c"]

<<<<<<< HEAD
        assert "list_mixed_col" in df.columns
        assert is_object_dtype(df["list_mixed_col"].dtype)
        assert df["list_mixed_col"][0] == [1, "a", None, True]

    read_gdf = read_dataframe(many_data_types_geojson_file, use_arrow=use_arrow)
    validate_result(read_gdf, use_arrow)

    # Roundtrip gives issues, to be further checked
    request.node.add_marker(
        pytest.mark.xfail(
            reason="writing and reading many_data_types_geojson_file again fails"
        )
    )
    write_path = tmp_path / "many_data_types_copy.geojson"
    write_dataframe(read_gdf, write_path, use_arrow=use_arrow)
    read_back_gdf = read_dataframe(write_path, use_arrow=use_arrow)
    validate_result(read_back_gdf, use_arrow)
=======
        if not ignore_mixed_list_col:
            assert "list_mixed_col" in df.columns
            assert is_object_dtype(df["list_mixed_col"].dtype)
            assert df["list_mixed_col"][0] == [1, "a", None, True]

    # Read and validate result of reading
    read_gdf = read_dataframe(many_data_types_geojson_file, use_arrow=use_arrow)
    validate_result(read_gdf, use_arrow)

    # Write the data read, read it back, and validate again
    if use_arrow:
        # Writing a column with mixed types in a list is not supported with Arrow.
        ignore_mixed_list_col = True
        read_gdf = read_gdf.drop(columns=["list_mixed_col"])
    else:
        ignore_mixed_list_col = False
        request.node.add_marker(
            pytest.mark.xfail(
                reason="roundtripping list types fails with use_arrow=False"
            )
        )

    tmp_file = tmp_path / "temp.geojson"
    write_dataframe(read_gdf, tmp_file, use_arrow=use_arrow)

    # Validate data written
    read_back_gdf = read_dataframe(tmp_file, use_arrow=use_arrow)
    validate_result(
        read_back_gdf, use_arrow, ignore_mixed_list_col=ignore_mixed_list_col
    )
>>>>>>> bcb1634d


@pytest.mark.filterwarnings(
    "ignore: Non-conformant content for record 1 in column dates"
)
@pytest.mark.requires_arrow_write_api
def test_write_datetime_mixed_offset(tmp_path, use_arrow):
    # Australian Summer Time AEDT (GMT+11), Standard Time AEST (GMT+10)
    dates = ["2023-01-01 11:00:01.111", "2023-06-01 10:00:01.111"]
    naive_col = pd.Series(pd.to_datetime(dates), name="dates")
    localised_col = naive_col.dt.tz_localize("Australia/Sydney")
    utc_col = localised_col.dt.tz_convert("UTC")
    if PANDAS_GE_20:
        utc_col = utc_col.dt.as_unit("ms")


@pytest.mark.parametrize("datetime_as_string", [False, True])
@pytest.mark.parametrize("mixed_offsets_as_utc", [False, True])
def test_read_datetime_long_ago(
    geojson_datetime_long_ago, use_arrow, mixed_offsets_as_utc, datetime_as_string
):
    """Test writing/reading a column with a datetime far in the past.
    Dates from before 1678-1-1 aren't parsed correctly by pandas < 3.0, so they
    stay strings.
    Reported in https://github.com/geopandas/pyogrio/issues/553.
    """
    handler = contextlib.nullcontext()
    overflow_occured = False
    if not datetime_as_string and not PANDAS_GE_30 and (not use_arrow or GDAL_GE_311):
        # When datetimes should not be returned as string and arrow is not used or
        # arrow is used with GDAL >= 3.11, `pandas.to_datetime` is used to parse the
        # datetimes. However, when using pandas < 3.0, this raises an
        # "Out of bounds nanosecond timestamp" error for very old dates.
        # As a result, `read_dataframe` gives a warning and the datetimes stay strings.
        handler = pytest.warns(
            UserWarning, match="Error parsing datetimes, original strings are returned"
        )
        overflow_occured = True
        # XFAIL: datetimes before 1678-1-1 give overflow with arrow=False and pandas<3.0
    elif use_arrow and not PANDAS_GE_20 and not GDAL_GE_311:
        # When arrow is used with pandas < 2.0 and GDAL < 3.11, an overflow occurs in
        # pyarrow.to_pandas().
        handler = pytest.raises(
            Exception,
            match=re.escape("Casting from timestamp[ms] to timestamp[ns] would result"),
        )
        overflow_occured = True
        # XFAIL: datetimes before 1678-1-1 give overflow with arrow=True and pandas<2.0

    with handler:
        df = read_dataframe(
            geojson_datetime_long_ago,
            use_arrow=use_arrow,
            datetime_as_string=datetime_as_string,
            mixed_offsets_as_utc=mixed_offsets_as_utc,
        )

        exp_dates_str = pd.Series(["1670-01-01T09:00:00"], name="datetime_col")
        if datetime_as_string:
            assert is_string_dtype(df.datetime_col.dtype)
            assert_series_equal(df.datetime_col, exp_dates_str)
        else:
            # It is a single naive datetime, so regardless of mixed_offsets_as_utc the
            # expected "ideal" result is the same: a datetime64 without time zone info.
            if overflow_occured:
                # Strings are returned because of an overflow.
                assert is_string_dtype(df.datetime_col.dtype)
                assert_series_equal(df.datetime_col, exp_dates_str)
            else:
                # With use_arrow or pandas >= 3.0, old datetimes are parsed correctly.
                assert is_datetime64_dtype(df.datetime_col)
                assert df.datetime_col.iloc[0] == pd.Timestamp(1670, 1, 1, 9, 0, 0)
                assert df.datetime_col.iloc[0].unit == "ms"


@pytest.mark.parametrize("ext", [ext for ext in ALL_EXTS if ext != ".shp"])
@pytest.mark.parametrize("datetime_as_string", [False, True])
@pytest.mark.parametrize("mixed_offsets_as_utc", [False, True])
@pytest.mark.requires_arrow_write_api
def test_write_read_datetime_no_tz(
    tmp_path, ext, datetime_as_string, mixed_offsets_as_utc, use_arrow
):
    """Test writing/reading a column with naive datetimes (no time zone information)."""
    dates_raw = ["2020-01-01T09:00:00.123", "2020-01-01T10:00:00", np.nan]
    if PANDAS_GE_20:
        dates = pd.to_datetime(dates_raw, format="ISO8601").as_unit("ms")
    else:
        dates = pd.to_datetime(dates_raw)
    df = gp.GeoDataFrame(
        {"dates": dates, "geometry": [Point(1, 1)] * 3}, crs="EPSG:4326"
    )

    fpath = tmp_path / f"test{ext}"
    write_dataframe(df, fpath, use_arrow=use_arrow)
    result = read_dataframe(
        fpath,
        use_arrow=use_arrow,
        datetime_as_string=datetime_as_string,
        mixed_offsets_as_utc=mixed_offsets_as_utc,
    )

    if use_arrow and ext == ".gpkg" and __gdal_version__ < (3, 11, 0):
        # With GDAL < 3.11 with arrow, columns with naive datetimes are written
        # correctly, but when read they are wrongly interpreted as being in UTC.
        # The reason is complicated, but more info can be found e.g. here:
        # https://github.com/geopandas/pyogrio/issues/487#issuecomment-2423762807
        exp_dates = df.dates.dt.tz_localize("UTC")
        if datetime_as_string:
            exp_dates = exp_dates.astype("str").str.replace(" ", "T")
            exp_dates[2] = np.nan
            assert_series_equal(result.dates, exp_dates)
        elif not mixed_offsets_as_utc:
            assert_series_equal(result.dates, exp_dates)
        # XFAIL: naive datetimes read wrong in GPKG with GDAL < 3.11 via arrow

    elif datetime_as_string:
        assert is_string_dtype(result.dates.dtype)
        if use_arrow and __gdal_version__ < (3, 11, 0):
            dates_str = df.dates.astype("str").str.replace(" ", "T")
            dates_str[2] = np.nan
        else:
            dates_str = pd.Series(dates_raw, name="dates")
        assert_series_equal(result.dates, dates_str)
    else:
        assert is_datetime64_dtype(result.dates.dtype)
        assert_geodataframe_equal(result, df)


@pytest.mark.parametrize("ext", [ext for ext in ALL_EXTS if ext != ".shp"])
@pytest.mark.parametrize("datetime_as_string", [False, True])
@pytest.mark.parametrize("mixed_offsets_as_utc", [False, True])
@pytest.mark.filterwarnings("ignore: Non-conformant content for record 1 in column ")
@pytest.mark.requires_arrow_write_api
def test_write_read_datetime_tz(
    request, tmp_path, ext, datetime_as_string, mixed_offsets_as_utc, use_arrow
):
    """Write and read file with all equal time zones.

    This should result in the result being in pandas datetime64 dtype column.
    """
    if use_arrow and __gdal_version__ < (3, 10, 0) and ext in (".geojson", ".geojsonl"):
        # With GDAL < 3.10 with arrow, the time zone offset was applied to the datetime
        # as well as retaining the time zone.
        # This was fixed in https://github.com/OSGeo/gdal/pull/11049
        request.node.add_marker(
            pytest.mark.xfail(
                reason="Wrong datetimes read in GeoJSON with GDAL < 3.10 via arrow"
            )
        )

    dates_raw = ["2020-01-01T09:00:00.123-05:00", "2020-01-01T10:00:00-05:00", np.nan]
    if PANDAS_GE_20:
        dates = pd.to_datetime(dates_raw, format="ISO8601").as_unit("ms")
    else:
        dates = pd.to_datetime(dates_raw)

    # Make the index non-consecutive to test this case as well. Added for issue
    # https://github.com/geopandas/pyogrio/issues/324
    df = gp.GeoDataFrame(
        {"dates": dates, "geometry": [Point(1, 1)] * 3},
        index=[0, 2, 3],
        crs="EPSG:4326",
    )
    assert isinstance(df.dates.dtype, pd.DatetimeTZDtype)

    fpath = tmp_path / f"test{ext}"
    write_dataframe(df, fpath, use_arrow=use_arrow)
    result = read_dataframe(
        fpath,
        use_arrow=use_arrow,
        datetime_as_string=datetime_as_string,
        mixed_offsets_as_utc=mixed_offsets_as_utc,
    )

    # With some older versions, the offset is represented slightly differently
    if result.dates.dtype.name.endswith(", pytz.FixedOffset(-300)]"):
        result.dates = result.dates.astype(df.dates.dtype)

    if use_arrow and ext in (".fgb", ".gpkg") and __gdal_version__ < (3, 11, 0):
        # With GDAL < 3.11 with arrow, datetime columns are written as string type
        df_exp = df.copy()
        df_exp.dates = df_exp[df_exp.dates.notna()].dates.astype(str)
        assert_series_equal(result.dates, df_exp.dates, check_index=False)
        # XFAIL: datetime columns written as string with GDAL < 3.11 via arrow
    elif datetime_as_string:
        assert is_string_dtype(result.dates.dtype)
        if use_arrow and __gdal_version__ < (3, 11, 0):
            dates_str = df.dates.astype("str").str.replace(" ", "T")
            dates_str.iloc[2] = np.nan
        elif __gdal_version__ < (3, 7, 0):
            # With GDAL < 3.7, time zone minutes aren't included in the string
            dates_str = [x[:-3] for x in dates_raw if pd.notna(x)] + [np.nan]
            dates_str = pd.Series(dates_str, name="dates")
        else:
            dates_str = pd.Series(dates_raw, name="dates")
        assert_series_equal(result.dates, dates_str, check_index=False)
    else:
        assert_series_equal(result.dates, df.dates, check_index=False)


@pytest.mark.parametrize("ext", [ext for ext in ALL_EXTS if ext != ".shp"])
@pytest.mark.parametrize("datetime_as_string", [False, True])
@pytest.mark.parametrize("mixed_offsets_as_utc", [False, True])
@pytest.mark.filterwarnings(
    "ignore: Non-conformant content for record 1 in column dates"
)
@pytest.mark.requires_arrow_write_api
def test_write_read_datetime_tz_localized_mixed_offset(
    tmp_path, ext, datetime_as_string, mixed_offsets_as_utc, use_arrow
):
    """Test with localized dates across a different summer/winter time zone offset."""
    # Australian Summer Time AEDT (GMT+11), Standard Time AEST (GMT+10)
    dates_raw = ["2023-01-01 11:00:01.111", "2023-06-01 10:00:01.111", np.nan]
    dates_naive = pd.Series(pd.to_datetime(dates_raw), name="dates")
    dates_local = dates_naive.dt.tz_localize("Australia/Sydney")
    dates_local_offsets_str = dates_local.astype(str)
    if datetime_as_string:
        exp_dates = dates_local_offsets_str.str.replace(" ", "T")
        exp_dates = exp_dates.str.replace(".111000", ".111")
        if __gdal_version__ < (3, 7, 0):
            # With GDAL < 3.7, time zone minutes aren't included in the string
            exp_dates = exp_dates.str.slice(0, -3)
    elif mixed_offsets_as_utc:
        exp_dates = dates_local.dt.tz_convert("UTC")
        if PANDAS_GE_20:
            exp_dates = exp_dates.dt.as_unit("ms")
    else:
        exp_dates = dates_local_offsets_str.apply(
            lambda x: pd.Timestamp(x) if pd.notna(x) else None
        )

    df = gp.GeoDataFrame(
        {"dates": dates_local, "geometry": [Point(1, 1)] * 3}, crs="EPSG:4326"
    )
    fpath = tmp_path / f"test{ext}"
    write_dataframe(df, fpath, use_arrow=use_arrow)
    result = read_dataframe(
        fpath,
        use_arrow=use_arrow,
        datetime_as_string=datetime_as_string,
        mixed_offsets_as_utc=mixed_offsets_as_utc,
    )

    if use_arrow and __gdal_version__ < (3, 11, 0):
        if ext in (".geojson", ".geojsonl"):
            # With GDAL < 3.11 with arrow, GDAL converts mixed time zone datetimes to
            # UTC when read as the arrow datetime column type does not support mixed tz.
            dates_utc = dates_local.dt.tz_convert("UTC")
            if PANDAS_GE_20:
                dates_utc = dates_utc.dt.as_unit("ms")
            if datetime_as_string:
                assert is_string_dtype(result.dates.dtype)
                dates_utc = dates_utc.astype(str).str.replace(" ", "T")
            assert pd.isna(result.dates[2])
            assert_series_equal(result.dates.head(2), dates_utc.head(2))
            # XFAIL: mixed tz datetimes converted to UTC with GDAL < 3.11 + arrow
            return

        elif ext in (".gpkg", ".fgb"):
            # With GDAL < 3.11 with arrow, datetime columns written as string type
            assert pd.isna(result.dates[2])
            assert_series_equal(result.dates.head(2), dates_local_offsets_str.head(2))
            # XFAIL: datetime columns written as string with GDAL < 3.11 + arrow
            return

    # GDAL tz only encodes offsets, not time zones
    if datetime_as_string:
        assert is_string_dtype(result.dates.dtype)
    elif mixed_offsets_as_utc:
        assert isinstance(result.dates.dtype, pd.DatetimeTZDtype)
    else:
        assert is_object_dtype(result.dates.dtype)

    # Check isna for the third value seperately as depending on versions this is
    # different + pandas 3.0 assert_series_equal becomes strict about this.
    assert pd.isna(result.dates[2])
    assert_series_equal(result.dates.head(2), exp_dates.head(2))


@pytest.mark.parametrize("ext", [ext for ext in ALL_EXTS if ext != ".shp"])
@pytest.mark.parametrize("datetime_as_string", [False, True])
@pytest.mark.parametrize("mixed_offsets_as_utc", [False, True])
@pytest.mark.filterwarnings(
    "ignore: Non-conformant content for record 1 in column dates"
)
@pytest.mark.requires_arrow_write_api
def test_write_read_datetime_tz_mixed_offsets(
    tmp_path, ext, datetime_as_string, mixed_offsets_as_utc, use_arrow
):
    """Test with dates with mixed time zone offsets."""
    # Pandas datetime64 column types doesn't support mixed time zone offsets, so
    # it needs to be a list of pandas.Timestamp objects instead.
    dates = [
        pd.Timestamp("2023-01-01 11:00:01.111+01:00"),
        pd.Timestamp("2023-06-01 10:00:01.111+05:00"),
        np.nan,
    ]

    df = gp.GeoDataFrame(
        {"dates": dates, "geometry": [Point(1, 1)] * 3}, crs="EPSG:4326"
    )
    fpath = tmp_path / f"test{ext}"
    write_dataframe(df, fpath, use_arrow=use_arrow)
    result = read_dataframe(
        fpath,
        use_arrow=use_arrow,
        datetime_as_string=datetime_as_string,
        mixed_offsets_as_utc=mixed_offsets_as_utc,
    )

    if use_arrow and __gdal_version__ < (3, 11, 0):
        if ext in (".geojson", ".geojsonl"):
            # With GDAL < 3.11 with arrow, GDAL converts mixed time zone datetimes to
            # UTC when read as the arrow datetime column type does not support mixed tz.
            df_exp = df.copy()
            df_exp.dates = pd.to_datetime(dates, utc=True)
            if PANDAS_GE_20:
                df_exp.dates = df_exp.dates.dt.as_unit("ms")
            if datetime_as_string:
                df_exp.dates = df_exp.dates.astype("str").str.replace(" ", "T")
            df_exp.loc[2, "dates"] = pd.NA
            assert_geodataframe_equal(result, df_exp)
            # XFAIL: mixed tz datetimes converted to UTC with GDAL < 3.11 + arrow
            return

        elif ext in (".gpkg", ".fgb"):
            # With arrow and GDAL < 3.11, mixed time zone datetimes are written as
            # string type columns, so no proper roundtrip possible.
            df_exp = df.copy()
            df_exp.dates = df_exp.dates.astype("string").astype("O")
            assert_geodataframe_equal(result, df_exp)
            # XFAIL: mixed tz datetimes converted to UTC with GDAL < 3.11 + arrow
            return

    if datetime_as_string:
        assert is_string_dtype(result.dates.dtype)
        dates_str = df.dates.map(
            lambda x: x.isoformat(timespec="milliseconds") if pd.notna(x) else np.nan
        )
        if __gdal_version__ < (3, 7, 0):
            # With GDAL < 3.7, time zone minutes aren't included in the string
            dates_str = dates_str.str.slice(0, -3)
        assert_series_equal(result.dates, dates_str)
    elif mixed_offsets_as_utc:
        assert isinstance(result.dates.dtype, pd.DatetimeTZDtype)
        exp_dates = pd.to_datetime(df.dates, utc=True)
        if PANDAS_GE_20:
            exp_dates = exp_dates.dt.as_unit("ms")
        assert_series_equal(result.dates, exp_dates)
    else:
        assert is_object_dtype(result.dates.dtype)
        assert_geodataframe_equal(result, df)


@pytest.mark.parametrize("ext", [ext for ext in ALL_EXTS if ext != ".shp"])
@pytest.mark.parametrize(
    "dates_raw",
    [
        (
            pd.Timestamp("2020-01-01T09:00:00.123-05:00"),
            pd.Timestamp("2020-01-01T10:00:00-05:00"),
            np.nan,
        ),
        (
            datetime.fromisoformat("2020-01-01T09:00:00.123-05:00"),
            datetime.fromisoformat("2020-01-01T10:00:00-05:00"),
            np.nan,
        ),
    ],
)
@pytest.mark.parametrize("datetime_as_string", [False, True])
@pytest.mark.parametrize("mixed_offsets_as_utc", [False, True])
@pytest.mark.filterwarnings(
    "ignore: Non-conformant content for record 1 in column dates"
)
@pytest.mark.requires_arrow_write_api
def test_write_read_datetime_tz_objects(
    tmp_path, dates_raw, ext, use_arrow, datetime_as_string, mixed_offsets_as_utc
):
    """Datetime objects with equal offsets are read as datetime64."""
    dates = pd.Series(dates_raw, dtype="O")
    df = gp.GeoDataFrame(
        {"dates": dates, "geometry": [Point(1, 1)] * 3}, crs="EPSG:4326"
    )

    fpath = tmp_path / f"test{ext}"
    write_dataframe(df, fpath, use_arrow=use_arrow)
    result = read_dataframe(
        fpath,
        use_arrow=use_arrow,
        datetime_as_string=datetime_as_string,
        mixed_offsets_as_utc=mixed_offsets_as_utc,
    )

    # Check result
    if PANDAS_GE_20:
        exp_dates = pd.to_datetime(dates_raw, format="ISO8601").as_unit("ms")
    else:
        exp_dates = pd.to_datetime(dates_raw)
    exp_df = df.copy()
    exp_df["dates"] = pd.Series(exp_dates, name="dates")

    # With some older versions, the offset is represented slightly differently
    if result.dates.dtype.name.endswith(", pytz.FixedOffset(-300)]"):
        result["dates"] = result.dates.astype(exp_df.dates.dtype)

    if use_arrow and __gdal_version__ < (3, 10, 0) and ext in (".geojson", ".geojsonl"):
        # XFAIL: Wrong datetimes read in GeoJSON with GDAL < 3.10 via arrow.
        # The time zone offset was applied to the datetime as well as retaining
        # the time zone. This was fixed in https://github.com/OSGeo/gdal/pull/11049

        # Subtract 5 hours from the expected datetimes to match the wrong result.
        if datetime_as_string:
            exp_df["dates"] = pd.Series(
                [
                    "2020-01-01T04:00:00.123000-05:00",
                    "2020-01-01T05:00:00-05:00",
                    np.nan,
                ]
            )
        else:
            exp_df["dates"] = exp_df.dates - pd.Timedelta(hours=5)
            if PANDAS_GE_20:
                # The unit needs to be applied again apparently
                exp_df["dates"] = exp_df.dates.dt.as_unit("ms")
        assert_geodataframe_equal(result, exp_df)
        return

    if use_arrow and __gdal_version__ < (3, 11, 0) and ext in (".fgb", ".gpkg"):
        # XFAIL: datetime columns are written as string with GDAL < 3.11 + arrow
        # -> custom formatting because the df column is object dtype and thus
        # astype(str) converted the datetime objects one by one
        exp_df["dates"] = pd.Series(
            ["2020-01-01 09:00:00.123000-05:00", "2020-01-01 10:00:00-05:00", np.nan]
        )
        assert_geodataframe_equal(result, exp_df)
        return

    if datetime_as_string:
        assert is_string_dtype(result.dates.dtype)
        if use_arrow and __gdal_version__ < (3, 11, 0):
            # With GDAL < 3.11 with arrow, datetime columns are written as string type
            exp_df["dates"] = pd.Series(
                [
                    "2020-01-01T09:00:00.123000-05:00",
                    "2020-01-01T10:00:00-05:00",
                    np.nan,
                ]
            )
        else:
            exp_df["dates"] = pd.Series(
                ["2020-01-01T09:00:00.123-05:00", "2020-01-01T10:00:00-05:00", np.nan]
            )
            if __gdal_version__ < (3, 7, 0):
                # With GDAL < 3.7, time zone minutes aren't included in the string
                exp_df["dates"] = exp_df.dates.str.slice(0, -3)
    elif mixed_offsets_as_utc:
        # the offsets are all -05:00, so the result retains the offset and not UTC
        assert isinstance(result.dates.dtype, pd.DatetimeTZDtype)
        assert str(result.dates.dtype.tz) in ("UTC-05:00", "pytz.FixedOffset(-300)")
    else:
        assert isinstance(result.dates.dtype, pd.DatetimeTZDtype)

    assert_geodataframe_equal(result, exp_df)


@pytest.mark.parametrize("ext", [ext for ext in ALL_EXTS if ext != ".shp"])
@pytest.mark.parametrize("datetime_as_string", [False, True])
@pytest.mark.parametrize("mixed_offsets_as_utc", [False, True])
@pytest.mark.requires_arrow_write_api
def test_write_read_datetime_utc(
    tmp_path, ext, use_arrow, datetime_as_string, mixed_offsets_as_utc
):
    """Test writing/reading a column with UTC datetimes."""
    dates_raw = ["2020-01-01T09:00:00.123Z", "2020-01-01T10:00:00Z", np.nan]
    if PANDAS_GE_20:
        dates = pd.to_datetime(dates_raw, format="ISO8601").as_unit("ms")
    else:
        dates = pd.to_datetime(dates_raw)
    df = gp.GeoDataFrame(
        {"dates": dates, "geometry": [Point(1, 1)] * 3}, crs="EPSG:4326"
    )
    assert df.dates.dtype.name in ("datetime64[ms, UTC]", "datetime64[ns, UTC]")

    fpath = tmp_path / f"test{ext}"
    write_dataframe(df, fpath, use_arrow=use_arrow)
    result = read_dataframe(
        fpath,
        use_arrow=use_arrow,
        datetime_as_string=datetime_as_string,
        mixed_offsets_as_utc=mixed_offsets_as_utc,
    )

    if use_arrow and ext == ".fgb" and __gdal_version__ < (3, 11, 0):
        # With GDAL < 3.11 with arrow, time zone information is dropped when reading
        # .fgb
        if datetime_as_string:
            assert is_string_dtype(result.dates.dtype)
            dates_str = pd.Series(
                ["2020-01-01T09:00:00.123", "2020-01-01T10:00:00.000", np.nan],
                name="dates",
            )
            assert_series_equal(result.dates, dates_str)
        else:
            assert_series_equal(result.dates, df.dates.dt.tz_localize(None))
        # XFAIL: UTC datetimes read wrong in .fgb with GDAL < 3.11 via arrow
    elif datetime_as_string:
        assert is_string_dtype(result.dates.dtype)
        if use_arrow and __gdal_version__ < (3, 11, 0):
            dates_str = df.dates.astype("str").str.replace(" ", "T")
            dates_str[2] = np.nan
        else:
            dates_str = pd.Series(dates_raw, name="dates")
            if __gdal_version__ < (3, 7, 0):
                # With GDAL < 3.7, datetime ends with +00 for UTC, not Z
                dates_str = dates_str.str.replace("Z", "+00")
        assert_series_equal(result.dates, dates_str)
    else:
        assert result.dates.dtype.name in ("datetime64[ms, UTC]", "datetime64[ns, UTC]")
        assert_geodataframe_equal(result, df)


def test_read_null_values(tmp_path, use_arrow):
    filename = tmp_path / "test_null_values_no_geometry.gpkg"

    # create a GPKG with no geometries and only null values
    expected = pd.DataFrame({"col": [None, None]})
    write_dataframe(expected, filename)

    df = read_dataframe(filename, use_arrow=use_arrow, read_geometry=False)

    # make sure that Null values are preserved
    assert df["col"].isna().all()


def test_read_fid_as_index(naturalearth_lowres_all_ext, use_arrow):
    kwargs = {"use_arrow": use_arrow, "skip_features": 2, "max_features": 2}

    # default is to not set FIDs as index
    df = read_dataframe(naturalearth_lowres_all_ext, **kwargs)
    assert_index_equal(df.index, pd.RangeIndex(0, 2))

    df = read_dataframe(naturalearth_lowres_all_ext, fid_as_index=False, **kwargs)
    assert_index_equal(df.index, pd.RangeIndex(0, 2))

    df = read_dataframe(
        naturalearth_lowres_all_ext,
        fid_as_index=True,
        **kwargs,
    )
    fids_expected = pd.Index([2, 3], name="fid")
    fids_expected += START_FID[naturalearth_lowres_all_ext.suffix]
    assert_index_equal(df.index, fids_expected)


def test_read_fid_as_index_only(naturalearth_lowres, use_arrow):
    df = read_dataframe(
        naturalearth_lowres,
        columns=[],
        read_geometry=False,
        fid_as_index=True,
        use_arrow=use_arrow,
    )
    assert df is not None
    assert len(df) == 177
    assert len(df.columns) == 0


def test_read_where(naturalearth_lowres_all_ext, use_arrow):
    # empty filter should return full set of records
    df = read_dataframe(naturalearth_lowres_all_ext, use_arrow=use_arrow, where="")
    assert len(df) == 177

    # should return singular item
    df = read_dataframe(
        naturalearth_lowres_all_ext, use_arrow=use_arrow, where="iso_a3 = 'CAN'"
    )
    assert len(df) == 1
    assert df.iloc[0].iso_a3 == "CAN"

    df = read_dataframe(
        naturalearth_lowres_all_ext,
        use_arrow=use_arrow,
        where="iso_a3 IN ('CAN', 'USA', 'MEX')",
    )
    assert len(df) == 3
    assert len(set(df.iso_a3.unique()).difference(["CAN", "USA", "MEX"])) == 0

    # should return items within range
    df = read_dataframe(
        naturalearth_lowres_all_ext,
        use_arrow=use_arrow,
        where="POP_EST >= 10000000 AND POP_EST < 100000000",
    )
    assert len(df) == 75
    assert df.pop_est.min() >= 10000000
    assert df.pop_est.max() < 100000000

    # should match no items
    df = read_dataframe(
        naturalearth_lowres_all_ext, use_arrow=use_arrow, where="ISO_A3 = 'INVALID'"
    )
    assert len(df) == 0


def test_read_where_invalid(request, naturalearth_lowres_all_ext, use_arrow):
    if use_arrow and naturalearth_lowres_all_ext.suffix == ".gpkg":
        # https://github.com/OSGeo/gdal/issues/8492
        request.node.add_marker(pytest.mark.xfail(reason="GDAL doesn't error for GPGK"))

    if naturalearth_lowres_all_ext.suffix == ".gpkg" and __gdal_version__ >= (3, 11, 0):
        with pytest.raises(DataLayerError, match="no such column"):
            read_dataframe(
                naturalearth_lowres_all_ext, use_arrow=use_arrow, where="invalid"
            )
    else:
        with pytest.raises(ValueError, match="Invalid SQL"):
            read_dataframe(
                naturalearth_lowres_all_ext, use_arrow=use_arrow, where="invalid"
            )


def test_read_where_ignored_field(naturalearth_lowres, use_arrow):
    # column included in where is not also included in list of columns, which means
    # GDAL will return no features
    # NOTE: this behavior is inconsistent across drivers so only shapefiles are
    # tested for this
    df = read_dataframe(
        naturalearth_lowres,
        where=""" "iso_a3" = 'CAN' """,
        columns=["name"],
        use_arrow=use_arrow,
    )

    assert len(df) == 0


@pytest.mark.parametrize("bbox", [(1,), (1, 2), (1, 2, 3)])
def test_read_bbox_invalid(naturalearth_lowres_all_ext, bbox, use_arrow):
    with pytest.raises(ValueError, match="Invalid bbox"):
        read_dataframe(naturalearth_lowres_all_ext, use_arrow=use_arrow, bbox=bbox)


@pytest.mark.parametrize(
    "bbox,expected",
    [
        ((0, 0, 0.00001, 0.00001), []),
        ((-85, 8, -80, 10), ["PAN", "CRI"]),
        ((-104, 54, -105, 55), ["CAN"]),
    ],
)
def test_read_bbox(naturalearth_lowres_all_ext, use_arrow, bbox, expected):
    if (
        use_arrow
        and __gdal_version__ < (3, 8, 0)
        and naturalearth_lowres_all_ext.suffix == ".gpkg"
    ):
        pytest.xfail(reason="GDAL bug: https://github.com/OSGeo/gdal/issues/8347")

    df = read_dataframe(naturalearth_lowres_all_ext, use_arrow=use_arrow, bbox=bbox)

    assert np.array_equal(df.iso_a3, expected)


def test_read_bbox_sql(naturalearth_lowres_all_ext, use_arrow):
    df = read_dataframe(
        naturalearth_lowres_all_ext,
        use_arrow=use_arrow,
        bbox=(-180, 50, -100, 90),
        sql="SELECT * from naturalearth_lowres where iso_a3 not in ('USA', 'RUS')",
    )
    assert len(df) == 1
    assert np.array_equal(df.iso_a3, ["CAN"])


def test_read_bbox_where(naturalearth_lowres_all_ext, use_arrow):
    df = read_dataframe(
        naturalearth_lowres_all_ext,
        use_arrow=use_arrow,
        bbox=(-180, 50, -100, 90),
        where="iso_a3 not in ('USA', 'RUS')",
    )
    assert len(df) == 1
    assert np.array_equal(df.iso_a3, ["CAN"])


@pytest.mark.parametrize(
    "mask",
    [
        {"type": "Point", "coordinates": [0, 0]},
        '{"type": "Point", "coordinates": [0, 0]}',
        "invalid",
    ],
)
def test_read_mask_invalid(naturalearth_lowres, use_arrow, mask):
    with pytest.raises(ValueError, match="'mask' parameter must be a Shapely geometry"):
        read_dataframe(naturalearth_lowres, use_arrow=use_arrow, mask=mask)


def test_read_bbox_mask_invalid(naturalearth_lowres, use_arrow):
    with pytest.raises(ValueError, match="cannot set both 'bbox' and 'mask'"):
        read_dataframe(
            naturalearth_lowres,
            use_arrow=use_arrow,
            bbox=(-85, 8, -80, 10),
            mask=shapely.Point(-105, 55),
        )


@pytest.mark.parametrize(
    "mask,expected",
    [
        (shapely.Point(-105, 55), ["CAN"]),
        (shapely.box(-85, 8, -80, 10), ["PAN", "CRI"]),
        (
            shapely.Polygon(
                (
                    [6.101929483362767, 50.97085041206964],
                    [5.773001596839322, 50.90661120482673],
                    [5.593156133704326, 50.642648747710325],
                    [6.059271089606312, 50.686051894002475],
                    [6.374064065737485, 50.851481340346965],
                    [6.101929483362767, 50.97085041206964],
                )
            ),
            ["DEU", "BEL", "NLD"],
        ),
        (
            shapely.GeometryCollection(
                [shapely.Point(-7.7, 53), shapely.box(-85, 8, -80, 10)]
            ),
            ["PAN", "CRI", "IRL"],
        ),
    ],
)
def test_read_mask(
    naturalearth_lowres_all_ext,
    use_arrow,
    mask,
    expected,
):
    if (
        use_arrow
        and __gdal_version__ < (3, 8, 0)
        and naturalearth_lowres_all_ext.suffix == ".gpkg"
    ):
        pytest.xfail(reason="GDAL bug: https://github.com/OSGeo/gdal/issues/8347")

    df = read_dataframe(naturalearth_lowres_all_ext, use_arrow=use_arrow, mask=mask)

    assert len(df) == len(expected)
    assert np.array_equal(df.iso_a3, expected)


def test_read_mask_sql(naturalearth_lowres_all_ext, use_arrow):
    df = read_dataframe(
        naturalearth_lowres_all_ext,
        use_arrow=use_arrow,
        mask=shapely.box(-180, 50, -100, 90),
        sql="SELECT * from naturalearth_lowres where iso_a3 not in ('USA', 'RUS')",
    )
    assert len(df) == 1
    assert np.array_equal(df.iso_a3, ["CAN"])


def test_read_mask_where(naturalearth_lowres_all_ext, use_arrow):
    df = read_dataframe(
        naturalearth_lowres_all_ext,
        use_arrow=use_arrow,
        mask=shapely.box(-180, 50, -100, 90),
        where="iso_a3 not in ('USA', 'RUS')",
    )
    assert len(df) == 1
    assert np.array_equal(df.iso_a3, ["CAN"])


@pytest.mark.parametrize("fids", [[1, 5, 10], np.array([1, 5, 10], dtype=np.int64)])
def test_read_fids(naturalearth_lowres_all_ext, fids, use_arrow):
    # ensure keyword is properly passed through
    df = read_dataframe(
        naturalearth_lowres_all_ext, fids=fids, fid_as_index=True, use_arrow=use_arrow
    )
    assert len(df) == 3
    assert np.array_equal(fids, df.index.values)


@requires_pyarrow_api
def test_read_fids_arrow_max_exception(naturalearth_lowres):
    # Maximum number at time of writing is 4997 for "OGRSQL". For e.g. for SQLite based
    # formats like Geopackage, there is no limit.
    nb_fids = 4998
    fids = range(nb_fids)
    with pytest.raises(ValueError, match=f"error applying filter for {nb_fids} fids"):
        _ = read_dataframe(naturalearth_lowres, fids=fids, use_arrow=True)


@requires_pyarrow_api
@pytest.mark.skipif(
    __gdal_version__ >= (3, 8, 0), reason="GDAL >= 3.8.0 does not need to warn"
)
def test_read_fids_arrow_warning_old_gdal(naturalearth_lowres_all_ext):
    # A warning should be given for old GDAL versions, except for some file formats.
    if naturalearth_lowres_all_ext.suffix not in [".gpkg", ".geojson"]:
        handler = pytest.warns(
            UserWarning,
            match="Using 'fids' and 'use_arrow=True' with GDAL < 3.8 can be slow",
        )
    else:
        handler = contextlib.nullcontext()

    with handler:
        df = read_dataframe(naturalearth_lowres_all_ext, fids=[22], use_arrow=True)
        assert len(df) == 1


def test_read_fids_force_2d(tmp_path):
    filename = tmp_path / "test.gpkg"

    # create a GPKG with 3D point values
    expected = gp.GeoDataFrame(
        geometry=[Point(0, 0, 0), Point(1, 1, 0)], crs="EPSG:4326"
    )
    write_dataframe(expected, filename)

    df = read_dataframe(filename, fids=[1])
    assert_geodataframe_equal(df, expected.iloc[:1])

    df = read_dataframe(filename, force_2d=True, fids=[1])
    assert np.array_equal(
        df.geometry.values, shapely.force_2d(expected.iloc[:1].geometry.values)
    )


@pytest.mark.parametrize("skip_features", [10, 200])
def test_read_skip_features(naturalearth_lowres_all_ext, use_arrow, skip_features):
    ext = naturalearth_lowres_all_ext.suffix
    expected = (
        read_dataframe(naturalearth_lowres_all_ext)
        .iloc[skip_features:]
        .reset_index(drop=True)
    )

    df = read_dataframe(
        naturalearth_lowres_all_ext, skip_features=skip_features, use_arrow=use_arrow
    )
    assert len(df) == len(expected)

    # Coordinates are not precisely equal when written to JSON
    # dtypes do not necessarily round-trip precisely through JSON
    is_json = ext in [".geojson", ".geojsonl"]
    # In .geojsonl the vertices are reordered, so normalize
    is_jsons = ext == ".geojsonl"

    if skip_features == 200 and not use_arrow:
        # result is an empty dataframe, so no proper dtype inference happens
        # for the numpy object dtype arrays
        df[["continent", "name", "iso_a3"]] = df[
            ["continent", "name", "iso_a3"]
        ].astype("str")

    assert_geodataframe_equal(
        df,
        expected,
        check_less_precise=is_json,
        check_index_type=False,
        check_dtype=not is_json,
        normalize=is_jsons,
    )


def test_read_negative_skip_features(naturalearth_lowres, use_arrow):
    with pytest.raises(ValueError, match="'skip_features' must be >= 0"):
        read_dataframe(naturalearth_lowres, skip_features=-1, use_arrow=use_arrow)


@pytest.mark.parametrize("skip_features", [0, 10, 200])
@pytest.mark.parametrize("max_features", [10, 100])
def test_read_max_features(
    naturalearth_lowres_all_ext, use_arrow, max_features, skip_features
):
    ext = naturalearth_lowres_all_ext.suffix
    expected = (
        read_dataframe(naturalearth_lowres_all_ext)
        .iloc[skip_features : skip_features + max_features]
        .reset_index(drop=True)
    )
    df = read_dataframe(
        naturalearth_lowres_all_ext,
        skip_features=skip_features,
        max_features=max_features,
        use_arrow=use_arrow,
    )

    assert len(df) == len(expected)

    # Coordinates are not precisely equal when written to JSON
    # dtypes do not necessarily round-trip precisely through JSON
    is_json = ext in [".geojson", ".geojsonl"]
    # In .geojsonl the vertices are reordered, so normalize
    is_jsons = ext == ".geojsonl"

    if len(expected) == 0 and not use_arrow:
        # for pandas >= 3, the column has string dtype but when reading it as
        # empty result, it gets inferred as object dtype
        expected["continent"] = expected["continent"].astype("object")
        expected["name"] = expected["name"].astype("object")
        expected["iso_a3"] = expected["iso_a3"].astype("object")

    assert_geodataframe_equal(
        df,
        expected,
        check_less_precise=is_json,
        check_index_type=False,
        check_dtype=not is_json,
        normalize=is_jsons,
    )


def test_read_negative_max_features(naturalearth_lowres, use_arrow):
    with pytest.raises(ValueError, match="'max_features' must be >= 0"):
        read_dataframe(naturalearth_lowres, max_features=-1, use_arrow=use_arrow)


def test_read_non_existent_file(use_arrow):
    # ensure consistent error type / message from GDAL
    with pytest.raises(DataSourceError, match="No such file or directory"):
        read_dataframe("non-existent.shp", use_arrow=use_arrow)

    with pytest.raises(DataSourceError, match="does not exist in the file system"):
        read_dataframe("/vsizip/non-existent.zip", use_arrow=use_arrow)

    with pytest.raises(DataSourceError, match="does not exist in the file system"):
        read_dataframe("zip:///non-existent.zip", use_arrow=use_arrow)


def test_read_sql(naturalearth_lowres_all_ext, use_arrow):
    # The geometry column cannot be specified when using the
    # default OGRSQL dialect but is returned nonetheless, so 4 columns.
    sql = "SELECT iso_a3 AS iso_a3_renamed, name, pop_est FROM naturalearth_lowres"
    df = read_dataframe(
        naturalearth_lowres_all_ext, sql=sql, sql_dialect="OGRSQL", use_arrow=use_arrow
    )
    assert len(df.columns) == 4
    assert len(df) == 177

    # Should return single row
    sql = "SELECT * FROM naturalearth_lowres WHERE iso_a3 = 'CAN'"
    df = read_dataframe(
        naturalearth_lowres_all_ext, sql=sql, sql_dialect="OGRSQL", use_arrow=use_arrow
    )
    assert len(df) == 1
    assert len(df.columns) == 6
    assert df.iloc[0].iso_a3 == "CAN"

    sql = """SELECT *
               FROM naturalearth_lowres
              WHERE iso_a3 IN ('CAN', 'USA', 'MEX')"""
    df = read_dataframe(
        naturalearth_lowres_all_ext, sql=sql, sql_dialect="OGRSQL", use_arrow=use_arrow
    )
    assert len(df.columns) == 6
    assert len(df) == 3
    assert df.iso_a3.tolist() == ["CAN", "USA", "MEX"]

    sql = """SELECT *
               FROM naturalearth_lowres
              WHERE iso_a3 IN ('CAN', 'USA', 'MEX')
              ORDER BY name"""
    df = read_dataframe(
        naturalearth_lowres_all_ext, sql=sql, sql_dialect="OGRSQL", use_arrow=use_arrow
    )
    assert len(df.columns) == 6
    assert len(df) == 3
    assert df.iso_a3.tolist() == ["CAN", "MEX", "USA"]

    # Should return items within range.
    sql = """SELECT *
               FROM naturalearth_lowres
              WHERE POP_EST >= 10000000 AND POP_EST < 100000000"""
    df = read_dataframe(
        naturalearth_lowres_all_ext, sql=sql, sql_dialect="OGRSQL", use_arrow=use_arrow
    )
    assert len(df) == 75
    assert len(df.columns) == 6
    assert df.pop_est.min() >= 10000000
    assert df.pop_est.max() < 100000000

    # Should match no items.
    sql = "SELECT * FROM naturalearth_lowres WHERE ISO_A3 = 'INVALID'"
    df = read_dataframe(
        naturalearth_lowres_all_ext, sql=sql, sql_dialect="OGRSQL", use_arrow=use_arrow
    )
    assert len(df) == 0


def test_read_sql_invalid(naturalearth_lowres_all_ext, use_arrow):
    if naturalearth_lowres_all_ext.suffix == ".gpkg":
        with pytest.raises(Exception, match="In ExecuteSQL().*"):
            read_dataframe(
                naturalearth_lowres_all_ext, sql="invalid", use_arrow=use_arrow
            )
    else:
        with pytest.raises(Exception, match="SQL Expression Parsing Error"):
            read_dataframe(
                naturalearth_lowres_all_ext, sql="invalid", use_arrow=use_arrow
            )

    with pytest.raises(
        ValueError, match="'sql' parameter cannot be combined with 'layer'"
    ):
        read_dataframe(
            naturalearth_lowres_all_ext,
            sql="whatever",
            layer="invalid",
            use_arrow=use_arrow,
        )


def test_read_sql_columns_where(naturalearth_lowres_all_ext, use_arrow):
    sql = "SELECT iso_a3 AS iso_a3_renamed, name, pop_est FROM naturalearth_lowres"
    df = read_dataframe(
        naturalearth_lowres_all_ext,
        sql=sql,
        sql_dialect="OGRSQL",
        columns=["iso_a3_renamed", "name"],
        where="iso_a3_renamed IN ('CAN', 'USA', 'MEX')",
        use_arrow=use_arrow,
    )
    assert len(df.columns) == 3
    assert len(df) == 3
    assert df.iso_a3_renamed.tolist() == ["CAN", "USA", "MEX"]


def test_read_sql_columns_where_bbox(naturalearth_lowres_all_ext, use_arrow):
    sql = "SELECT iso_a3 AS iso_a3_renamed, name, pop_est FROM naturalearth_lowres"
    df = read_dataframe(
        naturalearth_lowres_all_ext,
        sql=sql,
        sql_dialect="OGRSQL",
        columns=["iso_a3_renamed", "name"],
        where="iso_a3_renamed IN ('CRI', 'PAN')",
        bbox=(-85, 8, -80, 10),
        use_arrow=use_arrow,
    )
    assert len(df.columns) == 3
    assert len(df) == 2
    assert df.iso_a3_renamed.tolist() == ["PAN", "CRI"]


def test_read_sql_skip_max(naturalearth_lowres_all_ext, use_arrow):
    sql = """SELECT *
               FROM naturalearth_lowres
              WHERE iso_a3 IN ('CAN', 'MEX', 'USA')
              ORDER BY name"""
    df = read_dataframe(
        naturalearth_lowres_all_ext,
        sql=sql,
        skip_features=1,
        max_features=1,
        sql_dialect="OGRSQL",
        use_arrow=use_arrow,
    )
    assert len(df.columns) == 6
    assert len(df) == 1
    assert df.iso_a3.tolist() == ["MEX"]

    sql = "SELECT * FROM naturalearth_lowres LIMIT 1"
    df = read_dataframe(
        naturalearth_lowres_all_ext,
        sql=sql,
        max_features=3,
        sql_dialect="OGRSQL",
        use_arrow=use_arrow,
    )
    assert len(df) == 1

    sql = "SELECT * FROM naturalearth_lowres LIMIT 1"
    df = read_dataframe(
        naturalearth_lowres_all_ext,
        sql=sql,
        sql_dialect="OGRSQL",
        skip_features=1,
        use_arrow=use_arrow,
    )
    assert len(df) == 0


@requires_gdal_geos
@pytest.mark.parametrize(
    "naturalearth_lowres",
    [ext for ext in ALL_EXTS if ext != ".gpkg"],
    indirect=["naturalearth_lowres"],
)
def test_read_sql_dialect_sqlite_nogpkg(naturalearth_lowres, use_arrow):
    # Should return singular item
    sql = "SELECT * FROM naturalearth_lowres WHERE iso_a3 = 'CAN'"
    df = read_dataframe(
        naturalearth_lowres, sql=sql, sql_dialect="SQLITE", use_arrow=use_arrow
    )
    assert len(df) == 1
    assert len(df.columns) == 6
    assert df.iloc[0].iso_a3 == "CAN"
    area_canada = df.iloc[0].geometry.area

    # Use spatialite function
    sql = """SELECT ST_Buffer(geometry, 5) AS geometry, name, pop_est, iso_a3
               FROM naturalearth_lowres
              WHERE ISO_A3 = 'CAN'"""
    df = read_dataframe(
        naturalearth_lowres, sql=sql, sql_dialect="SQLITE", use_arrow=use_arrow
    )
    assert len(df) == 1
    assert len(df.columns) == 4
    assert df.iloc[0].geometry.area > area_canada


@requires_gdal_geos
@pytest.mark.parametrize(
    "naturalearth_lowres", [".gpkg"], indirect=["naturalearth_lowres"]
)
def test_read_sql_dialect_sqlite_gpkg(naturalearth_lowres, use_arrow):
    # "INDIRECT_SQL" prohibits GDAL from passing the SQL statement to sqlite.
    # Because the statement is processed within GDAL it is possible to use
    # spatialite functions even if sqlite isn't built with spatialite support.
    sql = "SELECT * FROM naturalearth_lowres WHERE iso_a3 = 'CAN'"
    df = read_dataframe(
        naturalearth_lowres, sql=sql, sql_dialect="INDIRECT_SQLITE", use_arrow=use_arrow
    )
    assert len(df) == 1
    assert len(df.columns) == 6
    assert df.iloc[0].iso_a3 == "CAN"
    area_canada = df.iloc[0].geometry.area

    # Use spatialite function
    sql = """SELECT ST_Buffer(geom, 5) AS geometry, name, pop_est, iso_a3
               FROM naturalearth_lowres
              WHERE ISO_A3 = 'CAN'"""
    df = read_dataframe(
        naturalearth_lowres, sql=sql, sql_dialect="INDIRECT_SQLITE", use_arrow=use_arrow
    )
    assert len(df) == 1
    assert len(df.columns) == 4
    assert df.iloc[0].geometry.area > area_canada


@pytest.mark.parametrize(
    "encoding, arrow",
    [
        ("utf-8", False),
        pytest.param("utf-8", True, marks=requires_arrow_write_api),
        ("cp1252", False),
        (None, False),
    ],
)
def test_write_csv_encoding(tmp_path, encoding, arrow):
    """Test if write_dataframe uses the default encoding correctly.

    Arrow only supports utf-8 encoding.
    """
    # Write csv test file. Depending on the os this will be written in a different
    # encoding: for linux and macos this is utf-8, for windows it is cp1252.
    csv_path = tmp_path / "test.csv"

    with open(csv_path, "w", encoding=encoding) as csv:
        csv.write("näme,city\n")
        csv.write("Wilhelm Röntgen,Zürich\n")

    # Write csv test file with the same data using write_dataframe. It should use the
    # same encoding as above.
    df = pd.DataFrame({"näme": ["Wilhelm Röntgen"], "city": ["Zürich"]})
    csv_pyogrio_path = tmp_path / "test_pyogrio.csv"
    write_dataframe(df, csv_pyogrio_path, encoding=encoding, use_arrow=arrow)

    # Check if the text files written both ways can be read again and give same result.
    with open(csv_path, encoding=encoding) as csv:
        csv_str = csv.read()
    with open(csv_pyogrio_path, encoding=encoding) as csv_pyogrio:
        csv_pyogrio_str = csv_pyogrio.read()
    assert csv_str == csv_pyogrio_str

    # Check if they files are binary identical, to be 100% sure they were written with
    # the same encoding.
    with open(csv_path, "rb") as csv:
        csv_bytes = csv.read()
    with open(csv_pyogrio_path, "rb") as csv_pyogrio:
        csv_pyogrio_bytes = csv_pyogrio.read()
    assert csv_bytes == csv_pyogrio_bytes


@pytest.mark.parametrize(
    "ext, fid_column, fid_param_value",
    [
        (".gpkg", "fid", None),
        (".gpkg", "FID", None),
        (".sqlite", "ogc_fid", None),
        (".gpkg", "fid_custom", "fid_custom"),
        (".gpkg", "FID_custom", "fid_custom"),
        (".sqlite", "ogc_fid_custom", "ogc_fid_custom"),
    ],
)
@pytest.mark.requires_arrow_write_api
def test_write_custom_fids(tmp_path, ext, fid_column, fid_param_value, use_arrow):
    """Test to specify FIDs to save when writing to a file.

    Saving custom FIDs is only supported for formats that actually store the FID, like
    e.g. GPKG and SQLite. The fid_column name check is case-insensitive.

    Typically, GDAL supports using a custom FID column for these file formats via a
    `FID` layer creation option, which is also tested here. If `fid_param_value` is
    specified (not None), an `fid` parameter is passed to `write_dataframe`, causing
    GDAL to use the column name specified for the FID.
    """
    input_gdf = gp.GeoDataFrame(
        {fid_column: [5]}, geometry=[shapely.Point(0, 0)], crs="epsg:4326"
    )
    kwargs = {}
    if fid_param_value is not None:
        kwargs["fid"] = fid_param_value
    path = tmp_path / f"test{ext}"

    write_dataframe(input_gdf, path, use_arrow=use_arrow, **kwargs)

    assert path.exists()
    output_gdf = read_dataframe(path, fid_as_index=True, use_arrow=use_arrow)
    output_gdf = output_gdf.reset_index()

    # pyogrio always sets "fid" as index name with `fid_as_index`
    expected_gdf = input_gdf.rename(columns={fid_column: "fid"})
    assert_geodataframe_equal(output_gdf, expected_gdf)


@pytest.mark.parametrize("ext", ALL_EXTS)
@pytest.mark.requires_arrow_write_api
def test_write_dataframe(tmp_path, naturalearth_lowres, ext, use_arrow):
    input_gdf = read_dataframe(naturalearth_lowres)
    output_path = tmp_path / f"test{ext}"

    if ext == ".fgb":
        # For .fgb, spatial_index=False to avoid the rows being reordered
        write_dataframe(
            input_gdf, output_path, use_arrow=use_arrow, spatial_index=False
        )
    else:
        write_dataframe(input_gdf, output_path, use_arrow=use_arrow)

    assert output_path.exists()
    result_gdf = read_dataframe(output_path)

    geometry_types = result_gdf.geometry.type.unique()
    if DRIVERS[ext] in DRIVERS_NO_MIXED_SINGLE_MULTI:
        assert list(geometry_types) == ["MultiPolygon"]
    else:
        assert set(geometry_types) == {"MultiPolygon", "Polygon"}

    # Coordinates are not precisely equal when written to JSON
    # dtypes do not necessarily round-trip precisely through JSON
    is_json = ext in [".geojson", ".geojsonl"]
    # In .geojsonl the vertices are reordered, so normalize
    is_jsons = ext == ".geojsonl"

    assert_geodataframe_equal(
        result_gdf,
        input_gdf,
        check_less_precise=is_json,
        check_index_type=False,
        check_dtype=not is_json,
        normalize=is_jsons,
    )


@pytest.mark.filterwarnings("ignore:.*No SRS set on layer.*")
@pytest.mark.parametrize("write_geodf", [True, False])
@pytest.mark.parametrize("ext", [ext for ext in ALL_EXTS + [".xlsx"] if ext != ".fgb"])
@pytest.mark.requires_arrow_write_api
def test_write_dataframe_no_geom(
    request, tmp_path, naturalearth_lowres, write_geodf, ext, use_arrow
):
    """Test writing a (geo)dataframe without a geometry column.

    FlatGeobuf (.fgb) doesn't seem to support this, and just writes an empty file.
    """
    # Prepare test data
    input_df = read_dataframe(naturalearth_lowres, read_geometry=False)
    if write_geodf:
        input_df = gp.GeoDataFrame(input_df)

    output_path = tmp_path / f"test{ext}"

    # A shapefile without geometry column results in only a .dbf file.
    if ext == ".shp":
        output_path = output_path.with_suffix(".dbf")

    # Determine driver
    driver = DRIVERS[ext] if ext != ".xlsx" else "XLSX"

    write_dataframe(input_df, output_path, use_arrow=use_arrow, driver=driver)

    assert output_path.exists()
    result_df = read_dataframe(output_path)

    assert isinstance(result_df, pd.DataFrame)

    # some dtypes do not round-trip precisely through these file types
    check_dtype = ext not in [".geojson", ".geojsonl", ".xlsx"]

    if ext in [".gpkg", ".shp", ".xlsx"]:
        # These file types return a DataFrame when read.
        assert not isinstance(result_df, gp.GeoDataFrame)
        if isinstance(input_df, gp.GeoDataFrame):
            input_df = pd.DataFrame(input_df)

        pd.testing.assert_frame_equal(
            result_df, input_df, check_index_type=False, check_dtype=check_dtype
        )
    else:
        # These file types return a GeoDataFrame with None Geometries when read.
        input_none_geom_gdf = gp.GeoDataFrame(
            input_df, geometry=np.repeat(None, len(input_df)), crs=4326
        )
        assert_geodataframe_equal(
            result_df,
            input_none_geom_gdf,
            check_index_type=False,
            check_dtype=check_dtype,
        )


@pytest.mark.requires_arrow_write_api
def test_write_dataframe_index(tmp_path, naturalearth_lowres, use_arrow):
    # dataframe writing ignores the index
    input_gdf = read_dataframe(naturalearth_lowres)
    input_gdf = input_gdf.set_index("iso_a3")

    output_path = tmp_path / "test.shp"
    write_dataframe(input_gdf, output_path, use_arrow=use_arrow)

    result_gdf = read_dataframe(output_path)
    assert isinstance(result_gdf.index, pd.RangeIndex)
    assert_geodataframe_equal(result_gdf, input_gdf.reset_index(drop=True))


@pytest.mark.parametrize("ext", [ext for ext in ALL_EXTS if ext not in ".geojsonl"])
@pytest.mark.parametrize(
    "columns, dtype",
    [
        ([], None),
        (["col_int"], np.int64),
        (["col_float"], np.float64),
        (["col_object"], object),
    ],
)
@pytest.mark.requires_arrow_write_api
def test_write_empty_dataframe(tmp_path, ext, columns, dtype, use_arrow):
    """Test writing dataframe with no rows.

    With use_arrow, object type columns with no rows are converted to null type columns
    by pyarrow, but null columns are not supported by GDAL. Added to test fix for #513.
    """
    expected = gp.GeoDataFrame(geometry=[], columns=columns, dtype=dtype, crs=4326)
    filename = tmp_path / f"test{ext}"
    write_dataframe(expected, filename, use_arrow=use_arrow)

    assert filename.exists()
    df = read_dataframe(filename, use_arrow=use_arrow)

    # Check result
    # For older pandas versions, the index is created as Object dtype but read as
    # RangeIndex, so don't check the index dtype in that case.
    check_index_type = True if PANDAS_GE_20 else False
    # with pandas 3+ and reading through arrow, we preserve the string dtype
    # (no proper dtype inference happens for the empty numpy object dtype arrays)
    if use_arrow and dtype is object:
        expected["col_object"] = expected["col_object"].astype("str")
    assert_geodataframe_equal(df, expected, check_index_type=check_index_type)


def test_write_empty_geometry(tmp_path):
    expected = gp.GeoDataFrame({"x": [0]}, geometry=from_wkt(["POINT EMPTY"]), crs=4326)
    filename = tmp_path / "test.gpkg"

    # Check that no warning is raised with GeoSeries.notna()
    with warnings.catch_warnings():
        warnings.simplefilter("error", UserWarning)
        if not HAS_PYPROJ:
            warnings.filterwarnings("ignore", message="'crs' was not provided.")
        write_dataframe(expected, filename)
    assert filename.exists()

    # Xref GH-436: round-tripping possible with GPKG but not others
    df = read_dataframe(filename)
    assert_geodataframe_equal(df, expected)


@pytest.mark.requires_arrow_write_api
def test_write_None_string_column(tmp_path, use_arrow):
    """Test pandas object columns with all None values.

    With use_arrow, such columns are converted to null type columns by pyarrow, but null
    columns are not supported by GDAL. Added to test fix for #513.
    """
    gdf = gp.GeoDataFrame({"object_col": [None]}, geometry=[Point(0, 0)], crs=4326)
    filename = tmp_path / "test.gpkg"

    write_dataframe(gdf, filename, use_arrow=use_arrow)
    assert filename.exists()

    result_gdf = read_dataframe(filename, use_arrow=use_arrow)
    if (
        PANDAS_GE_30 or (PANDAS_GE_23 and pd.options.future.infer_string)
    ) and use_arrow:
        assert result_gdf.object_col.dtype == "str"
        gdf["object_col"] = gdf["object_col"].astype("str")
    else:
        assert result_gdf.object_col.dtype == object
    assert_geodataframe_equal(result_gdf, gdf)


@pytest.mark.parametrize("ext", [".geojsonl", ".geojsons"])
@pytest.mark.requires_arrow_write_api
def test_write_read_empty_dataframe_unsupported(tmp_path, ext, use_arrow):
    # Writing empty dataframe to .geojsons or .geojsonl results logically in a 0 byte
    # file, but gdal isn't able to read those again at the time of writing.
    # Issue logged here: https://github.com/geopandas/pyogrio/issues/94
    expected = gp.GeoDataFrame(geometry=[], crs=4326)

    filename = tmp_path / f"test{ext}"
    write_dataframe(expected, filename, use_arrow=use_arrow)

    assert filename.exists()
    with pytest.raises(
        Exception, match=".* not recognized as( being in)? a supported file format."
    ):
        _ = read_dataframe(filename, use_arrow=use_arrow)


@pytest.mark.requires_arrow_write_api
def test_write_dataframe_gpkg_multiple_layers(tmp_path, naturalearth_lowres, use_arrow):
    input_gdf = read_dataframe(naturalearth_lowres)
    filename = tmp_path / "test.gpkg"

    write_dataframe(
        input_gdf,
        filename,
        layer="first",
        promote_to_multi=True,
        use_arrow=use_arrow,
    )

    assert filename.exists()
    assert np.array_equal(list_layers(filename), [["first", "MultiPolygon"]])

    write_dataframe(
        input_gdf,
        filename,
        layer="second",
        promote_to_multi=True,
        use_arrow=use_arrow,
    )
    assert np.array_equal(
        list_layers(filename),
        [["first", "MultiPolygon"], ["second", "MultiPolygon"]],
    )


@pytest.mark.parametrize("ext", ALL_EXTS)
@pytest.mark.requires_arrow_write_api
def test_write_dataframe_append(request, tmp_path, naturalearth_lowres, ext, use_arrow):
    if use_arrow and ext.startswith(".geojson"):
        # Bug in GDAL when appending int64 to GeoJSON
        # (https://github.com/OSGeo/gdal/issues/9792)
        request.node.add_marker(
            pytest.mark.xfail(reason="Bugs with append when writing Arrow to GeoJSON")
        )

    input_gdf = read_dataframe(naturalearth_lowres)
    filename = tmp_path / f"test{ext}"

    write_dataframe(input_gdf, filename, use_arrow=use_arrow)

    filename.exists()
    assert len(read_dataframe(filename)) == 177

    write_dataframe(input_gdf, filename, use_arrow=use_arrow, append=True)
    assert len(read_dataframe(filename)) == 354


@pytest.mark.parametrize("spatial_index", [False, True])
@pytest.mark.requires_arrow_write_api
def test_write_dataframe_gdal_options(
    tmp_path, naturalearth_lowres, spatial_index, use_arrow
):
    df = read_dataframe(naturalearth_lowres)

    outfilename1 = tmp_path / "test1.shp"
    write_dataframe(
        df,
        outfilename1,
        use_arrow=use_arrow,
        SPATIAL_INDEX="YES" if spatial_index else "NO",
    )
    assert outfilename1.exists() is True
    index_filename1 = tmp_path / "test1.qix"
    assert index_filename1.exists() is spatial_index

    # using explicit layer_options instead
    outfilename2 = tmp_path / "test2.shp"
    write_dataframe(
        df,
        outfilename2,
        use_arrow=use_arrow,
        layer_options={"spatial_index": spatial_index},
    )
    assert outfilename2.exists() is True
    index_filename2 = tmp_path / "test2.qix"
    assert index_filename2.exists() is spatial_index


@pytest.mark.requires_arrow_write_api
def test_write_dataframe_gdal_options_unknown(tmp_path, naturalearth_lowres, use_arrow):
    df = read_dataframe(naturalearth_lowres)

    # geojson has no spatial index, so passing keyword should raise
    outfilename = tmp_path / "test.geojson"
    with pytest.raises(ValueError, match="unrecognized option 'SPATIAL_INDEX'"):
        write_dataframe(df, outfilename, use_arrow=use_arrow, spatial_index=True)


def _get_gpkg_table_names(path):
    import sqlite3

    con = sqlite3.connect(path)
    cursor = con.cursor()
    cursor.execute("SELECT name FROM sqlite_master WHERE type='table';")
    result = cursor.fetchall()
    return [res[0] for res in result]


@pytest.mark.requires_arrow_write_api
def test_write_dataframe_gdal_options_dataset(tmp_path, naturalearth_lowres, use_arrow):
    df = read_dataframe(naturalearth_lowres)

    test_default_filename = tmp_path / "test_default.gpkg"
    write_dataframe(df, test_default_filename, use_arrow=use_arrow)
    assert "gpkg_ogr_contents" in _get_gpkg_table_names(test_default_filename)

    test_no_contents_filename = tmp_path / "test_no_contents.gpkg"
    write_dataframe(
        df, test_default_filename, use_arrow=use_arrow, ADD_GPKG_OGR_CONTENTS="NO"
    )
    assert "gpkg_ogr_contents" not in _get_gpkg_table_names(test_no_contents_filename)

    test_no_contents_filename2 = tmp_path / "test_no_contents2.gpkg"
    write_dataframe(
        df,
        test_no_contents_filename2,
        use_arrow=use_arrow,
        dataset_options={"add_gpkg_ogr_contents": False},
    )
    assert "gpkg_ogr_contents" not in _get_gpkg_table_names(test_no_contents_filename2)


@pytest.mark.parametrize(
    "ext, promote_to_multi, expected_geometry_types, expected_geometry_type",
    [
        (".fgb", None, ["MultiPolygon"], "MultiPolygon"),
        (".fgb", True, ["MultiPolygon"], "MultiPolygon"),
        (".fgb", False, ["MultiPolygon", "Polygon"], "Unknown"),
        (".geojson", None, ["MultiPolygon", "Polygon"], "Unknown"),
        (".geojson", True, ["MultiPolygon"], "MultiPolygon"),
        (".geojson", False, ["MultiPolygon", "Polygon"], "Unknown"),
    ],
)
@pytest.mark.requires_arrow_write_api
def test_write_dataframe_promote_to_multi(
    tmp_path,
    naturalearth_lowres,
    ext,
    promote_to_multi,
    expected_geometry_types,
    expected_geometry_type,
    use_arrow,
):
    input_gdf = read_dataframe(naturalearth_lowres)

    output_path = tmp_path / f"test_promote{ext}"
    write_dataframe(
        input_gdf, output_path, use_arrow=use_arrow, promote_to_multi=promote_to_multi
    )

    assert output_path.exists()
    output_gdf = read_dataframe(output_path)
    geometry_types = sorted(output_gdf.geometry.type.unique())
    assert geometry_types == expected_geometry_types
    assert read_info(output_path)["geometry_type"] == expected_geometry_type


@pytest.mark.parametrize(
    "ext, promote_to_multi, geometry_type, "
    "expected_geometry_types, expected_geometry_type",
    [
        (".fgb", None, "Unknown", ["MultiPolygon"], "Unknown"),
        (".geojson", False, "Unknown", ["MultiPolygon", "Polygon"], "Unknown"),
        (".geojson", None, "Unknown", ["MultiPolygon", "Polygon"], "Unknown"),
        (".geojson", None, "Polygon", ["MultiPolygon", "Polygon"], "Unknown"),
        (".geojson", None, "MultiPolygon", ["MultiPolygon", "Polygon"], "Unknown"),
        (".geojson", None, "Point", ["MultiPolygon", "Polygon"], "Unknown"),
        (".geojson", True, "Unknown", ["MultiPolygon"], "MultiPolygon"),
        (".gpkg", False, "Unknown", ["MultiPolygon", "Polygon"], "Unknown"),
        (".gpkg", None, "Unknown", ["MultiPolygon"], "Unknown"),
        (".gpkg", None, "Polygon", ["MultiPolygon"], "Polygon"),
        (".gpkg", None, "MultiPolygon", ["MultiPolygon"], "MultiPolygon"),
        (".gpkg", None, "Point", ["MultiPolygon"], "Point"),
        (".gpkg", True, "Unknown", ["MultiPolygon"], "Unknown"),
        (".shp", False, "Unknown", ["MultiPolygon", "Polygon"], "Polygon"),
        (".shp", None, "Unknown", ["MultiPolygon", "Polygon"], "Polygon"),
        (".shp", None, "Polygon", ["MultiPolygon", "Polygon"], "Polygon"),
        (".shp", None, "MultiPolygon", ["MultiPolygon", "Polygon"], "Polygon"),
        (".shp", True, "Unknown", ["MultiPolygon", "Polygon"], "Polygon"),
    ],
)
@pytest.mark.requires_arrow_write_api
def test_write_dataframe_promote_to_multi_layer_geom_type(
    tmp_path,
    naturalearth_lowres,
    ext,
    promote_to_multi,
    geometry_type,
    expected_geometry_types,
    expected_geometry_type,
    use_arrow,
):
    input_gdf = read_dataframe(naturalearth_lowres)

    output_path = tmp_path / f"test_promote_layer_geom_type{ext}"

    if ext == ".gpkg" and geometry_type in ("Polygon", "Point"):
        ctx = pytest.warns(
            RuntimeWarning, match="A geometry of type MULTIPOLYGON is inserted"
        )
    else:
        ctx = contextlib.nullcontext()

    with ctx:
        write_dataframe(
            input_gdf,
            output_path,
            use_arrow=use_arrow,
            promote_to_multi=promote_to_multi,
            geometry_type=geometry_type,
        )

    assert output_path.exists()
    output_gdf = read_dataframe(output_path)
    geometry_types = sorted(output_gdf.geometry.type.unique())
    assert geometry_types == expected_geometry_types
    assert read_info(output_path)["geometry_type"] == expected_geometry_type


@pytest.mark.parametrize(
    "ext, promote_to_multi, geometry_type, expected_raises_match",
    [
        (".fgb", False, "MultiPolygon", "Mismatched geometry type"),
        (".fgb", False, "Polygon", "Mismatched geometry type"),
        (".fgb", None, "Point", "Mismatched geometry type"),
        (".fgb", None, "Polygon", "Mismatched geometry type"),
        (
            ".shp",
            None,
            "Point",
            "Could not add feature to layer at index|Error while writing batch to OGR "
            "layer",
        ),
    ],
)
@pytest.mark.requires_arrow_write_api
def test_write_dataframe_promote_to_multi_layer_geom_type_invalid(
    tmp_path,
    naturalearth_lowres,
    ext,
    promote_to_multi,
    geometry_type,
    expected_raises_match,
    use_arrow,
):
    input_gdf = read_dataframe(naturalearth_lowres)

    output_path = tmp_path / f"test{ext}"
    with pytest.raises((FeatureError, DataLayerError), match=expected_raises_match):
        write_dataframe(
            input_gdf,
            output_path,
            use_arrow=use_arrow,
            promote_to_multi=promote_to_multi,
            geometry_type=geometry_type,
        )


@pytest.mark.requires_arrow_write_api
def test_write_dataframe_layer_geom_type_invalid(
    tmp_path, naturalearth_lowres, use_arrow
):
    df = read_dataframe(naturalearth_lowres)

    filename = tmp_path / "test.geojson"
    with pytest.raises(
        GeometryError, match="Geometry type is not supported: NotSupported"
    ):
        write_dataframe(df, filename, use_arrow=use_arrow, geometry_type="NotSupported")


@pytest.mark.parametrize("ext", [ext for ext in ALL_EXTS if ext not in ".shp"])
@pytest.mark.requires_arrow_write_api
def test_write_dataframe_truly_mixed(tmp_path, ext, use_arrow):
    geometry = [
        shapely.Point(0, 0),
        shapely.LineString([(0, 0), (1, 1)]),
        shapely.box(0, 0, 1, 1),
        shapely.MultiPoint([shapely.Point(1, 1), shapely.Point(2, 2)]),
        shapely.MultiLineString(
            [shapely.LineString([(1, 1), (2, 2)]), shapely.LineString([(2, 2), (3, 3)])]
        ),
        shapely.MultiPolygon([shapely.box(1, 1, 2, 2), shapely.box(2, 2, 3, 3)]),
    ]

    df = gp.GeoDataFrame(
        {"col": [1.0, 2.0, 3.0, 4.0, 5.0, 6.0]}, geometry=geometry, crs="EPSG:4326"
    )

    filename = tmp_path / f"test{ext}"

    if ext == ".fgb":
        # For .fgb, spatial_index=False to avoid the rows being reordered
        write_dataframe(df, filename, use_arrow=use_arrow, spatial_index=False)
    else:
        write_dataframe(df, filename, use_arrow=use_arrow)

    # Drivers that support mixed geometries will default to "Unknown" geometry type
    assert read_info(filename)["geometry_type"] == "Unknown"
    result = read_dataframe(filename)
    assert_geodataframe_equal(result, df, check_geom_type=True)


@pytest.mark.requires_arrow_write_api
def test_write_dataframe_truly_mixed_invalid(tmp_path, use_arrow):
    # Shapefile doesn't support generic "Geometry" / "Unknown" type
    # for mixed geometries

    df = gp.GeoDataFrame(
        {"col": [1.0, 2.0, 3.0]},
        geometry=[
            shapely.Point(0, 0),
            shapely.LineString([(0, 0), (1, 1)]),
            shapely.box(0, 0, 1, 1),
        ],
        crs="EPSG:4326",
    )

    # ensure error message from GDAL is included
    msg = (
        "Could not add feature to layer at index 1: Attempt to "
        r"write non-point \(LINESTRING\) geometry to point shapefile."
        # DataLayerError when using Arrow
        "|Error while writing batch to OGR layer: Attempt to "
        r"write non-point \(LINESTRING\) geometry to point shapefile."
    )
    with pytest.raises((FeatureError, DataLayerError), match=msg):
        write_dataframe(df, tmp_path / "test.shp", use_arrow=use_arrow)


@pytest.mark.parametrize("ext", [ext for ext in ALL_EXTS if ext not in ".fgb"])
@pytest.mark.parametrize(
    "geoms",
    [
        [None, shapely.Point(1, 1)],
        [shapely.Point(1, 1), None],
        [None, shapely.Point(1, 1, 2)],
        [None, None],
    ],
)
@pytest.mark.requires_arrow_write_api
def test_write_dataframe_infer_geometry_with_nulls(tmp_path, geoms, ext, use_arrow):
    filename = tmp_path / f"test{ext}"

    df = gp.GeoDataFrame({"col": [1.0, 2.0]}, geometry=geoms, crs="EPSG:4326")
    write_dataframe(df, filename, use_arrow=use_arrow)
    result = read_dataframe(filename)
    assert_geodataframe_equal(result, df)


@pytest.mark.filterwarnings(
    "ignore: You will likely lose important projection information"
)
@pytest.mark.requires_arrow_write_api
@requires_pyproj
def test_custom_crs_io(tmp_path, naturalearth_lowres_all_ext, use_arrow):
    df = read_dataframe(naturalearth_lowres_all_ext)
    # project Belgium to a custom Albers Equal Area projection
    expected = (
        df.loc[df.name == "Belgium"]
        .reset_index(drop=True)
        .to_crs("+proj=aea +lat_1=49.5 +lat_2=51.5 +lon_0=4.3")
    )
    filename = tmp_path / "test.shp"
    write_dataframe(expected, filename, use_arrow=use_arrow)

    assert filename.exists()

    df = read_dataframe(filename)

    crs = df.crs.to_dict()
    assert crs["lat_1"] == 49.5
    assert crs["lat_2"] == 51.5
    assert crs["lon_0"] == 4.3
    assert df.crs.equals(expected.crs)


@pytest.mark.parametrize("ext", [".gpkg.zip", ".shp.zip", ".shz"])
@pytest.mark.requires_arrow_write_api
def test_write_read_zipped_ext(tmp_path, naturalearth_lowres, ext, use_arrow):
    """Run a basic read and write test on some extra (zipped) extensions."""
    if ext == ".gpkg.zip" and not GDAL_GE_37:
        pytest.skip(".gpkg.zip support requires GDAL >= 3.7")

    input_gdf = read_dataframe(naturalearth_lowres)
    output_path = tmp_path / f"test{ext}"

    write_dataframe(input_gdf, output_path, use_arrow=use_arrow)

    assert output_path.exists()
    result_gdf = read_dataframe(output_path)

    geometry_types = result_gdf.geometry.type.unique()
    if DRIVERS[ext] in DRIVERS_NO_MIXED_SINGLE_MULTI:
        assert list(geometry_types) == ["MultiPolygon"]
    else:
        assert set(geometry_types) == {"MultiPolygon", "Polygon"}

    assert_geodataframe_equal(result_gdf, input_gdf, check_index_type=False)


def test_write_read_mixed_column_values(tmp_path):
    # use_arrow=True is tested separately below
    mixed_values = ["test", 1.0, 1, datetime.now(), None, np.nan]
    geoms = [shapely.Point(0, 0) for _ in mixed_values]
    test_gdf = gp.GeoDataFrame(
        {"geometry": geoms, "mixed": mixed_values}, crs="epsg:31370"
    )
    output_path = tmp_path / "test_write_mixed_column.gpkg"
    write_dataframe(test_gdf, output_path)
    output_gdf = read_dataframe(output_path)
    assert len(test_gdf) == len(output_gdf)
    # mixed values as object dtype are currently written as strings
    # (but preserving nulls)
    expected = pd.Series(
        [str(value) if value not in (None, np.nan) else None for value in mixed_values],
        name="mixed",
    )
    assert_series_equal(output_gdf["mixed"], expected)


@requires_arrow_write_api
def test_write_read_mixed_column_values_arrow(tmp_path):
    # Arrow cannot represent a column of mixed types
    mixed_values = ["test", 1.0, 1, datetime.now(), None, np.nan]
    geoms = [shapely.Point(0, 0) for _ in mixed_values]
    test_gdf = gp.GeoDataFrame(
        {"geometry": geoms, "mixed": mixed_values}, crs="epsg:31370"
    )
    output_path = tmp_path / "test_write_mixed_column.gpkg"
    with pytest.raises(TypeError, match=".*Conversion failed for column"):
        write_dataframe(test_gdf, output_path, use_arrow=True)


@pytest.mark.requires_arrow_write_api
def test_write_read_null(tmp_path, use_arrow):
    output_path = tmp_path / "test_write_nan.gpkg"
    geom = shapely.Point(0, 0)
    test_data = {
        "geometry": [geom, geom, geom],
        "float64": [1.0, None, np.nan],
        "object_str": ["test", None, np.nan],
    }
    test_gdf = gp.GeoDataFrame(test_data, crs="epsg:31370")
    write_dataframe(test_gdf, output_path, use_arrow=use_arrow)
    result_gdf = read_dataframe(output_path)
    assert len(test_gdf) == len(result_gdf)
    assert result_gdf["float64"][0] == 1.0
    assert pd.isna(result_gdf["float64"][1])
    assert pd.isna(result_gdf["float64"][2])
    assert result_gdf["object_str"][0] == "test"
    assert pd.isna(result_gdf["object_str"][1])
    assert pd.isna(result_gdf["object_str"][2])


@pytest.mark.requires_arrow_write_api
def test_write_read_vsimem(naturalearth_lowres_vsi, use_arrow):
    path, _ = naturalearth_lowres_vsi
    mem_path = f"/vsimem/{path.name}"

    input = read_dataframe(path, use_arrow=use_arrow)
    assert len(input) == 177

    try:
        write_dataframe(input, mem_path, use_arrow=use_arrow)
        result = read_dataframe(mem_path, use_arrow=use_arrow)
        assert len(result) == 177
    finally:
        vsi_unlink(mem_path)


@pytest.mark.parametrize(
    "wkt,geom_types",
    [
        ("Point Z (0 0 0)", ["2.5D Point", "Point Z"]),
        ("LineString Z (0 0 0, 1 1 0)", ["2.5D LineString", "LineString Z"]),
        ("Polygon Z ((0 0 0, 0 1 0, 1 1 0, 0 0 0))", ["2.5D Polygon", "Polygon Z"]),
        ("MultiPoint Z (0 0 0, 1 1 0)", ["2.5D MultiPoint", "MultiPoint Z"]),
        (
            "MultiLineString Z ((0 0 0, 1 1 0), (2 2 2, 3 3 2))",
            ["2.5D MultiLineString", "MultiLineString Z"],
        ),
        (
            "MultiPolygon Z (((0 0 0, 0 1 0, 1 1 0, 0 0 0)), ((1 1 1, 1 2 1, 2 2 1, 1 1 1)))",  # noqa: E501
            ["2.5D MultiPolygon", "MultiPolygon Z"],
        ),
        (
            "GeometryCollection Z (Point Z (0 0 0))",
            ["2.5D GeometryCollection", "GeometryCollection Z"],
        ),
    ],
)
@pytest.mark.requires_arrow_write_api
def test_write_geometry_z_types(tmp_path, wkt, geom_types, use_arrow):
    filename = tmp_path / "test.fgb"
    gdf = gp.GeoDataFrame(geometry=from_wkt([wkt]), crs="EPSG:4326")
    for geom_type in geom_types:
        write_dataframe(gdf, filename, use_arrow=use_arrow, geometry_type=geom_type)
        df = read_dataframe(filename)
        assert_geodataframe_equal(df, gdf)


@pytest.mark.parametrize("ext", ALL_EXTS)
@pytest.mark.parametrize(
    "test_descr, exp_geometry_type, mixed_dimensions, wkt",
    [
        ("1 Point Z", "Point Z", False, ["Point Z (0 0 0)"]),
        ("1 LineString Z", "LineString Z", False, ["LineString Z (0 0 0, 1 1 0)"]),
        (
            "1 Polygon Z",
            "Polygon Z",
            False,
            ["Polygon Z ((0 0 0, 0 1 0, 1 1 0, 0 0 0))"],
        ),
        ("1 MultiPoint Z", "MultiPoint Z", False, ["MultiPoint Z (0 0 0, 1 1 0)"]),
        (
            "1 MultiLineString Z",
            "MultiLineString Z",
            False,
            ["MultiLineString Z ((0 0 0, 1 1 0), (2 2 2, 3 3 2))"],
        ),
        (
            "1 MultiLinePolygon Z",
            "MultiPolygon Z",
            False,
            [
                "MultiPolygon Z (((0 0 0, 0 1 0, 1 1 0, 0 0 0)), ((1 1 1, 1 2 1, 2 2 1, 1 1 1)))"  # noqa: E501
            ],
        ),
        (
            "1 GeometryCollection Z",
            "GeometryCollection Z",
            False,
            ["GeometryCollection Z (Point Z (0 0 0))"],
        ),
        ("Point Z + Point", "Point Z", True, ["Point Z (0 0 0)", "Point (0 0)"]),
        ("Point Z + None", "Point Z", False, ["Point Z (0 0 0)", None]),
        (
            "Point Z + LineString Z",
            "Unknown",
            False,
            ["LineString Z (0 0 0, 1 1 0)", "Point Z (0 0 0)"],
        ),
        (
            "Point Z + LineString",
            "Unknown",
            True,
            ["LineString (0 0, 1 1)", "Point Z (0 0 0)"],
        ),
    ],
)
@pytest.mark.requires_arrow_write_api
def test_write_geometry_z_types_auto(
    tmp_path, ext, test_descr, exp_geometry_type, mixed_dimensions, wkt, use_arrow
):
    # Shapefile has some different behaviour that other file types
    if ext == ".shp":
        if exp_geometry_type in ("GeometryCollection Z", "Unknown"):
            pytest.skip(f"ext {ext} doesn't support {exp_geometry_type}")
        elif exp_geometry_type == "MultiLineString Z":
            exp_geometry_type = "LineString Z"
        elif exp_geometry_type == "MultiPolygon Z":
            exp_geometry_type = "Polygon Z"

    column_data = {}
    column_data["test_descr"] = [test_descr] * len(wkt)
    column_data["idx"] = [str(idx) for idx in range(len(wkt))]
    gdf = gp.GeoDataFrame(column_data, geometry=from_wkt(wkt), crs="EPSG:4326")
    filename = tmp_path / f"test{ext}"

    if ext == ".fgb":
        # writing empty / null geometries not allowed by FlatGeobuf for
        # GDAL >= 3.6.4 and were simply not written previously
        gdf = gdf.loc[~(gdf.geometry.isna() | gdf.geometry.is_empty)]

    if mixed_dimensions and DRIVERS[ext] in DRIVERS_NO_MIXED_DIMENSIONS:
        with pytest.raises(
            DataSourceError,
            match=("Mixed 2D and 3D coordinates are not supported by"),
        ):
            write_dataframe(gdf, filename, use_arrow=use_arrow)
        return
    else:
        write_dataframe(gdf, filename, use_arrow=use_arrow)

    info = read_info(filename)
    assert info["geometry_type"] == exp_geometry_type

    result_gdf = read_dataframe(filename)
    if ext == ".geojsonl":
        result_gdf.crs = "EPSG:4326"

    assert_geodataframe_equal(gdf, result_gdf)


@pytest.mark.parametrize(
    "on_invalid, message, expected_wkt",
    [
        (
            "warn",
            "Invalid WKB: geometry is returned as None. IllegalArgumentException: "
            "Points of LinearRing do not form a closed linestring",
            None,
        ),
        ("raise", "Points of LinearRing do not form a closed linestring", None),
        ("ignore", None, None),
        ("fix", None, "POLYGON ((0 0, 0 1, 0 0))"),
    ],
)
@pytest.mark.filterwarnings("ignore:Non closed ring detected:RuntimeWarning")
def test_read_invalid_poly_ring(tmp_path, use_arrow, on_invalid, message, expected_wkt):
    if on_invalid == "fix" and not SHAPELY_GE_21:
        pytest.skip("on_invalid=fix not available for Shapely < 2.1")

    if on_invalid == "raise":
        handler = pytest.raises(shapely.errors.GEOSException, match=message)
    elif on_invalid == "warn":
        handler = pytest.warns(match=message)
    elif on_invalid in ("fix", "ignore"):
        handler = contextlib.nullcontext()
    else:
        raise ValueError(f"unknown value for on_invalid: {on_invalid}")

    # create a GeoJSON file with an invalid exterior ring
    invalid_geojson = """{
        "type": "FeatureCollection",
        "features": [
            {
                "type": "Feature",
                "properties": {},
                "geometry": {
                    "type": "Polygon",
                    "coordinates": [ [ [0, 0], [0, 1] ] ]
                }
            }
        ]
    }"""

    filename = tmp_path / "test.geojson"
    with open(filename, "w") as f:
        _ = f.write(invalid_geojson)

    with handler:
        df = read_dataframe(
            filename,
            use_arrow=use_arrow,
            on_invalid=on_invalid,
        )
        if expected_wkt is None:
            assert df.geometry.iloc[0] is None
        else:
            assert df.geometry.iloc[0].wkt == expected_wkt


def test_read_multisurface(multisurface_file, use_arrow):
    if use_arrow:
        # TODO: revisit once https://github.com/geopandas/pyogrio/issues/478
        # is resolved.
        pytest.skip("Shapely + GEOS 3.13 crashes in from_wkb for this case")

        with pytest.raises(shapely.errors.GEOSException):
            # TODO(Arrow)
            # shapely fails parsing the WKB
            read_dataframe(multisurface_file, use_arrow=True)
    else:
        df = read_dataframe(multisurface_file)

        # MultiSurface should be converted to MultiPolygon
        assert df.geometry.type.tolist() == ["MultiPolygon"]


def test_read_dataset_kwargs(nested_geojson_file, use_arrow):
    # by default, nested data are not flattened
    df = read_dataframe(nested_geojson_file, use_arrow=use_arrow)

    expected = gp.GeoDataFrame(
        {
            "top_level": ["A"],
            "intermediate_level": [{"bottom_level": "B"}],
        },
        geometry=[shapely.Point(0, 0)],
        crs="EPSG:4326",
    )
    if GDAL_GE_311 and use_arrow:
        # GDAL 3.11 started to use json extension type, which is not yet handled
        # correctly in the arrow->pandas conversion (using object instead of str dtype)
        expected["intermediate_level"] = expected["intermediate_level"].astype(object)

    assert_geodataframe_equal(df, expected)

    df = read_dataframe(
        nested_geojson_file, use_arrow=use_arrow, FLATTEN_NESTED_ATTRIBUTES="YES"
    )

    expected = gp.GeoDataFrame(
        {
            "top_level": ["A"],
            "intermediate_level_bottom_level": ["B"],
        },
        geometry=[shapely.Point(0, 0)],
        crs="EPSG:4326",
    )

    assert_geodataframe_equal(df, expected)


def test_read_invalid_dataset_kwargs(naturalearth_lowres, use_arrow):
    with pytest.warns(RuntimeWarning, match="does not support open option INVALID"):
        read_dataframe(naturalearth_lowres, use_arrow=use_arrow, INVALID="YES")


@pytest.mark.requires_arrow_write_api
def test_write_nullable_dtypes(tmp_path, use_arrow):
    path = tmp_path / "test_nullable_dtypes.gpkg"
    test_data = {
        "col1": pd.Series([1, 2, 3], dtype="int64"),
        "col2": pd.Series([1, 2, None], dtype="Int64"),
        "col3": pd.Series([0.1, None, 0.3], dtype="Float32"),
        "col4": pd.Series([True, False, None], dtype="boolean"),
        "col5": pd.Series(["a", None, "b"], dtype="string"),
    }
    input_gdf = gp.GeoDataFrame(
        test_data, geometry=[shapely.Point(0, 0)] * 3, crs="epsg:31370"
    )
    write_dataframe(input_gdf, path, use_arrow=use_arrow)
    output_gdf = read_dataframe(path)
    # We read it back as default (non-nullable) numpy dtypes, so we cast
    # to those for the expected result
    expected = input_gdf.copy()
    expected["col2"] = expected["col2"].astype("float64")
    expected["col3"] = expected["col3"].astype("float32")
    expected["col4"] = expected["col4"].astype("float64")
    expected["col5"] = expected["col5"].astype("str")
    expected.loc[1, "col5"] = None  # pandas converts to pd.NA on line above
    assert_geodataframe_equal(output_gdf, expected)


@pytest.mark.parametrize(
    "metadata_type", ["dataset_metadata", "layer_metadata", "metadata"]
)
@pytest.mark.requires_arrow_write_api
def test_metadata_io(tmp_path, naturalearth_lowres, metadata_type, use_arrow):
    metadata = {"level": metadata_type}

    df = read_dataframe(naturalearth_lowres)

    filename = tmp_path / "test.gpkg"
    write_dataframe(df, filename, use_arrow=use_arrow, **{metadata_type: metadata})

    metadata_key = "layer_metadata" if metadata_type == "metadata" else metadata_type

    assert read_info(filename)[metadata_key] == metadata


@pytest.mark.parametrize("metadata_type", ["dataset_metadata", "layer_metadata"])
@pytest.mark.parametrize(
    "metadata",
    [
        {1: 2},
        {"key": None},
        {"key": 1},
    ],
)
@pytest.mark.requires_arrow_write_api
def test_invalid_metadata(
    tmp_path, naturalearth_lowres, metadata_type, metadata, use_arrow
):
    df = read_dataframe(naturalearth_lowres)
    with pytest.raises(ValueError, match="must be a string"):
        write_dataframe(
            df, tmp_path / "test.gpkg", use_arrow=use_arrow, **{metadata_type: metadata}
        )


@pytest.mark.parametrize("metadata_type", ["dataset_metadata", "layer_metadata"])
@pytest.mark.requires_arrow_write_api
def test_metadata_unsupported(tmp_path, naturalearth_lowres, metadata_type, use_arrow):
    """metadata is silently ignored"""

    filename = tmp_path / "test.geojson"
    write_dataframe(
        read_dataframe(naturalearth_lowres),
        filename,
        use_arrow=use_arrow,
        **{metadata_type: {"key": "value"}},
    )

    metadata_key = "layer_metadata" if metadata_type == "metadata" else metadata_type

    assert read_info(filename)[metadata_key] is None


@pytest.mark.skipif(not PANDAS_GE_15, reason="ArrowDtype requires pandas 1.5+")
def test_read_dataframe_arrow_dtypes(tmp_path):
    # https://github.com/geopandas/pyogrio/issues/319 - ensure arrow binary
    # column can be converted with from_wkb in case of missing values
    pytest.importorskip("pyarrow")
    filename = tmp_path / "test.gpkg"
    df = gp.GeoDataFrame(
        {"col": [1.0, 2.0]}, geometry=[Point(1, 1), None], crs="EPSG:4326"
    )
    write_dataframe(df, filename)

    result = read_dataframe(
        filename,
        use_arrow=True,
        arrow_to_pandas_kwargs={
            "types_mapper": lambda pa_dtype: pd.ArrowDtype(pa_dtype)
        },
    )
    assert isinstance(result["col"].dtype, pd.ArrowDtype)
    result["col"] = result["col"].astype("float64")
    assert_geodataframe_equal(result, df)


@requires_pyarrow_api
@pytest.mark.skipif(
    __gdal_version__ < (3, 8, 3), reason="Arrow bool value bug fixed in GDAL >= 3.8.3"
)
@pytest.mark.parametrize("ext", ALL_EXTS)
def test_arrow_bool_roundtrip(tmp_path, ext):
    filename = tmp_path / f"test{ext}"

    kwargs = {}

    if ext == ".fgb":
        # For .fgb, spatial_index=False to avoid the rows being reordered
        kwargs["spatial_index"] = False

    df = gp.GeoDataFrame(
        {"bool_col": [True, False, True, False, True], "geometry": [Point(0, 0)] * 5},
        crs="EPSG:4326",
    )

    write_dataframe(df, filename, **kwargs)
    result = read_dataframe(filename, use_arrow=True)
    # Shapefiles do not support bool columns; these are returned as int32
    assert_geodataframe_equal(result, df, check_dtype=ext != ".shp")


@requires_pyarrow_api
@pytest.mark.skipif(
    __gdal_version__ >= (3, 8, 3), reason="Arrow bool value bug fixed in GDAL >= 3.8.3"
)
@pytest.mark.parametrize("ext", ALL_EXTS)
def test_arrow_bool_exception(tmp_path, ext):
    filename = tmp_path / f"test{ext}"

    df = gp.GeoDataFrame(
        {"bool_col": [True, False, True, False, True], "geometry": [Point(0, 0)] * 5},
        crs="EPSG:4326",
    )

    write_dataframe(df, filename)

    if ext in {".fgb", ".gpkg"}:
        # only raise exception for GPKG / FGB
        with pytest.raises(
            RuntimeError,
            match="GDAL < 3.8.3 does not correctly read boolean data values using "
            "the Arrow API",
        ):
            read_dataframe(filename, use_arrow=True)

        # do not raise exception if no bool columns are read
        read_dataframe(filename, use_arrow=True, columns=[])

    else:
        _ = read_dataframe(filename, use_arrow=True)


@requires_pyarrow_api
def test_arrow_enable_with_environment_variable(tmp_path):
    """Test if arrow can be enabled via an environment variable."""
    # Latin 1 / Western European
    encoding = "CP1252"
    text = "ÿ"
    test_path = tmp_path / "test.gpkg"

    df = gp.GeoDataFrame({text: [text], "geometry": [Point(0, 0)]}, crs="EPSG:4326")
    write_dataframe(df, test_path, encoding=encoding)

    # Without arrow, specifying the encoding is supported
    result = read_dataframe(test_path, encoding="cp1252")
    assert result is not None

    # With arrow enabled, specifying the encoding is not supported
    with use_arrow_context():
        with pytest.raises(
            ValueError, match="non-UTF-8 encoding is not supported for Arrow"
        ):
            _ = read_dataframe(test_path, encoding="cp1252")


@pytest.mark.filterwarnings("ignore:File /vsimem:RuntimeWarning")
@pytest.mark.parametrize("driver", ["GeoJSON", "GPKG"])
def test_write_memory(naturalearth_lowres, driver):
    df = read_dataframe(naturalearth_lowres)

    buffer = BytesIO()
    write_dataframe(df, buffer, driver=driver, layer="test")

    assert len(buffer.getbuffer()) > 0

    actual = read_dataframe(buffer)
    assert len(actual) == len(df)

    is_json = driver == "GeoJSON"

    assert_geodataframe_equal(
        actual,
        df,
        check_less_precise=is_json,
        check_index_type=False,
        check_dtype=not is_json,
    )

    # Check temp file was cleaned up. Filter, as gdal keeps cache files in /vsimem/.
    assert vsi_listtree("/vsimem/", pattern="pyogrio_*") == []


def test_write_memory_driver_required(naturalearth_lowres):
    df = read_dataframe(naturalearth_lowres)

    buffer = BytesIO()

    with pytest.raises(
        ValueError,
        match="driver must be provided to write to in-memory file",
    ):
        write_dataframe(df.head(1), buffer, driver=None, layer="test")

    # Check temp file was cleaned up. Filter, as gdal keeps cache files in /vsimem/.
    assert vsi_listtree("/vsimem/", pattern="pyogrio_*") == []


@pytest.mark.parametrize("driver", ["ESRI Shapefile", "OpenFileGDB"])
def test_write_memory_unsupported_driver(naturalearth_lowres, driver):
    df = read_dataframe(naturalearth_lowres)

    buffer = BytesIO()

    with pytest.raises(
        ValueError, match=f"writing to in-memory file is not supported for {driver}"
    ):
        write_dataframe(df, buffer, driver=driver, layer="test")

    # Check temp file was cleaned up. Filter, as gdal keeps cache files in /vsimem/.
    assert vsi_listtree("/vsimem/", pattern="pyogrio_*") == []


@pytest.mark.parametrize("driver", ["GeoJSON", "GPKG"])
def test_write_memory_append_unsupported(naturalearth_lowres, driver):
    df = read_dataframe(naturalearth_lowres)

    buffer = BytesIO()

    with pytest.raises(
        NotImplementedError, match="append is not supported for in-memory files"
    ):
        write_dataframe(df.head(1), buffer, driver=driver, layer="test", append=True)

    # Check temp file was cleaned up. Filter, as gdal keeps cache files in /vsimem/.
    assert vsi_listtree("/vsimem/", pattern="pyogrio_*") == []


def test_write_memory_existing_unsupported(naturalearth_lowres):
    df = read_dataframe(naturalearth_lowres)

    buffer = BytesIO(b"0000")
    with pytest.raises(
        NotImplementedError,
        match="writing to existing in-memory object is not supported",
    ):
        write_dataframe(df.head(1), buffer, driver="GeoJSON", layer="test")

    # Check temp file was cleaned up. Filter, as gdal keeps cache files in /vsimem/.
    assert vsi_listtree("/vsimem/", pattern="pyogrio_*") == []


def test_write_open_file_handle(tmp_path, naturalearth_lowres):
    """Verify that writing to an open file handle is not currently supported"""

    df = read_dataframe(naturalearth_lowres)

    # verify it fails for regular file handle
    with pytest.raises(
        NotImplementedError, match="writing to an open file handle is not yet supported"
    ):
        with open(tmp_path / "test.geojson", "wb") as f:
            write_dataframe(df.head(1), f)

    # verify it fails for ZipFile
    with pytest.raises(
        NotImplementedError, match="writing to an open file handle is not yet supported"
    ):
        with ZipFile(tmp_path / "test.geojson.zip", "w") as z:
            with z.open("test.geojson", "w") as f:
                write_dataframe(df.head(1), f)

    # Check temp file was cleaned up. Filter, as gdal keeps cache files in /vsimem/.
    assert vsi_listtree("/vsimem/", pattern="pyogrio_*") == []


@pytest.mark.parametrize("ext", ["gpkg", "geojson"])
def test_non_utf8_encoding_io(tmp_path, ext, encoded_text):
    """Verify that we write non-UTF data to the data source

    IMPORTANT: this may not be valid for the data source and will likely render
    them unusable in other tools, but should successfully roundtrip unless we
    disable writing using other encodings.

    NOTE: FlatGeobuff driver cannot handle non-UTF data in GDAL >= 3.9

    NOTE: pyarrow cannot handle non-UTF-8 characters in this way
    """

    encoding, text = encoded_text
    output_path = tmp_path / f"test.{ext}"

    df = gp.GeoDataFrame({text: [text], "geometry": [Point(0, 0)]}, crs="EPSG:4326")
    write_dataframe(df, output_path, encoding=encoding)

    # cannot open these files without specifying encoding
    with pytest.raises(UnicodeDecodeError):
        read_dataframe(output_path)

    # must provide encoding to read these properly
    actual = read_dataframe(output_path, encoding=encoding)
    assert actual.columns[0] == text
    assert actual[text].values[0] == text


@requires_pyarrow_api
@pytest.mark.parametrize("ext", ["gpkg", "geojson"])
def test_non_utf8_encoding_io_arrow_exception(tmp_path, ext, encoded_text):
    encoding, text = encoded_text
    output_path = tmp_path / f"test.{ext}"

    df = gp.GeoDataFrame({text: [text], "geometry": [Point(0, 0)]}, crs="EPSG:4326")
    write_dataframe(df, output_path, encoding=encoding)

    # cannot open these files without specifying encoding
    with pytest.raises(UnicodeDecodeError):
        read_dataframe(output_path)

    with pytest.raises(
        ValueError, match="non-UTF-8 encoding is not supported for Arrow"
    ):
        read_dataframe(output_path, encoding=encoding, use_arrow=True)


def test_non_utf8_encoding_io_shapefile(tmp_path, encoded_text, use_arrow):
    encoding, text = encoded_text

    output_path = tmp_path / "test.shp"

    df = gp.GeoDataFrame({text: [text], "geometry": [Point(0, 0)]}, crs="EPSG:4326")
    write_dataframe(df, output_path, encoding=encoding)

    # NOTE: GDAL automatically creates a cpg file with the encoding name, which
    # means that if we read this without specifying the encoding it uses the
    # correct one
    actual = read_dataframe(output_path, use_arrow=use_arrow)
    assert actual.columns[0] == text
    assert actual[text].values[0] == text

    # verify that if cpg file is not present, that user-provided encoding must be used
    output_path.with_suffix(".cpg").unlink()

    # We will assume ISO-8859-1, which is wrong
    miscoded = text.encode(encoding).decode("ISO-8859-1")

    if use_arrow:
        # pyarrow cannot decode column name with incorrect encoding
        with pytest.raises(
            DataSourceError,
            match="The file being read is not encoded in UTF-8; please use_arrow=False",
        ):
            read_dataframe(output_path, use_arrow=True)
    else:
        bad = read_dataframe(output_path, use_arrow=False)
        assert bad.columns[0] == miscoded
        assert bad[miscoded].values[0] == miscoded

    # If encoding is provided, that should yield correct text
    actual = read_dataframe(output_path, encoding=encoding, use_arrow=use_arrow)
    assert actual.columns[0] == text
    assert actual[text].values[0] == text

    # if ENCODING open option, that should yield correct text
    actual = read_dataframe(output_path, use_arrow=use_arrow, ENCODING=encoding)
    assert actual.columns[0] == text
    assert actual[text].values[0] == text


def test_encoding_read_option_collision_shapefile(naturalearth_lowres, use_arrow):
    """Providing both encoding parameter and ENCODING open option
    (even if blank) is not allowed."""

    with pytest.raises(
        ValueError, match='cannot provide both encoding parameter and "ENCODING" option'
    ):
        read_dataframe(
            naturalearth_lowres, encoding="CP936", ENCODING="", use_arrow=use_arrow
        )


def test_encoding_write_layer_option_collision_shapefile(tmp_path, encoded_text):
    """Providing both encoding parameter and ENCODING layer creation option
    (even if blank) is not allowed."""
    encoding, text = encoded_text

    output_path = tmp_path / "test.shp"
    df = gp.GeoDataFrame({text: [text], "geometry": [Point(0, 0)]}, crs="EPSG:4326")

    with pytest.raises(
        ValueError,
        match=(
            'cannot provide both encoding parameter and "ENCODING" layer creation '
            "option"
        ),
    ):
        write_dataframe(
            df, output_path, encoding=encoding, layer_options={"ENCODING": ""}
        )


def test_non_utf8_encoding_shapefile_sql(tmp_path, use_arrow):
    encoding = "CP936"

    output_path = tmp_path / "test.shp"

    mandarin = "中文"
    df = gp.GeoDataFrame(
        {mandarin: mandarin, "geometry": [Point(0, 0)]}, crs="EPSG:4326"
    )
    write_dataframe(df, output_path, encoding=encoding)

    actual = read_dataframe(
        output_path,
        sql=f"select * from test where \"{mandarin}\" = '{mandarin}'",
        use_arrow=use_arrow,
    )
    assert actual.columns[0] == mandarin
    assert actual[mandarin].values[0] == mandarin

    actual = read_dataframe(
        output_path,
        sql=f"select * from test where \"{mandarin}\" = '{mandarin}'",
        encoding=encoding,
        use_arrow=use_arrow,
    )
    assert actual.columns[0] == mandarin
    assert actual[mandarin].values[0] == mandarin


@pytest.mark.requires_arrow_write_api
def test_write_kml_file_coordinate_order(tmp_path, use_arrow):
    # confirm KML coordinates are written in lon, lat order even if CRS axis
    # specifies otherwise
    points = [Point(10, 20), Point(30, 40), Point(50, 60)]
    gdf = gp.GeoDataFrame(geometry=points, crs="EPSG:4326")
    output_path = tmp_path / "test.kml"
    write_dataframe(
        gdf, output_path, layer="tmp_layer", driver="KML", use_arrow=use_arrow
    )

    gdf_in = read_dataframe(output_path, use_arrow=use_arrow)

    assert np.array_equal(gdf_in.geometry.values, points)


@pytest.mark.requires_arrow_write_api
@pytest.mark.skipif(
    "LIBKML" not in list_drivers(),
    reason="LIBKML driver is not available and is needed to append to .kml",
)
def test_write_kml_append(tmp_path, use_arrow):
    """Append features to an existing KML file.

    Appending is only supported by the LIBKML driver, and the driver isn't
    included in the GDAL ubuntu-small images, so skip if not available.
    """
    points = [Point(10, 20), Point(30, 40), Point(50, 60)]
    gdf = gp.GeoDataFrame(geometry=points, crs="EPSG:4326")
    output_path = tmp_path / "test.kml"
    write_dataframe(
        gdf, output_path, layer="tmp_layer", driver="KML", use_arrow=use_arrow
    )

    # test appending to the existing file only if LIBKML is available
    # as it appears to fall back on LIBKML driver when appending.
    points_append = [Point(7, 8), Point(9, 10), Point(11, 12)]
    gdf_append = gp.GeoDataFrame(geometry=points_append, crs="EPSG:4326")

    write_dataframe(
        gdf_append,
        output_path,
        layer="tmp_layer",
        driver="KML",
        use_arrow=use_arrow,
        append=True,
    )
    # force_2d is used to only compare the xy dimensions of the geometry, as the LIBKML
    # driver always adds the z-dimension when the kml file is over-written.
    gdf_in_appended = read_dataframe(output_path, use_arrow=use_arrow, force_2d=True)

    assert np.array_equal(gdf_in_appended.geometry.values, points + points_append)


@pytest.mark.requires_arrow_write_api
def test_write_geojson_rfc7946_coordinates(tmp_path, use_arrow):
    points = [Point(10, 20), Point(30, 40), Point(50, 60)]
    gdf = gp.GeoDataFrame(geometry=points, crs="EPSG:4326")
    output_path = tmp_path / "test.geojson"
    write_dataframe(
        gdf,
        output_path,
        layer="tmp_layer",
        driver="GeoJSON",
        RFC7946=True,
        use_arrow=use_arrow,
    )

    gdf_in = read_dataframe(output_path, use_arrow=use_arrow)

    assert np.array_equal(gdf_in.geometry.values, points)

    # test appending to the existing file

    points_append = [Point(70, 80), Point(90, 100), Point(110, 120)]
    gdf_append = gp.GeoDataFrame(geometry=points_append, crs="EPSG:4326")

    write_dataframe(
        gdf_append,
        output_path,
        layer="tmp_layer",
        driver="GeoJSON",
        RFC7946=True,
        use_arrow=use_arrow,
        append=True,
    )

    gdf_in_appended = read_dataframe(output_path, use_arrow=use_arrow)
    assert np.array_equal(gdf_in_appended.geometry.values, points + points_append)


@pytest.mark.requires_arrow_write_api
@pytest.mark.skipif(
    not GDAL_HAS_PARQUET_DRIVER, reason="Parquet driver is not available"
)
def test_parquet_driver(tmp_path, use_arrow):
    """
    Simple test verifying the Parquet driver works if available
    """
    gdf = gp.GeoDataFrame(
        {"col": [1, 2, 3], "geometry": [Point(0, 0), Point(1, 1), Point(2, 2)]},
        crs="EPSG:4326",
    )
    output_path = tmp_path / "test.parquet"
    write_dataframe(gdf, output_path, use_arrow=use_arrow)
    result = read_dataframe(output_path, use_arrow=use_arrow)
    assert_geodataframe_equal(result, gdf)<|MERGE_RESOLUTION|>--- conflicted
+++ resolved
@@ -560,26 +560,17 @@
     assert result["col_struct"][2] == {"a": 1, "b": 2}
 
 
-<<<<<<< HEAD
-def test_read_many_data_types_geojson_file(
-=======
 @pytest.mark.requires_arrow_write_api
 def test_roundtrip_many_data_types_geojson_file(
->>>>>>> bcb1634d
     request, tmp_path, many_data_types_geojson_file, use_arrow
 ):
     """Test roundtripping a GeoJSON file containing many data types."""
 
-<<<<<<< HEAD
-    def validate_result(df: pd.DataFrame, use_arrow: bool):
-        """Validate the dataframe read from the many data types geojson file."""
-=======
     def validate_result(df: pd.DataFrame, use_arrow: bool, ignore_mixed_list_col=False):
         """Function to validate the data of many_data_types_geojson_file.
 
         Depending on arrow being used or not there are small differences.
         """
->>>>>>> bcb1634d
         assert "int_col" in df.columns
         assert is_integer_dtype(df["int_col"].dtype)
         assert df["int_col"].to_list() == [1]
@@ -596,16 +587,6 @@
         assert is_bool_dtype(df["bool_col"].dtype)
         assert df["bool_col"].to_list() == [True]
 
-<<<<<<< HEAD
-        if use_arrow:
-            assert "date_col" in df.columns
-            assert is_datetime64_dtype(df["date_col"].dtype)
-            assert df["date_col"].to_list() == [pd.Timestamp("2020-01-01")]
-
-        assert "time_col" in df.columns
-        assert is_object_dtype(df["time_col"].dtype)
-        assert df["time_col"].to_list() == [time(12, 0, 0)]
-=======
         assert "date_col" in df.columns
         if use_arrow:
             # Arrow returns dates as datetime.date objects.
@@ -616,12 +597,9 @@
             assert is_datetime64_dtype(df["date_col"].dtype)
             assert df["date_col"].to_list() == [pd.Timestamp("2020-01-01")]
 
-        # Ignore time columns till this is solved:
-        # Reported in https://github.com/geopandas/pyogrio/issues/615
-        # assert "time_col" in df.columns
-        # assert is_object_dtype(df["time_col"].dtype)
-        # assert df["time_col"].to_list() == [time(12, 0, 0)]
->>>>>>> bcb1634d
+        assert "time_col" in df.columns
+        assert is_object_dtype(df["time_col"].dtype)
+        assert df["time_col"].to_list() == [time(12, 0, 0)]
 
         assert "datetime_col" in df.columns
         assert is_datetime64_dtype(df["datetime_col"].dtype)
@@ -635,25 +613,6 @@
         assert is_object_dtype(df["list_str_col"].dtype)
         assert df["list_str_col"][0].tolist() == ["a", "b", "c"]
 
-<<<<<<< HEAD
-        assert "list_mixed_col" in df.columns
-        assert is_object_dtype(df["list_mixed_col"].dtype)
-        assert df["list_mixed_col"][0] == [1, "a", None, True]
-
-    read_gdf = read_dataframe(many_data_types_geojson_file, use_arrow=use_arrow)
-    validate_result(read_gdf, use_arrow)
-
-    # Roundtrip gives issues, to be further checked
-    request.node.add_marker(
-        pytest.mark.xfail(
-            reason="writing and reading many_data_types_geojson_file again fails"
-        )
-    )
-    write_path = tmp_path / "many_data_types_copy.geojson"
-    write_dataframe(read_gdf, write_path, use_arrow=use_arrow)
-    read_back_gdf = read_dataframe(write_path, use_arrow=use_arrow)
-    validate_result(read_back_gdf, use_arrow)
-=======
         if not ignore_mixed_list_col:
             assert "list_mixed_col" in df.columns
             assert is_object_dtype(df["list_mixed_col"].dtype)
@@ -684,7 +643,6 @@
     validate_result(
         read_back_gdf, use_arrow, ignore_mixed_list_col=ignore_mixed_list_col
     )
->>>>>>> bcb1634d
 
 
 @pytest.mark.filterwarnings(
