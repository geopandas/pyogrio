--- conflicted
+++ resolved
@@ -354,13 +354,8 @@
     sql = "SELECT * FROM naturalearth_lowres LIMIT 1"
     with pytest.raises(ValueError, match="'skip_features' must be between 0 and 0"):
         _ = read_dataframe(
-<<<<<<< HEAD
-                naturalearth_lowres_all_ext, sql=sql, skip_features=1,
-                sql_dialect="OGRSQL")
-=======
             naturalearth_lowres_all_ext, sql=sql, skip_features=1, sql_dialect="OGRSQL"
         )
->>>>>>> f480bfbd
 
 
 @pytest.mark.skipif(not has_geos, reason="Spatial SQL operations require GEOS")
@@ -519,11 +514,7 @@
     # TODO Pieter: review test. Only works for .gpkg, all other formats give error somewhere.
     df = read_dataframe(naturalearth_lowres)
 
-<<<<<<< HEAD
     filename = tmp_path / f"test{output_ext}"
-=======
-    filename = tmp_path / "test.gpkg"
->>>>>>> f480bfbd
     write_dataframe(df, filename, geometry_type="Unknown")
     assert read_info(filename)["geometry_type"] == "Unknown"
 
