import contextlib
from datetime import datetime
import os
from packaging.version import Version

import numpy as np
import pytest

from pyogrio import list_layers, read_info, __gdal_version__
from pyogrio.errors import DataLayerError, DataSourceError, FeatureError, GeometryError
from pyogrio.geopandas import read_dataframe, write_dataframe
from pyogrio.raw import (
    DRIVERS_NO_MIXED_DIMENSIONS,
    DRIVERS_NO_MIXED_SINGLE_MULTI,
)
from pyogrio.tests.conftest import (
    ALL_EXTS,
    DRIVERS,
    requires_arrow_api,
    requires_gdal_geos,
)

try:
    import pandas as pd
    from pandas.testing import assert_frame_equal, assert_index_equal

    import geopandas as gp
    from geopandas.array import from_wkt
    from geopandas.testing import assert_geodataframe_equal

<<<<<<< HEAD
    from shapely.geometry import box, GeometryCollection, Point, Polygon

except ImportError:
    pass
=======
    import shapely  # if geopandas is present, shapely is expected to be present
>>>>>>> 03670f1d

except ImportError:
    pass


pytest.importorskip("geopandas")


@pytest.fixture(
    scope="session",
    params=[
        False,
        pytest.param(True, marks=requires_arrow_api),
    ],
)
def use_arrow(request):
    return request.param


def spatialite_available(path):
    try:
        _ = read_dataframe(
            path, sql="select spatialite_version();", sql_dialect="SQLITE"
        )
        return True
    except Exception:
        return False


def test_read_dataframe(naturalearth_lowres_all_ext):
    df = read_dataframe(naturalearth_lowres_all_ext)

    assert df.crs == "EPSG:4326"
    assert len(df) == 177
    assert df.columns.tolist() == [
        "pop_est",
        "continent",
        "name",
        "iso_a3",
        "gdp_md_est",
        "geometry",
    ]


def test_read_dataframe_vsi(naturalearth_lowres_vsi):
    df = read_dataframe(naturalearth_lowres_vsi[1])
    assert len(df) == 177


@pytest.mark.parametrize(
    "columns, fid_as_index, exp_len", [(None, False, 2), ([], True, 2), ([], False, 0)]
)
def test_read_layer_without_geometry(
    test_fgdb_vsi, columns, fid_as_index, use_arrow, exp_len
):
    result = read_dataframe(
        test_fgdb_vsi,
        layer="basetable",
        columns=columns,
        fid_as_index=fid_as_index,
        use_arrow=use_arrow,
    )
    assert type(result) is pd.DataFrame
    assert len(result) == exp_len


@pytest.mark.parametrize(
    "naturalearth_lowres, expected_ext",
    [(".gpkg", ".gpkg"), (".shp", ".shp")],
    indirect=["naturalearth_lowres"],
)
def test_fixture_naturalearth_lowres(naturalearth_lowres, expected_ext):
    # Test the fixture with "indirect" parameter
    assert naturalearth_lowres.suffix == expected_ext
    df = read_dataframe(naturalearth_lowres)
    assert len(df) == 177


def test_read_no_geometry(naturalearth_lowres_all_ext):
    df = read_dataframe(naturalearth_lowres_all_ext, read_geometry=False)
    assert isinstance(df, pd.DataFrame)
    assert not isinstance(df, gp.GeoDataFrame)


def test_read_no_geometry_no_columns_no_fids(naturalearth_lowres, use_arrow):
    with pytest.raises(
        ValueError,
        match=(
            "at least one of read_geometry or return_fids must be True or columns must "
            "be None or non-empty"
        ),
    ):
        _ = read_dataframe(
            naturalearth_lowres,
            columns=[],
            read_geometry=False,
            fid_as_index=False,
            use_arrow=use_arrow,
        )


def test_read_force_2d(test_fgdb_vsi):
    with pytest.warns(
        UserWarning, match=r"Measured \(M\) geometry types are not supported"
    ):
        df = read_dataframe(test_fgdb_vsi, layer="test_lines", max_features=1)
        assert df.iloc[0].geometry.has_z

        df = read_dataframe(
            test_fgdb_vsi, layer="test_lines", force_2d=True, max_features=1
        )
        assert not df.iloc[0].geometry.has_z


@pytest.mark.filterwarnings("ignore: Measured")
def test_read_layer(test_fgdb_vsi):
    layers = list_layers(test_fgdb_vsi)
    # The first layer is read by default (NOTE: first layer has no features)
    df = read_dataframe(test_fgdb_vsi, read_geometry=False, max_features=1)
    df2 = read_dataframe(
        test_fgdb_vsi, layer=layers[0][0], read_geometry=False, max_features=1
    )
    assert_frame_equal(df, df2)

    # Reading a specific layer should return that layer.
    # Detected here by a known column.
    df = read_dataframe(
        test_fgdb_vsi, layer="test_lines", read_geometry=False, max_features=1
    )
    assert "RIVER_MILE" in df.columns


def test_read_layer_invalid(naturalearth_lowres_all_ext):
    with pytest.raises(DataLayerError, match="Layer 'wrong' could not be opened"):
        read_dataframe(naturalearth_lowres_all_ext, layer="wrong")


@pytest.mark.filterwarnings("ignore: Measured")
def test_read_datetime(test_fgdb_vsi):
    df = read_dataframe(test_fgdb_vsi, layer="test_lines", max_features=1)
    if Version(pd.__version__) >= Version("2.0.0"):
        # starting with pandas 2.0, it preserves the passed datetime resolution
        assert df.SURVEY_DAT.dtype.name == "datetime64[ms]"
    else:
        assert df.SURVEY_DAT.dtype.name == "datetime64[ns]"


def test_read_null_values(test_fgdb_vsi):
    df = read_dataframe(test_fgdb_vsi, read_geometry=False)

    # make sure that Null values are preserved
    assert df.SEGMENT_NAME.isnull().max()
    assert df.loc[df.SEGMENT_NAME.isnull()].SEGMENT_NAME.iloc[0] is None


def test_read_fid_as_index(naturalearth_lowres_all_ext):
    kwargs = {"skip_features": 2, "max_features": 2}

    # default is to not set FIDs as index
    df = read_dataframe(naturalearth_lowres_all_ext, **kwargs)
    assert_index_equal(df.index, pd.RangeIndex(0, 2))

    df = read_dataframe(naturalearth_lowres_all_ext, fid_as_index=False, **kwargs)
    assert_index_equal(df.index, pd.RangeIndex(0, 2))

    df = read_dataframe(
        naturalearth_lowres_all_ext,
        fid_as_index=True,
        **kwargs,
    )
    if naturalearth_lowres_all_ext.suffix in [".gpkg"]:
        # File format where fid starts at 1
        assert_index_equal(df.index, pd.Index([3, 4], name="fid"))
    else:
        # File format where fid starts at 0
        assert_index_equal(df.index, pd.Index([2, 3], name="fid"))


def test_read_fid_as_index_only(naturalearth_lowres, use_arrow):
    df = read_dataframe(
        naturalearth_lowres,
        columns=[],
        read_geometry=False,
        fid_as_index=True,
        use_arrow=use_arrow,
    )
    assert df is not None
    assert len(df) == 177
    assert len(df.columns) == 0


@pytest.mark.filterwarnings("ignore:.*Layer .* does not have any features to read")
def test_read_where(naturalearth_lowres_all_ext):
    # empty filter should return full set of records
    df = read_dataframe(naturalearth_lowres_all_ext, where="")
    assert len(df) == 177

    # should return singular item
    df = read_dataframe(naturalearth_lowres_all_ext, where="iso_a3 = 'CAN'")
    assert len(df) == 1
    assert df.iloc[0].iso_a3 == "CAN"

    df = read_dataframe(
        naturalearth_lowres_all_ext, where="iso_a3 IN ('CAN', 'USA', 'MEX')"
    )
    assert len(df) == 3
    assert len(set(df.iso_a3.unique()).difference(["CAN", "USA", "MEX"])) == 0

    # should return items within range
    df = read_dataframe(
        naturalearth_lowres_all_ext, where="POP_EST >= 10000000 AND POP_EST < 100000000"
    )
    assert len(df) == 75
    assert df.pop_est.min() >= 10000000
    assert df.pop_est.max() < 100000000

    # should match no items
    df = read_dataframe(naturalearth_lowres_all_ext, where="ISO_A3 = 'INVALID'")
    assert len(df) == 0


@pytest.mark.filterwarnings("ignore:.*Layer .* does not have any features to read")
def test_read_where_invalid(naturalearth_lowres_all_ext):
    with pytest.raises(ValueError, match="Invalid SQL"):
        read_dataframe(naturalearth_lowres_all_ext, where="invalid")


@pytest.mark.parametrize("bbox", [(1,), (1, 2), (1, 2, 3)])
def test_read_bbox_invalid(naturalearth_lowres_all_ext, bbox):
    with pytest.raises(ValueError, match="Invalid bbox"):
        read_dataframe(naturalearth_lowres_all_ext, bbox=bbox)


@pytest.mark.parametrize(
    "use_arrow",
    [
        pytest.param(
            True,
            marks=pytest.mark.skipif(
                not has_pyarrow or __gdal_version__ < (3, 6, 0),
                reason="Arrow tests require pyarrow and GDAL>=3.6",
            ),
        ),
        False,
    ],
)
@pytest.mark.parametrize(
    "bbox,expected",
    [
        ((0, 0, 0.00001, 0.00001), []),
        ((-85, 8, -80, 10), ["PAN", "CRI"]),
        ((-104, 54, -105, 55), ["CAN"]),
    ],
)
def test_read_bbox(naturalearth_lowres_all_ext, use_arrow, bbox, expected):
    if (
        use_arrow
        and __gdal_version__ < (3, 8, 0)
        and os.path.splitext(naturalearth_lowres_all_ext)[1] == ".gpkg"
    ):
        pytest.xfail(reason="GDAL bug: https://github.com/OSGeo/gdal/issues/8347")

    if len(expected) == 0 and not use_arrow:
        # should return no features
        with pytest.warns(UserWarning, match="does not have any features to read"):
            df = read_dataframe(
                naturalearth_lowres_all_ext, use_arrow=use_arrow, bbox=bbox
            )

    else:
        df = read_dataframe(naturalearth_lowres_all_ext, use_arrow=use_arrow, bbox=bbox)

    assert np.array_equal(df.iso_a3, expected)


@pytest.mark.parametrize(
    "use_arrow",
    [
        pytest.param(
            True,
            marks=pytest.mark.skipif(
                not has_pyarrow or __gdal_version__ < (3, 6, 0),
                reason="Arrow tests require pyarrow and GDAL>=3.6",
            ),
        ),
        False,
    ],
)
@pytest.mark.parametrize(
    "mask",
    [
        {"type": "Point", "coordinates": [0, 0]},
        '{"type": "Point", "coordinates": [0, 0]}',
        "invalid",
    ],
)
def test_read_mask_invalid(naturalearth_lowres, use_arrow, mask):
    with pytest.raises(ValueError, match="'mask' parameter must be a Shapely geometry"):
        read_dataframe(naturalearth_lowres, use_arrow=use_arrow, mask=mask)


@pytest.mark.parametrize(
    "use_arrow",
    [
        pytest.param(
            True,
            marks=pytest.mark.skipif(
                not has_pyarrow or __gdal_version__ < (3, 6, 0),
                reason="Arrow tests require pyarrow and GDAL>=3.6",
            ),
        ),
        False,
    ],
)
def test_read_bbox_mask_invalid(naturalearth_lowres, use_arrow):
    with pytest.raises(ValueError, match="cannot set both 'bbox' and 'mask'"):
        read_dataframe(
            naturalearth_lowres,
            use_arrow=use_arrow,
            bbox=(-85, 8, -80, 10),
            mask=Point(-105, 55),
        )


@pytest.mark.parametrize(
    "use_arrow",
    [
        pytest.param(
            True,
            marks=pytest.mark.skipif(
                not has_pyarrow or __gdal_version__ < (3, 6, 0),
                reason="Arrow tests require pyarrow and GDAL>=3.6",
            ),
        ),
        False,
    ],
)
@pytest.mark.parametrize(
    "mask,expected",
    [
        (Point(-105, 55), ["CAN"]),
        (box(-85, 8, -80, 10), ["PAN", "CRI"]),
        (
            Polygon(
                (
                    [6.101929483362767, 50.97085041206964],
                    [5.773001596839322, 50.90661120482673],
                    [5.593156133704326, 50.642648747710325],
                    [6.059271089606312, 50.686051894002475],
                    [6.374064065737485, 50.851481340346965],
                    [6.101929483362767, 50.97085041206964],
                )
            ),
            ["DEU", "BEL", "NLD"],
        ),
        (
            GeometryCollection([Point(-7.7, 53), box(-85, 8, -80, 10)]),
            ["PAN", "CRI", "IRL"],
        ),
    ],
)
def test_read_mask(
    naturalearth_lowres_all_ext,
    use_arrow,
    mask,
    expected,
):
    if (
        use_arrow
        and __gdal_version__ < (3, 8, 0)
        and os.path.splitext(naturalearth_lowres_all_ext)[1] == ".gpkg"
    ):
        pytest.xfail(reason="GDAL bug: https://github.com/OSGeo/gdal/issues/8347")

    df = read_dataframe(naturalearth_lowres_all_ext, use_arrow=use_arrow, mask=mask)

    assert len(df) == len(expected)
    assert np.array_equal(df.iso_a3, expected)


def test_read_fids(naturalearth_lowres_all_ext):
    # ensure keyword is properly passed through
    fids = np.array([1, 10, 5], dtype=np.int64)
    df = read_dataframe(naturalearth_lowres_all_ext, fids=fids, fid_as_index=True)
    assert len(df) == 3
    assert np.array_equal(fids, df.index.values)


def test_read_fids_force_2d(test_fgdb_vsi):
    with pytest.warns(
        UserWarning, match=r"Measured \(M\) geometry types are not supported"
    ):
        df = read_dataframe(test_fgdb_vsi, layer="test_lines", fids=[22])
        assert len(df) == 1
        assert df.iloc[0].geometry.has_z

        df = read_dataframe(test_fgdb_vsi, layer="test_lines", force_2d=True, fids=[22])
        assert len(df) == 1
        assert not df.iloc[0].geometry.has_z


def test_read_non_existent_file():
    # ensure consistent error type / message from GDAL
    with pytest.raises(DataSourceError, match="No such file or directory"):
        read_dataframe("non-existent.shp")

    with pytest.raises(DataSourceError, match="does not exist in the file system"):
        read_dataframe("/vsizip/non-existent.zip")

    with pytest.raises(DataSourceError, match="does not exist in the file system"):
        read_dataframe("zip:///non-existent.zip")


@pytest.mark.filterwarnings("ignore:.*Layer .* does not have any features to read")
def test_read_sql(naturalearth_lowres_all_ext):
    # The geometry column cannot be specified when using the
    # default OGRSQL dialect but is returned nonetheless, so 4 columns.
    sql = "SELECT iso_a3 AS iso_a3_renamed, name, pop_est FROM naturalearth_lowres"
    df = read_dataframe(naturalearth_lowres_all_ext, sql=sql, sql_dialect="OGRSQL")
    assert len(df.columns) == 4
    assert len(df) == 177

    # Should return single row
    sql = "SELECT * FROM naturalearth_lowres WHERE iso_a3 = 'CAN'"
    df = read_dataframe(naturalearth_lowres_all_ext, sql=sql, sql_dialect="OGRSQL")
    assert len(df) == 1
    assert len(df.columns) == 6
    assert df.iloc[0].iso_a3 == "CAN"

    sql = """SELECT *
               FROM naturalearth_lowres
              WHERE iso_a3 IN ('CAN', 'USA', 'MEX')"""
    df = read_dataframe(naturalearth_lowres_all_ext, sql=sql, sql_dialect="OGRSQL")
    assert len(df.columns) == 6
    assert len(df) == 3
    assert df.iso_a3.tolist() == ["CAN", "USA", "MEX"]

    sql = """SELECT *
               FROM naturalearth_lowres
              WHERE iso_a3 IN ('CAN', 'USA', 'MEX')
              ORDER BY name"""
    df = read_dataframe(naturalearth_lowres_all_ext, sql=sql, sql_dialect="OGRSQL")
    assert len(df.columns) == 6
    assert len(df) == 3
    assert df.iso_a3.tolist() == ["CAN", "MEX", "USA"]

    # Should return items within range.
    sql = """SELECT *
               FROM naturalearth_lowres
              WHERE POP_EST >= 10000000 AND POP_EST < 100000000"""
    df = read_dataframe(naturalearth_lowres_all_ext, sql=sql, sql_dialect="OGRSQL")
    assert len(df) == 75
    assert len(df.columns) == 6
    assert df.pop_est.min() >= 10000000
    assert df.pop_est.max() < 100000000

    # Should match no items.
    sql = "SELECT * FROM naturalearth_lowres WHERE ISO_A3 = 'INVALID'"
    df = read_dataframe(naturalearth_lowres_all_ext, sql=sql, sql_dialect="OGRSQL")
    assert len(df) == 0


def test_read_sql_invalid(naturalearth_lowres_all_ext):
    if naturalearth_lowres_all_ext.suffix == ".gpkg":
        with pytest.raises(Exception, match="In ExecuteSQL().*"):
            read_dataframe(naturalearth_lowres_all_ext, sql="invalid")
    else:
        with pytest.raises(Exception, match="SQL Expression Parsing Error"):
            read_dataframe(naturalearth_lowres_all_ext, sql="invalid")

    with pytest.raises(
        ValueError, match="'sql' paramater cannot be combined with 'layer'"
    ):
        read_dataframe(naturalearth_lowres_all_ext, sql="whatever", layer="invalid")


def test_read_sql_columns_where(naturalearth_lowres_all_ext):
    sql = "SELECT iso_a3 AS iso_a3_renamed, name, pop_est FROM naturalearth_lowres"
    df = read_dataframe(
        naturalearth_lowres_all_ext,
        sql=sql,
        sql_dialect="OGRSQL",
        columns=["iso_a3_renamed", "name"],
        where="iso_a3_renamed IN ('CAN', 'USA', 'MEX')",
    )
    assert len(df.columns) == 3
    assert len(df) == 3
    assert df.iso_a3_renamed.tolist() == ["CAN", "USA", "MEX"]


def test_read_sql_columns_where_bbox(naturalearth_lowres_all_ext):
    sql = "SELECT iso_a3 AS iso_a3_renamed, name, pop_est FROM naturalearth_lowres"
    df = read_dataframe(
        naturalearth_lowres_all_ext,
        sql=sql,
        sql_dialect="OGRSQL",
        columns=["iso_a3_renamed", "name"],
        where="iso_a3_renamed IN ('CRI', 'PAN')",
        bbox=(-85, 8, -80, 10),
    )
    assert len(df.columns) == 3
    assert len(df) == 2
    assert df.iso_a3_renamed.tolist() == ["PAN", "CRI"]


def test_read_sql_skip_max(naturalearth_lowres_all_ext):
    sql = """SELECT *
               FROM naturalearth_lowres
              WHERE iso_a3 IN ('CAN', 'MEX', 'USA')
              ORDER BY name"""
    df = read_dataframe(
        naturalearth_lowres_all_ext,
        sql=sql,
        skip_features=1,
        max_features=1,
        sql_dialect="OGRSQL",
    )
    assert len(df.columns) == 6
    assert len(df) == 1
    assert df.iso_a3.tolist() == ["MEX"]

    sql = "SELECT * FROM naturalearth_lowres LIMIT 1"
    df = read_dataframe(
        naturalearth_lowres_all_ext, sql=sql, max_features=3, sql_dialect="OGRSQL"
    )
    assert len(df) == 1

    sql = "SELECT * FROM naturalearth_lowres LIMIT 1"
    with pytest.raises(ValueError, match="'skip_features' must be between 0 and 0"):
        _ = read_dataframe(
            naturalearth_lowres_all_ext, sql=sql, skip_features=1, sql_dialect="OGRSQL"
        )


@requires_gdal_geos
@pytest.mark.parametrize(
    "naturalearth_lowres",
    [ext for ext in ALL_EXTS if ext != ".gpkg"],
    indirect=["naturalearth_lowres"],
)
def test_read_sql_dialect_sqlite_nogpkg(naturalearth_lowres):
    # Should return singular item
    sql = "SELECT * FROM naturalearth_lowres WHERE iso_a3 = 'CAN'"
    df = read_dataframe(naturalearth_lowres, sql=sql, sql_dialect="SQLITE")
    assert len(df) == 1
    assert len(df.columns) == 6
    assert df.iloc[0].iso_a3 == "CAN"
    area_canada = df.iloc[0].geometry.area

    # Use spatialite function
    sql = """SELECT ST_Buffer(geometry, 5) AS geometry, name, pop_est, iso_a3
               FROM naturalearth_lowres
              WHERE ISO_A3 = 'CAN'"""
    df = read_dataframe(naturalearth_lowres, sql=sql, sql_dialect="SQLITE")
    assert len(df) == 1
    assert len(df.columns) == 4
    assert df.iloc[0].geometry.area > area_canada


@requires_gdal_geos
@pytest.mark.parametrize(
    "naturalearth_lowres", [".gpkg"], indirect=["naturalearth_lowres"]
)
def test_read_sql_dialect_sqlite_gpkg(naturalearth_lowres):
    # "INDIRECT_SQL" prohibits GDAL from passing the SQL statement to sqlite.
    # Because the statement is processed within GDAL it is possible to use
    # spatialite functions even if sqlite isn't built with spatialite support.
    sql = "SELECT * FROM naturalearth_lowres WHERE iso_a3 = 'CAN'"
    df = read_dataframe(naturalearth_lowres, sql=sql, sql_dialect="INDIRECT_SQLITE")
    assert len(df) == 1
    assert len(df.columns) == 6
    assert df.iloc[0].iso_a3 == "CAN"
    area_canada = df.iloc[0].geometry.area

    # Use spatialite function
    sql = """SELECT ST_Buffer(geom, 5) AS geometry, name, pop_est, iso_a3
               FROM naturalearth_lowres
              WHERE ISO_A3 = 'CAN'"""
    df = read_dataframe(naturalearth_lowres, sql=sql, sql_dialect="INDIRECT_SQLITE")
    assert len(df) == 1
    assert len(df.columns) == 4
    assert df.iloc[0].geometry.area > area_canada


@pytest.mark.parametrize("ext", ALL_EXTS)
def test_write_dataframe(tmp_path, naturalearth_lowres, ext):
    input_gdf = read_dataframe(naturalearth_lowres)
    output_path = tmp_path / f"test{ext}"

    if ext == ".fgb":
        # For .fgb, spatial_index=False to avoid the rows being reordered
        write_dataframe(input_gdf, output_path, spatial_index=False)
    else:
        write_dataframe(input_gdf, output_path)

    assert output_path.exists()
    result_gdf = read_dataframe(output_path)

    geometry_types = result_gdf.geometry.type.unique()
    if DRIVERS[ext] in DRIVERS_NO_MIXED_SINGLE_MULTI:
        assert geometry_types == ["MultiPolygon"]
    else:
        assert set(geometry_types) == set(["MultiPolygon", "Polygon"])

    # Coordinates are not precisely equal when written to JSON
    # dtypes do not necessarily round-trip precisely through JSON
    is_json = ext in [".geojson", ".geojsonl"]
    # In .geojsonl the vertices are reordered, so normalize
    is_jsons = ext == ".geojsonl"

    assert_geodataframe_equal(
        result_gdf,
        input_gdf,
        check_less_precise=is_json,
        check_index_type=False,
        check_dtype=not is_json,
        normalize=is_jsons,
    )


@pytest.mark.filterwarnings("ignore:.*No SRS set on layer.*")
@pytest.mark.parametrize("ext", [ext for ext in ALL_EXTS + [".xlsx"] if ext != ".fgb"])
def test_write_dataframe_no_geom(tmp_path, naturalearth_lowres, ext):
    """Test writing a dataframe without a geometry column.

    FlatGeobuf (.fgb) doesn't seem to support this, and just writes an empty file.
    """
    # Prepare test data
    input_df = read_dataframe(naturalearth_lowres, read_geometry=False)
    output_path = tmp_path / f"test{ext}"

    # A shapefile without geometry column results in only a .dbf file.
    if ext == ".shp":
        output_path = output_path.with_suffix(".dbf")

    # Determine driver
    driver = DRIVERS[ext] if ext != ".xlsx" else "XLSX"

    write_dataframe(input_df, output_path, driver=driver)

    assert output_path.exists()
    result_df = read_dataframe(output_path)

    assert isinstance(result_df, pd.DataFrame)

    # some dtypes do not round-trip precisely through these file types
    check_dtype = ext not in [".geojson", ".geojsonl", ".xlsx"]

    if ext in [".gpkg", ".shp", ".xlsx"]:
        # These file types return a DataFrame when read.
        assert not isinstance(result_df, gp.GeoDataFrame)
        pd.testing.assert_frame_equal(
            result_df, input_df, check_index_type=False, check_dtype=check_dtype
        )
    else:
        # These file types return a GeoDataFrame with None Geometries when read.
        input_none_geom_gdf = gp.GeoDataFrame(
            input_df, geometry=np.repeat(None, len(input_df)), crs=4326
        )
        assert_geodataframe_equal(
            result_df,
            input_none_geom_gdf,
            check_index_type=False,
            check_dtype=check_dtype,
        )


@pytest.mark.filterwarnings("ignore:.*Layer .* does not have any features to read")
@pytest.mark.parametrize("ext", [ext for ext in ALL_EXTS if ext not in ".geojsonl"])
def test_write_empty_dataframe(tmp_path, ext):
    expected = gp.GeoDataFrame(geometry=[], crs=4326)

    filename = tmp_path / f"test{ext}"
    write_dataframe(expected, filename)

    assert filename.exists()
    df = read_dataframe(filename)
    assert_geodataframe_equal(df, expected)


@pytest.mark.parametrize("ext", [".geojsonl", ".geojsons"])
def test_write_read_empty_dataframe_unsupported(tmp_path, ext):
    # Writing empty dataframe to .geojsons or .geojsonl results logically in a 0 byte
    # file, but gdal isn't able to read those again at the time of writing.
    # Issue logged here: https://github.com/geopandas/pyogrio/issues/94
    expected = gp.GeoDataFrame(geometry=[], crs=4326)

    filename = tmp_path / f"test{ext}"
    write_dataframe(expected, filename)

    assert filename.exists()
    with pytest.raises(
        Exception, match=".* not recognized as a supported file format."
    ):
        _ = read_dataframe(filename)


def test_write_dataframe_gpkg_multiple_layers(tmp_path, naturalearth_lowres):
    input_gdf = read_dataframe(naturalearth_lowres)
    output_path = tmp_path / "test.gpkg"

    write_dataframe(input_gdf, output_path, layer="first", promote_to_multi=True)

    assert os.path.exists(output_path)
    assert np.array_equal(list_layers(output_path), [["first", "MultiPolygon"]])

    write_dataframe(input_gdf, output_path, layer="second", promote_to_multi=True)
    assert np.array_equal(
        list_layers(output_path),
        [["first", "MultiPolygon"], ["second", "MultiPolygon"]],
    )


@pytest.mark.parametrize("ext", ALL_EXTS)
def test_write_dataframe_append(tmp_path, naturalearth_lowres, ext):
    if ext == ".fgb" and __gdal_version__ <= (3, 5, 0):
        pytest.skip("Append to FlatGeobuf fails for GDAL <= 3.5.0")

    if ext in (".geojsonl", ".geojsons") and __gdal_version__ <= (3, 6, 0):
        pytest.skip("Append to GeoJSONSeq only available for GDAL >= 3.6.0")

    input_gdf = read_dataframe(naturalearth_lowres)
    output_path = tmp_path / f"test{ext}"

    write_dataframe(input_gdf, output_path)

    assert os.path.exists(output_path)
    assert len(read_dataframe(output_path)) == 177

    write_dataframe(input_gdf, output_path, append=True)
    assert len(read_dataframe(output_path)) == 354


@pytest.mark.parametrize("spatial_index", [False, True])
def test_write_dataframe_gdal_options(tmp_path, naturalearth_lowres, spatial_index):
    df = read_dataframe(naturalearth_lowres)

    outfilename1 = tmp_path / "test1.shp"
    write_dataframe(df, outfilename1, SPATIAL_INDEX="YES" if spatial_index else "NO")
    assert outfilename1.exists() is True
    index_filename1 = tmp_path / "test1.qix"
    assert index_filename1.exists() is spatial_index

    # using explicit layer_options instead
    outfilename2 = tmp_path / "test2.shp"
    write_dataframe(df, outfilename2, layer_options=dict(spatial_index=spatial_index))
    assert outfilename2.exists() is True
    index_filename2 = tmp_path / "test2.qix"
    assert index_filename2.exists() is spatial_index


def test_write_dataframe_gdal_options_unknown(tmp_path, naturalearth_lowres):
    df = read_dataframe(naturalearth_lowres)

    # geojson has no spatial index, so passing keyword should raise
    outfilename = tmp_path / "test.geojson"
    with pytest.raises(ValueError, match="unrecognized option 'SPATIAL_INDEX'"):
        write_dataframe(df, outfilename, spatial_index=True)


def _get_gpkg_table_names(path):
    import sqlite3

    con = sqlite3.connect(path)
    cursor = con.cursor()
    cursor.execute("SELECT name FROM sqlite_master WHERE type='table';")
    result = cursor.fetchall()
    return [res[0] for res in result]


def test_write_dataframe_gdal_options_dataset(tmp_path, naturalearth_lowres):
    df = read_dataframe(naturalearth_lowres)

    test_default_filename = tmp_path / "test_default.gpkg"
    write_dataframe(df, test_default_filename)
    assert "gpkg_ogr_contents" in _get_gpkg_table_names(test_default_filename)

    test_no_contents_filename = tmp_path / "test_no_contents.gpkg"
    write_dataframe(df, test_default_filename, ADD_GPKG_OGR_CONTENTS="NO")
    assert "gpkg_ogr_contents" not in _get_gpkg_table_names(test_no_contents_filename)

    test_no_contents_filename2 = tmp_path / "test_no_contents2.gpkg"
    write_dataframe(
        df,
        test_no_contents_filename2,
        dataset_options=dict(add_gpkg_ogr_contents=False),
    )
    assert "gpkg_ogr_contents" not in _get_gpkg_table_names(test_no_contents_filename2)


@pytest.mark.parametrize(
    "ext, promote_to_multi, expected_geometry_types, expected_geometry_type",
    [
        (".fgb", None, ["MultiPolygon"], "MultiPolygon"),
        (".fgb", True, ["MultiPolygon"], "MultiPolygon"),
        (".fgb", False, ["MultiPolygon", "Polygon"], "Unknown"),
        (".geojson", None, ["MultiPolygon", "Polygon"], "Unknown"),
        (".geojson", True, ["MultiPolygon"], "MultiPolygon"),
        (".geojson", False, ["MultiPolygon", "Polygon"], "Unknown"),
    ],
)
def test_write_dataframe_promote_to_multi(
    tmp_path,
    naturalearth_lowres,
    ext,
    promote_to_multi,
    expected_geometry_types,
    expected_geometry_type,
):
    input_gdf = read_dataframe(naturalearth_lowres)

    output_path = tmp_path / f"test_promote{ext}"
    write_dataframe(input_gdf, output_path, promote_to_multi=promote_to_multi)

    assert output_path.exists()
    output_gdf = read_dataframe(output_path)
    geometry_types = sorted(output_gdf.geometry.type.unique())
    assert geometry_types == expected_geometry_types
    assert read_info(output_path)["geometry_type"] == expected_geometry_type


@pytest.mark.parametrize(
    "ext, promote_to_multi, geometry_type, "
    "expected_geometry_types, expected_geometry_type",
    [
        (".fgb", None, "Unknown", ["MultiPolygon"], "Unknown"),
        (".geojson", False, "Unknown", ["MultiPolygon", "Polygon"], "Unknown"),
        (".geojson", None, "Unknown", ["MultiPolygon", "Polygon"], "Unknown"),
        (".geojson", None, "Polygon", ["MultiPolygon", "Polygon"], "Unknown"),
        (".geojson", None, "MultiPolygon", ["MultiPolygon", "Polygon"], "Unknown"),
        (".geojson", None, "Point", ["MultiPolygon", "Polygon"], "Unknown"),
        (".geojson", True, "Unknown", ["MultiPolygon"], "MultiPolygon"),
        (".gpkg", False, "Unknown", ["MultiPolygon", "Polygon"], "Unknown"),
        (".gpkg", None, "Unknown", ["MultiPolygon"], "Unknown"),
        (".gpkg", None, "Polygon", ["MultiPolygon"], "Polygon"),
        (".gpkg", None, "MultiPolygon", ["MultiPolygon"], "MultiPolygon"),
        (".gpkg", None, "Point", ["MultiPolygon"], "Point"),
        (".gpkg", True, "Unknown", ["MultiPolygon"], "Unknown"),
        (".shp", False, "Unknown", ["MultiPolygon", "Polygon"], "Polygon"),
        (".shp", None, "Unknown", ["MultiPolygon", "Polygon"], "Polygon"),
        (".shp", None, "Polygon", ["MultiPolygon", "Polygon"], "Polygon"),
        (".shp", None, "MultiPolygon", ["MultiPolygon", "Polygon"], "Polygon"),
        (".shp", True, "Unknown", ["MultiPolygon", "Polygon"], "Polygon"),
    ],
)
def test_write_dataframe_promote_to_multi_layer_geom_type(
    tmp_path,
    naturalearth_lowres,
    ext,
    promote_to_multi,
    geometry_type,
    expected_geometry_types,
    expected_geometry_type,
):
    input_gdf = read_dataframe(naturalearth_lowres)

    output_path = tmp_path / f"test_promote_layer_geom_type{ext}"

    if ext == ".gpkg" and geometry_type in ("Polygon", "Point"):
        ctx = pytest.warns(
            RuntimeWarning, match="A geometry of type MULTIPOLYGON is inserted"
        )
    else:
        ctx = contextlib.nullcontext()

    with ctx:
        write_dataframe(
            input_gdf,
            output_path,
            promote_to_multi=promote_to_multi,
            geometry_type=geometry_type,
        )

    assert output_path.exists()
    output_gdf = read_dataframe(output_path)
    geometry_types = sorted(output_gdf.geometry.type.unique())
    assert geometry_types == expected_geometry_types
    assert read_info(output_path)["geometry_type"] == expected_geometry_type


@pytest.mark.parametrize(
    "ext, promote_to_multi, geometry_type, expected_raises_match",
    [
        (".fgb", False, "MultiPolygon", "Mismatched geometry type"),
        (".fgb", False, "Polygon", "Mismatched geometry type"),
        (".fgb", None, "Point", "Mismatched geometry type"),
        (".fgb", None, "Polygon", "Mismatched geometry type"),
        (".shp", None, "Point", "Could not add feature to layer at index"),
    ],
)
def test_write_dataframe_promote_to_multi_layer_geom_type_invalid(
    tmp_path,
    naturalearth_lowres,
    ext,
    promote_to_multi,
    geometry_type,
    expected_raises_match,
):
    input_gdf = read_dataframe(naturalearth_lowres)

    output_path = tmp_path / f"test{ext}"
    with pytest.raises(FeatureError, match=expected_raises_match):
        write_dataframe(
            input_gdf,
            output_path,
            promote_to_multi=promote_to_multi,
            geometry_type=geometry_type,
        )


def test_write_dataframe_layer_geom_type_invalid(tmp_path, naturalearth_lowres):
    df = read_dataframe(naturalearth_lowres)

    filename = tmp_path / "test.geojson"
    with pytest.raises(
        GeometryError, match="Geometry type is not supported: NotSupported"
    ):
        write_dataframe(df, filename, geometry_type="NotSupported")


@pytest.mark.parametrize("ext", [ext for ext in ALL_EXTS if ext not in ".shp"])
def test_write_dataframe_truly_mixed(tmp_path, ext):
    geometry = [
        shapely.Point(0, 0),
        shapely.LineString([(0, 0), (1, 1)]),
        shapely.box(0, 0, 1, 1),
        shapely.MultiPoint([shapely.Point(1, 1), shapely.Point(2, 2)]),
        shapely.MultiLineString(
            [shapely.LineString([(1, 1), (2, 2)]), shapely.LineString([(2, 2), (3, 3)])]
        ),
        shapely.MultiPolygon([shapely.box(1, 1, 2, 2), shapely.box(2, 2, 3, 3)]),
    ]

    df = gp.GeoDataFrame(
        {"col": [1.0, 2.0, 3.0, 4.0, 5.0, 6.0]}, geometry=geometry, crs="EPSG:4326"
    )

    filename = tmp_path / f"test{ext}"

    if ext == ".fgb":
        # For .fgb, spatial_index=False to avoid the rows being reordered
        write_dataframe(df, filename, spatial_index=False)
    else:
        write_dataframe(df, filename)

    # Drivers that support mixed geometries will default to "Unknown" geometry type
    assert read_info(filename)["geometry_type"] == "Unknown"
    result = read_dataframe(filename)
    assert_geodataframe_equal(result, df, check_geom_type=True)


def test_write_dataframe_truly_mixed_invalid(tmp_path):
    # Shapefile doesn't support generic "Geometry" / "Unknown" type
    # for mixed geometries

    df = gp.GeoDataFrame(
        {"col": [1.0, 2.0, 3.0]},
        geometry=[
            shapely.Point(0, 0),
            shapely.LineString([(0, 0), (1, 1)]),
            shapely.box(0, 0, 1, 1),
        ],
        crs="EPSG:4326",
    )

    # ensure error message from GDAL is included
    msg = (
        "Could not add feature to layer at index 1: Attempt to "
        r"write non-point \(LINESTRING\) geometry to point shapefile."
    )
    with pytest.raises(FeatureError, match=msg):
        write_dataframe(df, tmp_path / "test.shp")


@pytest.mark.parametrize("ext", [ext for ext in ALL_EXTS if ext not in ".fgb"])
@pytest.mark.parametrize(
    "geoms",
    [
        [None, shapely.Point(1, 1)],
        [shapely.Point(1, 1), None],
        [None, shapely.Point(1, 1, 2)],
        [None, None],
    ],
)
def test_write_dataframe_infer_geometry_with_nulls(tmp_path, geoms, ext):
    filename = tmp_path / f"test{ext}"

    df = gp.GeoDataFrame({"col": [1.0, 2.0]}, geometry=geoms, crs="EPSG:4326")
    write_dataframe(df, filename)
    result = read_dataframe(filename)
    assert_geodataframe_equal(result, df)


@pytest.mark.filterwarnings(
    "ignore: You will likely lose important projection information"
)
def test_custom_crs_io(tmpdir, naturalearth_lowres_all_ext):
    df = read_dataframe(naturalearth_lowres_all_ext)
    # project Belgium to a custom Albers Equal Area projection
    expected = df.loc[df.name == "Belgium"].to_crs(
        "+proj=aea +lat_1=49.5 +lat_2=51.5 +lon_0=4.3"
    )
    filename = os.path.join(str(tmpdir), "test.shp")
    write_dataframe(expected, filename)

    assert os.path.exists(filename)

    df = read_dataframe(filename)

    crs = df.crs.to_dict()
    assert crs["lat_1"] == 49.5
    assert crs["lat_2"] == 51.5
    assert crs["lon_0"] == 4.3
    assert df.crs.equals(expected.crs)


def test_write_read_mixed_column_values(tmp_path):
    mixed_values = ["test", 1.0, 1, datetime.now(), None, np.nan]
    geoms = [shapely.Point(0, 0) for _ in mixed_values]
    test_gdf = gp.GeoDataFrame(
        {"geometry": geoms, "mixed": mixed_values}, crs="epsg:31370"
    )
    output_path = tmp_path / "test_write_mixed_column.gpkg"
    write_dataframe(test_gdf, output_path)
    output_gdf = read_dataframe(output_path)
    assert len(test_gdf) == len(output_gdf)
    for idx, value in enumerate(mixed_values):
        if value in (None, np.nan):
            assert output_gdf["mixed"][idx] is None
        else:
            assert output_gdf["mixed"][idx] == str(value)


def test_write_read_null(tmp_path):
    output_path = tmp_path / "test_write_nan.gpkg"
    geom = shapely.Point(0, 0)
    test_data = {
        "geometry": [geom, geom, geom],
        "float64": [1.0, None, np.nan],
        "object_str": ["test", None, np.nan],
    }
    test_gdf = gp.GeoDataFrame(test_data, crs="epsg:31370")
    write_dataframe(test_gdf, output_path)
    result_gdf = read_dataframe(output_path)
    assert len(test_gdf) == len(result_gdf)
    assert result_gdf["float64"][0] == 1.0
    assert pd.isna(result_gdf["float64"][1])
    assert pd.isna(result_gdf["float64"][2])
    assert result_gdf["object_str"][0] == "test"
    assert result_gdf["object_str"][1] is None
    assert result_gdf["object_str"][2] is None


@pytest.mark.parametrize(
    "wkt,geom_types",
    [
        ("Point Z (0 0 0)", ["2.5D Point", "Point Z"]),
        ("LineString Z (0 0 0, 1 1 0)", ["2.5D LineString", "LineString Z"]),
        ("Polygon Z ((0 0 0, 0 1 0, 1 1 0, 0 0 0))", ["2.5D Polygon", "Polygon Z"]),
        ("MultiPoint Z (0 0 0, 1 1 0)", ["2.5D MultiPoint", "MultiPoint Z"]),
        (
            "MultiLineString Z ((0 0 0, 1 1 0), (2 2 2, 3 3 2))",
            ["2.5D MultiLineString", "MultiLineString Z"],
        ),
        (
            "MultiPolygon Z (((0 0 0, 0 1 0, 1 1 0, 0 0 0)), ((1 1 1, 1 2 1, 2 2 1, 1 1 1)))",  # NOQA
            ["2.5D MultiPolygon", "MultiPolygon Z"],
        ),
        (
            "GeometryCollection Z (Point Z (0 0 0))",
            ["2.5D GeometryCollection", "GeometryCollection Z"],
        ),
    ],
)
def test_write_geometry_z_types(tmp_path, wkt, geom_types):
    filename = tmp_path / "test.fgb"
    gdf = gp.GeoDataFrame(geometry=from_wkt([wkt]), crs="EPSG:4326")
    for geom_type in geom_types:
        write_dataframe(gdf, filename, geometry_type=geom_type)
        df = read_dataframe(filename)
        assert_geodataframe_equal(df, gdf)


@pytest.mark.parametrize("ext", ALL_EXTS)
@pytest.mark.parametrize(
    "test_descr, exp_geometry_type, mixed_dimensions, wkt",
    [
        ("1 Point Z", "Point Z", False, ["Point Z (0 0 0)"]),
        ("1 LineString Z", "LineString Z", False, ["LineString Z (0 0 0, 1 1 0)"]),
        (
            "1 Polygon Z",
            "Polygon Z",
            False,
            ["Polygon Z ((0 0 0, 0 1 0, 1 1 0, 0 0 0))"],
        ),
        ("1 MultiPoint Z", "MultiPoint Z", False, ["MultiPoint Z (0 0 0, 1 1 0)"]),
        (
            "1 MultiLineString Z",
            "MultiLineString Z",
            False,
            ["MultiLineString Z ((0 0 0, 1 1 0), (2 2 2, 3 3 2))"],
        ),
        (
            "1 MultiLinePolygon Z",
            "MultiPolygon Z",
            False,
            [
                "MultiPolygon Z (((0 0 0, 0 1 0, 1 1 0, 0 0 0)), ((1 1 1, 1 2 1, 2 2 1, 1 1 1)))"  # noqa: E501
            ],
        ),
        (
            "1 GeometryCollection Z",
            "GeometryCollection Z",
            False,
            ["GeometryCollection Z (Point Z (0 0 0))"],
        ),
        ("Point Z + Point", "Point Z", True, ["Point Z (0 0 0)", "Point (0 0)"]),
        ("Point Z + None", "Point Z", False, ["Point Z (0 0 0)", None]),
        (
            "Point Z + LineString Z",
            "Unknown",
            False,
            ["LineString Z (0 0 0, 1 1 0)", "Point Z (0 0 0)"],
        ),
        (
            "Point Z + LineString",
            "Unknown",
            True,
            ["LineString (0 0, 1 1)", "Point Z (0 0 0)"],
        ),
    ],
)
def test_write_geometry_z_types_auto(
    tmp_path, ext, test_descr, exp_geometry_type, mixed_dimensions, wkt
):
    # Shapefile has some different behaviour that other file types
    if ext == ".shp":
        if exp_geometry_type in ("GeometryCollection Z", "Unknown"):
            pytest.skip(f"ext {ext} doesn't support {exp_geometry_type}")
        elif exp_geometry_type == "MultiLineString Z":
            exp_geometry_type = "LineString Z"
        elif exp_geometry_type == "MultiPolygon Z":
            exp_geometry_type = "Polygon Z"

    column_data = {}
    column_data["test_descr"] = [test_descr] * len(wkt)
    column_data["idx"] = [str(idx) for idx in range(len(wkt))]
    gdf = gp.GeoDataFrame(column_data, geometry=from_wkt(wkt), crs="EPSG:4326")
    filename = tmp_path / f"test{ext}"

    if ext == ".fgb":
        # writing empty / null geometries not allowed by FlatGeobuf for
        # GDAL >= 3.6.4 and were simply not written previously
        gdf = gdf.loc[~(gdf.geometry.isna() | gdf.geometry.is_empty)]

    if mixed_dimensions and DRIVERS[ext] in DRIVERS_NO_MIXED_DIMENSIONS:
        with pytest.raises(
            DataSourceError,
            match=("Mixed 2D and 3D coordinates are not supported by"),
        ):
            write_dataframe(gdf, filename)
        return
    else:
        write_dataframe(gdf, filename)

    info = read_info(filename)
    assert info["geometry_type"] == exp_geometry_type

    result_gdf = read_dataframe(filename)
    if ext == ".geojsonl":
        result_gdf.crs = "EPSG:4326"

    assert_geodataframe_equal(gdf, result_gdf)


def test_read_multisurface(data_dir):
    df = read_dataframe(data_dir / "test_multisurface.gpkg")

    # MultiSurface should be converted to MultiPolygon
    assert df.geometry.type.tolist() == ["MultiPolygon"]


def test_read_dataset_kwargs(data_dir, use_arrow):
    filename = data_dir / "test_nested.geojson"

    # by default, nested data are not flattened
    df = read_dataframe(filename, use_arrow=use_arrow)

    expected = gp.GeoDataFrame(
        {
            "top_level": ["A"],
            "intermediate_level": ['{ "bottom_level": "B" }'],
        },
        geometry=[shapely.Point(0, 0)],
        crs="EPSG:4326",
    )

    assert_geodataframe_equal(df, expected)

    df = read_dataframe(filename, use_arrow=use_arrow, FLATTEN_NESTED_ATTRIBUTES="YES")

    expected = gp.GeoDataFrame(
        {
            "top_level": ["A"],
            "intermediate_level_bottom_level": ["B"],
        },
        geometry=[shapely.Point(0, 0)],
        crs="EPSG:4326",
    )

    assert_geodataframe_equal(df, expected)


def test_read_invalid_dataset_kwargs(naturalearth_lowres, use_arrow):
    with pytest.warns(RuntimeWarning, match="does not support open option INVALID"):
        read_dataframe(naturalearth_lowres, use_arrow=use_arrow, INVALID="YES")


def test_write_nullable_dtypes(tmp_path):
    path = tmp_path / "test_nullable_dtypes.gpkg"
    test_data = {
        "col1": pd.Series([1, 2, 3], dtype="int64"),
        "col2": pd.Series([1, 2, None], dtype="Int64"),
        "col3": pd.Series([0.1, None, 0.3], dtype="Float32"),
        "col4": pd.Series([True, False, None], dtype="boolean"),
        "col5": pd.Series(["a", None, "b"], dtype="string"),
    }
    input_gdf = gp.GeoDataFrame(
        test_data, geometry=[shapely.Point(0, 0)] * 3, crs="epsg:31370"
    )
    write_dataframe(input_gdf, path)
    output_gdf = read_dataframe(path)
    # We read it back as default (non-nullable) numpy dtypes, so we cast
    # to those for the expected result
    expected = input_gdf.copy()
    expected["col2"] = expected["col2"].astype("float64")
    expected["col3"] = expected["col3"].astype("float32")
    expected["col4"] = expected["col4"].astype("float64")
    expected["col5"] = expected["col5"].astype(object)
    assert_geodataframe_equal(output_gdf, expected)


@pytest.mark.parametrize(
    "metadata_type", ["dataset_metadata", "layer_metadata", "metadata"]
)
def test_metadata_io(tmpdir, naturalearth_lowres, metadata_type):
    metadata = {"level": metadata_type}

    df = read_dataframe(naturalearth_lowres)

    filename = os.path.join(str(tmpdir), "test.gpkg")
    write_dataframe(df, filename, **{metadata_type: metadata})

    metadata_key = "layer_metadata" if metadata_type == "metadata" else metadata_type

    assert read_info(filename)[metadata_key] == metadata


@pytest.mark.parametrize("metadata_type", ["dataset_metadata", "layer_metadata"])
@pytest.mark.parametrize(
    "metadata",
    [
        {1: 2},
        {"key": None},
        {"key": 1},
    ],
)
def test_invalid_metadata(tmpdir, naturalearth_lowres, metadata_type, metadata):
    with pytest.raises(ValueError, match="must be a string"):
        filename = os.path.join(str(tmpdir), "test.gpkg")
        write_dataframe(
            read_dataframe(naturalearth_lowres), filename, **{metadata_type: metadata}
        )


@pytest.mark.parametrize("metadata_type", ["dataset_metadata", "layer_metadata"])
def test_metadata_unsupported(tmpdir, naturalearth_lowres, metadata_type):
    """metadata is silently ignored"""

    filename = os.path.join(str(tmpdir), "test.geojson")
    write_dataframe(
        read_dataframe(naturalearth_lowres),
        filename,
        **{metadata_type: {"key": "value"}},
    )

    metadata_key = "layer_metadata" if metadata_type == "metadata" else metadata_type

    assert read_info(filename)[metadata_key] is None<|MERGE_RESOLUTION|>--- conflicted
+++ resolved
@@ -28,14 +28,7 @@
     from geopandas.array import from_wkt
     from geopandas.testing import assert_geodataframe_equal
 
-<<<<<<< HEAD
-    from shapely.geometry import box, GeometryCollection, Point, Polygon
-
-except ImportError:
-    pass
-=======
     import shapely  # if geopandas is present, shapely is expected to be present
->>>>>>> 03670f1d
 
 except ImportError:
     pass
@@ -270,19 +263,6 @@
 
 
 @pytest.mark.parametrize(
-    "use_arrow",
-    [
-        pytest.param(
-            True,
-            marks=pytest.mark.skipif(
-                not has_pyarrow or __gdal_version__ < (3, 6, 0),
-                reason="Arrow tests require pyarrow and GDAL>=3.6",
-            ),
-        ),
-        False,
-    ],
-)
-@pytest.mark.parametrize(
     "bbox,expected",
     [
         ((0, 0, 0.00001, 0.00001), []),
@@ -312,19 +292,6 @@
 
 
 @pytest.mark.parametrize(
-    "use_arrow",
-    [
-        pytest.param(
-            True,
-            marks=pytest.mark.skipif(
-                not has_pyarrow or __gdal_version__ < (3, 6, 0),
-                reason="Arrow tests require pyarrow and GDAL>=3.6",
-            ),
-        ),
-        False,
-    ],
-)
-@pytest.mark.parametrize(
     "mask",
     [
         {"type": "Point", "coordinates": [0, 0]},
@@ -337,49 +304,23 @@
         read_dataframe(naturalearth_lowres, use_arrow=use_arrow, mask=mask)
 
 
-@pytest.mark.parametrize(
-    "use_arrow",
-    [
-        pytest.param(
-            True,
-            marks=pytest.mark.skipif(
-                not has_pyarrow or __gdal_version__ < (3, 6, 0),
-                reason="Arrow tests require pyarrow and GDAL>=3.6",
-            ),
-        ),
-        False,
-    ],
-)
 def test_read_bbox_mask_invalid(naturalearth_lowres, use_arrow):
     with pytest.raises(ValueError, match="cannot set both 'bbox' and 'mask'"):
         read_dataframe(
             naturalearth_lowres,
             use_arrow=use_arrow,
             bbox=(-85, 8, -80, 10),
-            mask=Point(-105, 55),
+            mask=shapely.Point(-105, 55),
         )
 
 
-@pytest.mark.parametrize(
-    "use_arrow",
-    [
-        pytest.param(
-            True,
-            marks=pytest.mark.skipif(
-                not has_pyarrow or __gdal_version__ < (3, 6, 0),
-                reason="Arrow tests require pyarrow and GDAL>=3.6",
-            ),
-        ),
-        False,
-    ],
-)
 @pytest.mark.parametrize(
     "mask,expected",
     [
-        (Point(-105, 55), ["CAN"]),
-        (box(-85, 8, -80, 10), ["PAN", "CRI"]),
+        (shapely.Point(-105, 55), ["CAN"]),
+        (shapely.box(-85, 8, -80, 10), ["PAN", "CRI"]),
         (
-            Polygon(
+            shapely.Polygon(
                 (
                     [6.101929483362767, 50.97085041206964],
                     [5.773001596839322, 50.90661120482673],
@@ -392,7 +333,9 @@
             ["DEU", "BEL", "NLD"],
         ),
         (
-            GeometryCollection([Point(-7.7, 53), box(-85, 8, -80, 10)]),
+            shapely.GeometryCollection(
+                [shapely.Point(-7.7, 53), shapely.box(-85, 8, -80, 10)]
+            ),
             ["PAN", "CRI", "IRL"],
         ),
     ],
