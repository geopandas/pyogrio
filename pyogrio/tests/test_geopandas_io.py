import os

import numpy as np
import pandas as pd
from pandas.testing import assert_frame_equal, assert_index_equal
import pytest

from pyogrio import list_layers
from pyogrio.errors import DataLayerError
from pyogrio.geopandas import read_dataframe, write_dataframe

try:
    import geopandas as gp
    from geopandas.testing import assert_geodataframe_equal

    has_geopandas = True
except ImportError:
    has_geopandas = False


pytestmark = pytest.mark.skipif(not has_geopandas, reason="GeoPandas not available")


def test_read_dataframe(naturalearth_lowres_all_ext):
    df = read_dataframe(naturalearth_lowres_all_ext)

    assert isinstance(df, gp.GeoDataFrame)

    assert df.crs == "EPSG:4326"
    assert len(df) == 177
    assert df.columns.tolist() == [
        "pop_est",
        "continent",
        "name",
        "iso_a3",
        "gdp_md_est",
        "geometry",
    ]

    assert df.geometry.iloc[0].type == "MultiPolygon"


def test_read_dataframe_vsi(naturalearth_lowres_vsi):
    df = read_dataframe(naturalearth_lowres_vsi[1])
    assert len(df) == 177


@pytest.mark.parametrize(
        "naturalearth_lowres, expected_ext",
        [(".gpkg", ".gpkg"), (".shp", ".shp")],
        indirect=["naturalearth_lowres"])
def test_fixture_naturalearth_lowres(naturalearth_lowres, expected_ext):
    # Test the fixture with "indirect" parameter
    assert naturalearth_lowres.suffix == expected_ext
    df = read_dataframe(naturalearth_lowres)
    assert len(df) == 177


def test_read_no_geometry(naturalearth_lowres_all_ext):
    df = read_dataframe(naturalearth_lowres_all_ext, read_geometry=False)
    assert isinstance(df, pd.DataFrame)
    assert not isinstance(df, gp.GeoDataFrame)


def test_read_force_2d(test_fgdb_vsi):
    with pytest.warns(
        UserWarning, match=r"Measured \(M\) geometry types are not supported"
    ):
        df = read_dataframe(test_fgdb_vsi, layer="test_lines", max_features=1)
        assert df.iloc[0].geometry.has_z

        df = read_dataframe(
            test_fgdb_vsi, layer="test_lines", force_2d=True, max_features=1
        )
        assert not df.iloc[0].geometry.has_z


@pytest.mark.filterwarnings("ignore: Measured")
def test_read_layer(test_fgdb_vsi):
    layers = list_layers(test_fgdb_vsi)
    # The first layer is read by default (NOTE: first layer has no features)
    df = read_dataframe(test_fgdb_vsi, read_geometry=False, max_features=1)
    df2 = read_dataframe(
        test_fgdb_vsi, layer=layers[0][0], read_geometry=False, max_features=1
    )
    assert_frame_equal(df, df2)

    # Reading a specific layer should return that layer.
    # Detected here by a known column.
    df = read_dataframe(
        test_fgdb_vsi, layer="test_lines", read_geometry=False, max_features=1
    )
    assert "RIVER_MILE" in df.columns


def test_read_layer_invalid(naturalearth_lowres_all_ext):
    with pytest.raises(DataLayerError, match="Layer 'wrong' could not be opened"):
        read_dataframe(naturalearth_lowres_all_ext, layer="wrong")


@pytest.mark.filterwarnings("ignore: Measured")
def test_read_datetime(test_fgdb_vsi):
    df = read_dataframe(test_fgdb_vsi, layer="test_lines", max_features=1)
    assert df.SURVEY_DAT.dtype.name == "datetime64[ns]"


def test_read_null_values(test_fgdb_vsi):
    df = read_dataframe(test_fgdb_vsi, read_geometry=False)

    # make sure that Null values are preserved
    assert df.SEGMENT_NAME.isnull().max() == True
    assert df.loc[df.SEGMENT_NAME.isnull()].SEGMENT_NAME.iloc[0] is None


def test_read_fid_as_index(naturalearth_lowres_all_ext):
    kwargs = {"skip_features": 2, "max_features": 2}

    # default is to not set FIDs as index
    df = read_dataframe(naturalearth_lowres_all_ext, **kwargs)
    assert_index_equal(df.index, pd.RangeIndex(0, 2))

    df = read_dataframe(naturalearth_lowres_all_ext, fid_as_index=False, **kwargs)
    assert_index_equal(df.index, pd.RangeIndex(0, 2))

    df = read_dataframe(naturalearth_lowres_all_ext, fid_as_index=True, **kwargs)
    if naturalearth_lowres_all_ext.suffix in ['.gpkg']:
        # File format where fid starts at 1
        assert_index_equal(df.index, pd.Index([3, 4], name="fid"))
    else:
        # File format where fid starts at 0
        assert_index_equal(df.index, pd.Index([2, 3], name="fid"))


<<<<<<< HEAD
@pytest.mark.filterwarnings("ignore:.*Layer .* does not have any features to read")
def test_read_where(naturalearth_lowres):
=======
@pytest.mark.filterwarnings("ignore: Layer")
def test_read_where(naturalearth_lowres_all_ext):
>>>>>>> 37e1bfc9
    # empty filter should return full set of records
    df = read_dataframe(naturalearth_lowres_all_ext, where="")
    assert len(df) == 177

    # should return singular item
    df = read_dataframe(naturalearth_lowres_all_ext, where="iso_a3 = 'CAN'")
    assert len(df) == 1
    assert df.iloc[0].iso_a3 == "CAN"

    df = read_dataframe(naturalearth_lowres_all_ext, where="iso_a3 IN ('CAN', 'USA', 'MEX')")
    assert len(df) == 3
    assert len(set(df.iso_a3.unique()).difference(["CAN", "USA", "MEX"])) == 0

    # should return items within range
    df = read_dataframe(
        naturalearth_lowres_all_ext, where="POP_EST >= 10000000 AND POP_EST < 100000000"
    )
    assert len(df) == 75
    assert df.pop_est.min() >= 10000000
    assert df.pop_est.max() < 100000000

    # should match no items
    df = read_dataframe(naturalearth_lowres_all_ext, where="ISO_A3 = 'INVALID'")
    assert len(df) == 0


def test_read_where_invalid(naturalearth_lowres_all_ext):
    if naturalearth_lowres_all_ext.suffix in [".gpkg"]:
        # Geopackage doesn't raise, but returns empty df?
        gdf = read_dataframe(naturalearth_lowres_all_ext, where="invalid")
        assert len(gdf) == 0
    else:
        with pytest.raises(ValueError, match="Invalid SQL"):
            read_dataframe(naturalearth_lowres_all_ext, where="invalid")


@pytest.mark.parametrize("bbox", [(1,), (1, 2), (1, 2, 3)])
def test_read_bbox_invalid(naturalearth_lowres_all_ext, bbox):
    with pytest.raises(ValueError, match="Invalid bbox"):
        read_dataframe(naturalearth_lowres_all_ext, bbox=bbox)


def test_read_bbox(naturalearth_lowres_all_ext):
    # should return no features
    with pytest.warns(UserWarning, match="does not have any features to read"):
        df = read_dataframe(naturalearth_lowres_all_ext, bbox=(0, 0, 0.00001, 0.00001))
        assert len(df) == 0

    df = read_dataframe(naturalearth_lowres_all_ext, bbox=(-140, 20, -100, 40))
    assert len(df) == 2
    assert np.array_equal(df.iso_a3, ["USA", "MEX"])


def test_read_fids(naturalearth_lowres_all_ext):
    # ensure keyword is properly passed through
    fids = np.array([1, 10, 5], dtype=np.int64)
    df = read_dataframe(naturalearth_lowres_all_ext, fids=fids, fid_as_index=True)
    assert len(df) == 3
    assert np.array_equal(fids, df.index.values)


def test_read_fids_force_2d(test_fgdb_vsi):
    with pytest.warns(
        UserWarning, match=r"Measured \(M\) geometry types are not supported"
    ):
        df = read_dataframe(test_fgdb_vsi, layer="test_lines", fids=[22])
        assert len(df) == 1
        assert df.iloc[0].geometry.has_z

        df = read_dataframe(test_fgdb_vsi, layer="test_lines", force_2d=True, fids=[22])
        assert len(df) == 1
        assert not df.iloc[0].geometry.has_z


@pytest.mark.filterwarnings("ignore:.*Layer .* does not have any features to read")
def test_read_sql(naturalearth_lowres):
    # The geometry column cannot be specified when using the
    # default OGRSQL dialect but is returned nonetheless, so 4 columns.
    sql = "SELECT iso_a3 AS iso_a3_renamed, name, pop_est FROM naturalearth_lowres"
    df = read_dataframe(naturalearth_lowres, sql=sql, sql_dialect="OGRSQL")
    assert len(df.columns) == 4
    assert len(df) == 177

    # Should return single row
    sql = "SELECT * FROM naturalearth_lowres WHERE iso_a3 = 'CAN'"
    df = read_dataframe(naturalearth_lowres, sql=sql, sql_dialect="OGRSQL")
    assert len(df) == 1
    assert len(df.columns) == 6
    assert df.iloc[0].iso_a3 == "CAN"

    sql = """SELECT *
               FROM naturalearth_lowres
              WHERE iso_a3 IN ('CAN', 'USA', 'MEX')"""
    df = read_dataframe(naturalearth_lowres, sql=sql, sql_dialect="OGRSQL")
    assert len(df.columns) == 6
    assert len(df) == 3
    assert df.iso_a3.tolist() == ["CAN", "USA", "MEX"]

    sql = """SELECT *
               FROM naturalearth_lowres
              WHERE iso_a3 IN ('CAN', 'USA', 'MEX')
              ORDER BY name"""
    df = read_dataframe(naturalearth_lowres, sql=sql, sql_dialect="OGRSQL")
    assert len(df.columns) == 6
    assert len(df) == 3
    assert df.iso_a3.tolist() == ["CAN", "MEX", "USA"]

    # Should return items within range.
    sql = """SELECT *
               FROM naturalearth_lowres
              WHERE POP_EST >= 10000000 AND POP_EST < 100000000"""
    df = read_dataframe(naturalearth_lowres, sql=sql, sql_dialect="OGRSQL")
    assert len(df) == 75
    assert len(df.columns) == 6
    assert df.pop_est.min() >= 10000000
    assert df.pop_est.max() < 100000000

    # Should match no items.
    sql = "SELECT * FROM naturalearth_lowres WHERE ISO_A3 = 'INVALID'"
    df = read_dataframe(naturalearth_lowres, sql=sql, sql_dialect="OGRSQL")
    assert len(df) == 0


def test_read_sql_invalid(naturalearth_lowres):
    with pytest.raises(Exception, match="SQL Expression Parsing Error"):
        read_dataframe(naturalearth_lowres, sql="invalid")

    with pytest.raises(
            ValueError, match="'sql' paramater cannot be combined with 'layer'"):
        read_dataframe(naturalearth_lowres, sql="whatever", layer="invalid")


def test_read_sql_columns_where(naturalearth_lowres):
    sql = "SELECT iso_a3 AS iso_a3_renamed, name, pop_est FROM naturalearth_lowres"
    df = read_dataframe(
        naturalearth_lowres,
        sql=sql,
        sql_dialect="OGRSQL",
        columns=["iso_a3_renamed", "name"],
        where="iso_a3_renamed IN ('CAN', 'USA', 'MEX')",
    )
    assert len(df.columns) == 3
    assert len(df) == 3
    assert df.iso_a3_renamed.tolist() == ["CAN", "USA", "MEX"]


def test_read_sql_columns_where_bbox(naturalearth_lowres):
    sql = "SELECT iso_a3 AS iso_a3_renamed, name, pop_est FROM naturalearth_lowres"
    df = read_dataframe(
        naturalearth_lowres,
        sql=sql,
        sql_dialect="OGRSQL",
        columns=["iso_a3_renamed", "name"],
        where="iso_a3_renamed IN ('CAN', 'USA', 'MEX')",
        bbox=(-140, 20, -100, 40)
    )
    assert len(df.columns) == 3
    assert len(df) == 2
    assert df.iso_a3_renamed.tolist() == ["USA", "MEX"]


def test_read_sql_skip_max(naturalearth_lowres):
    sql = """SELECT *
               FROM naturalearth_lowres
              WHERE iso_a3 IN ('CAN', 'MEX', 'USA')
              ORDER BY name"""
    df = read_dataframe(
            naturalearth_lowres, sql=sql, skip_features=1,
            max_features=1, sql_dialect="OGRSQL")
    assert len(df.columns) == 6
    assert len(df) == 1
    assert df.iso_a3.tolist() == ["MEX"]

    sql = "SELECT * FROM naturalearth_lowres LIMIT 1"
    df = read_dataframe(
            naturalearth_lowres, sql=sql, max_features=3, sql_dialect="OGRSQL")
    assert len(df) == 1

    sql = "SELECT * FROM naturalearth_lowres LIMIT 1"
    with pytest.raises(ValueError, match="'skip_features' must be between 0 and 0"):
        _ = read_dataframe(
                naturalearth_lowres, sql=sql, skip_features=1, sql_dialect="OGRSQL")


def test_read_sql_dialect_sqlite(naturalearth_lowres):
    # should return singular item
    sql = "SELECT * FROM naturalearth_lowres WHERE iso_a3 = 'CAN'"
    df = read_dataframe(naturalearth_lowres, sql=sql, sql_dialect="SQLITE")
    assert len(df) == 1
    assert len(df.columns) == 6
    assert df.iloc[0].iso_a3 == "CAN"
    area_canada = df.iloc[0].geometry.area

    # use spatialite function (needs SQLITE dialect)
    sql = """SELECT ST_Buffer(geometry, 5) AS geometry, name, pop_est, iso_a3
               FROM naturalearth_lowres 
              WHERE ISO_A3 = 'CAN'"""
    df = read_dataframe(naturalearth_lowres, sql=sql, sql_dialect="SQLITE")
    assert len(df) == 1
    assert len(df.columns) == 4
    assert df.iloc[0].geometry.area > area_canada


@pytest.mark.parametrize(
    "driver,ext",
    [
        ("ESRI Shapefile", "shp"),
        ("GeoJSON", "geojson"),
        ("GeoJSONSeq", "geojsons"),
        ("GPKG", "gpkg"),
    ],
)
def test_write_dataframe(tmpdir, naturalearth_lowres, driver, ext):
    expected = read_dataframe(naturalearth_lowres)

    filename = os.path.join(str(tmpdir), f"test.{ext}")
    write_dataframe(expected, filename, driver=driver)

    assert os.path.exists(filename)

    df = read_dataframe(filename)

    if driver != "GeoJSONSeq":
        # GeoJSONSeq driver I/O reorders features and / or vertices, and does
        # not support roundtrip comparison

        # Coordinates are not precisely equal when written to JSON
        # dtypes do not necessarily round-trip precisely through JSON
        is_json = driver == "GeoJSON"

        assert_geodataframe_equal(
            df,
            expected,
            check_less_precise=is_json,
            check_index_type=False,
            check_dtype=not is_json,
        )


@pytest.mark.filterwarnings("ignore:.*Layer .* does not have any features to read")
@pytest.mark.parametrize(
    "driver,ext", [("ESRI Shapefile", "shp"), ("GeoJSON", "geojson"), ("GPKG", "gpkg")]
)
def test_write_empty_dataframe(tmpdir, driver, ext):
    expected = gp.GeoDataFrame(geometry=[], crs=4326)

    filename = os.path.join(str(tmpdir), f"test.{ext}")
    write_dataframe(expected, filename, driver=driver)

    assert os.path.exists(filename)

    df = read_dataframe(filename)

    assert_geodataframe_equal(df, expected)


def test_write_dataframe_gdalparams(tmp_path, naturalearth_lowres):
    original_df = read_dataframe(naturalearth_lowres)

    test_noindex_filename = tmp_path / "test_gdalparams_noindex.shp"
    write_dataframe(original_df, test_noindex_filename, SPATIAL_INDEX="NO")
    assert test_noindex_filename.exists() is True
    test_noindex_index_filename = tmp_path / "test_gdalparams_noindex.qix"
    assert test_noindex_index_filename.exists() is False

    test_withindex_filename = tmp_path / "test_gdalparams_withindex.shp"
    write_dataframe(original_df, test_withindex_filename, SPATIAL_INDEX="YES")
    assert test_withindex_filename.exists() is True
    test_withindex_index_filename = tmp_path / "test_gdalparams_withindex.qix"
    assert test_withindex_index_filename.exists() is True


@pytest.mark.filterwarnings(
    "ignore: You will likely lose important projection information"
)
def test_custom_crs_io(tmpdir, naturalearth_lowres_all_ext):
    df = read_dataframe(naturalearth_lowres_all_ext)
    # project Belgium to a custom Albers Equal Area projection
    expected = df.loc[df.name == "Belgium"].to_crs(
        "+proj=aea +lat_1=49.5 +lat_2=51.5 +lon_0=4.3"
    )
    filename = os.path.join(str(tmpdir), "test.shp")
    write_dataframe(expected, filename)

    assert os.path.exists(filename)

    df = read_dataframe(filename)

    crs = df.crs.to_dict()
    assert crs["lat_1"] == 49.5
    assert crs["lat_2"] == 51.5
    assert crs["lon_0"] == 4.3
    assert df.crs.equals(expected.crs)<|MERGE_RESOLUTION|>--- conflicted
+++ resolved
@@ -131,13 +131,8 @@
         assert_index_equal(df.index, pd.Index([2, 3], name="fid"))
 
 
-<<<<<<< HEAD
 @pytest.mark.filterwarnings("ignore:.*Layer .* does not have any features to read")
-def test_read_where(naturalearth_lowres):
-=======
-@pytest.mark.filterwarnings("ignore: Layer")
 def test_read_where(naturalearth_lowres_all_ext):
->>>>>>> 37e1bfc9
     # empty filter should return full set of records
     df = read_dataframe(naturalearth_lowres_all_ext, where="")
     assert len(df) == 177
