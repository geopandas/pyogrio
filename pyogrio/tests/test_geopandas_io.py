--- conflicted
+++ resolved
@@ -17,18 +17,12 @@
     vsi_unlink,
 )
 from pyogrio._compat import (
-<<<<<<< HEAD
-=======
     GDAL_GE_37,
->>>>>>> 7aed64da
     GDAL_GE_352,
     HAS_ARROW_WRITE_API,
     HAS_PYPROJ,
     PANDAS_GE_15,
-<<<<<<< HEAD
     SHAPELY_GE_21,
-=======
->>>>>>> 7aed64da
 )
 from pyogrio.errors import DataLayerError, DataSourceError, FeatureError, GeometryError
 from pyogrio.geopandas import PANDAS_GE_20, read_dataframe, write_dataframe
