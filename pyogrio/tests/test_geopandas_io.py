--- conflicted
+++ resolved
@@ -7,19 +7,15 @@
 
 import numpy as np
 
-<<<<<<< HEAD
 from pyogrio import (
+    __gdal_version__,
+    list_drivers,
     list_layers,
-    list_drivers,
     read_info,
     vsi_listtree,
     vsi_unlink,
-    __gdal_version__,
-)
-=======
-from pyogrio import __gdal_version__, list_drivers, list_layers, read_info
+)
 from pyogrio._compat import HAS_ARROW_WRITE_API, HAS_PYPROJ, PANDAS_GE_15
->>>>>>> e2e0a01f
 from pyogrio.errors import DataLayerError, DataSourceError, FeatureError, GeometryError
 from pyogrio.geopandas import PANDAS_GE_20, read_dataframe, write_dataframe
 from pyogrio.raw import (
@@ -29,11 +25,7 @@
 from pyogrio.tests.conftest import (
     ALL_EXTS,
     DRIVERS,
-<<<<<<< HEAD
     START_FID,
-    requires_pyarrow_api,
-=======
->>>>>>> e2e0a01f
     requires_arrow_write_api,
     requires_gdal_geos,
     requires_pyarrow_api,
