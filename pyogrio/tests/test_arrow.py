import contextlib
import json
import math
import os
import sys

import pytest
import numpy as np

import pyogrio
from pyogrio import __gdal_version__, read_dataframe
from pyogrio.raw import open_arrow, read_arrow, write
<<<<<<< HEAD
from pyogrio.tests.conftest import requires_pyarrow_api
=======
from pyogrio.tests.conftest import ALL_EXTS, requires_arrow_api
>>>>>>> 2a438cd4

try:
    import pandas as pd
    from pandas.testing import assert_frame_equal, assert_index_equal
    from geopandas.testing import assert_geodataframe_equal

    import pyarrow
except ImportError:
    pass

# skip all tests in this file if Arrow API or GeoPandas are unavailable
pytestmark = requires_pyarrow_api
pytest.importorskip("geopandas")


def test_read_arrow(naturalearth_lowres_all_ext):
    result = read_dataframe(naturalearth_lowres_all_ext, use_arrow=True)
    expected = read_dataframe(naturalearth_lowres_all_ext, use_arrow=False)

    if naturalearth_lowres_all_ext.suffix.startswith(".geojson"):
        check_less_precise = True
    else:
        check_less_precise = False
    assert_geodataframe_equal(result, expected, check_less_precise=check_less_precise)


def test_read_arrow_unspecified_layer_warning(data_dir):
    """Reading a multi-layer file without specifying a layer gives a warning."""
    with pytest.warns(UserWarning, match="More than one layer found "):
        read_arrow(data_dir / "sample.osm.pbf")


@pytest.mark.parametrize("skip_features, expected", [(10, 167), (200, 0)])
def test_read_arrow_skip_features(naturalearth_lowres, skip_features, expected):
    table = read_arrow(naturalearth_lowres, skip_features=skip_features)[1]
    assert len(table) == expected


def test_read_arrow_negative_skip_features(naturalearth_lowres):
    with pytest.raises(ValueError, match="'skip_features' must be >= 0"):
        read_arrow(naturalearth_lowres, skip_features=-1)


@pytest.mark.parametrize(
    "max_features, expected", [(0, 0), (10, 10), (200, 177), (100000, 177)]
)
def test_read_arrow_max_features(naturalearth_lowres, max_features, expected):
    table = read_arrow(naturalearth_lowres, max_features=max_features)[1]
    assert len(table) == expected


def test_read_arrow_negative_max_features(naturalearth_lowres):
    with pytest.raises(ValueError, match="'max_features' must be >= 0"):
        read_arrow(naturalearth_lowres, max_features=-1)


@pytest.mark.parametrize(
    "skip_features, max_features, expected",
    [
        (0, 0, 0),
        (10, 0, 0),
        (200, 0, 0),
        (1, 200, 176),
        (176, 10, 1),
        (100, 100, 77),
        (100, 100000, 77),
    ],
)
def test_read_arrow_skip_features_max_features(
    naturalearth_lowres, skip_features, max_features, expected
):
    table = read_arrow(
        naturalearth_lowres, skip_features=skip_features, max_features=max_features
    )[1]
    assert len(table) == expected


def test_read_arrow_fid(naturalearth_lowres_all_ext):
    kwargs = {"use_arrow": True, "where": "fid >= 2 AND fid <= 3"}

    df = read_dataframe(naturalearth_lowres_all_ext, fid_as_index=False, **kwargs)
    assert_index_equal(df.index, pd.RangeIndex(0, 2))

    df = read_dataframe(naturalearth_lowres_all_ext, fid_as_index=True, **kwargs)
    assert_index_equal(df.index, pd.Index([2, 3], name="fid"))


def test_read_arrow_columns(naturalearth_lowres):
    result = read_dataframe(naturalearth_lowres, use_arrow=True, columns=["continent"])
    assert result.columns.tolist() == ["continent", "geometry"]


def test_read_arrow_ignore_geometry(naturalearth_lowres):
    result = read_dataframe(naturalearth_lowres, use_arrow=True, read_geometry=False)
    assert type(result) is pd.DataFrame

    expected = read_dataframe(naturalearth_lowres, use_arrow=True).drop(
        columns=["geometry"]
    )
    assert_frame_equal(result, expected)


def test_read_arrow_nested_types(test_ogr_types_list):
    # with arrow, list types are supported
    result = read_dataframe(test_ogr_types_list, use_arrow=True)
    assert "list_int64" in result.columns
    assert result["list_int64"][0].tolist() == [0, 1]


def test_read_arrow_to_pandas_kwargs(test_fgdb_vsi):
    # with arrow, list types are supported
    arrow_to_pandas_kwargs = {"strings_to_categorical": True}
    result = read_dataframe(
        test_fgdb_vsi,
        layer="basetable_2",
        use_arrow=True,
        arrow_to_pandas_kwargs=arrow_to_pandas_kwargs,
    )
    assert "SEGMENT_NAME" in result.columns
    assert result["SEGMENT_NAME"].dtype.name == "category"


def test_read_arrow_raw(naturalearth_lowres):
    meta, table = read_arrow(naturalearth_lowres)
    assert isinstance(meta, dict)
    assert isinstance(table, pyarrow.Table)


def test_open_arrow(naturalearth_lowres):
    with open_arrow(naturalearth_lowres) as (meta, reader):
        assert isinstance(meta, dict)
        assert isinstance(reader, pyarrow.RecordBatchReader)
        assert isinstance(reader.read_all(), pyarrow.Table)


def test_open_arrow_batch_size(naturalearth_lowres):
    meta, table = read_arrow(naturalearth_lowres)
    batch_size = math.ceil(len(table) / 2)

    with open_arrow(naturalearth_lowres, batch_size=batch_size) as (meta, reader):
        assert isinstance(meta, dict)
        assert isinstance(reader, pyarrow.RecordBatchReader)
        count = 0
        tables = []
        for table in reader:
            tables.append(table)
            count += 1

        assert count == 2, "Should be two batches given the batch_size parameter"
        assert len(tables[0]) == batch_size, "First table should match the batch size"


@pytest.mark.skipif(
    __gdal_version__ >= (3, 8, 0),
    reason="skip_features supported by Arrow stream API for GDAL>=3.8.0",
)
@pytest.mark.parametrize("skip_features", [10, 200])
def test_open_arrow_skip_features_unsupported(naturalearth_lowres, skip_features):
    """skip_features are not supported for the Arrow stream interface for
    GDAL < 3.8.0"""
    with pytest.raises(
        ValueError,
        match="specifying 'skip_features' is not supported for Arrow for GDAL<3.8.0",
    ):
        with open_arrow(naturalearth_lowres, skip_features=skip_features) as (
            meta,
            reader,
        ):
            pass


@pytest.mark.parametrize("max_features", [10, 200])
def test_open_arrow_max_features_unsupported(naturalearth_lowres, max_features):
    """max_features are not supported for the Arrow stream interface"""
    with pytest.raises(
        ValueError,
        match="specifying 'max_features' is not supported for Arrow",
    ):
        with open_arrow(naturalearth_lowres, max_features=max_features) as (
            meta,
            reader,
        ):
            pass


@pytest.mark.skipif(
    __gdal_version__ < (3, 8, 0),
    reason="returns geoarrow metadata only for GDAL>=3.8.0",
)
def test_read_arrow_geoarrow_metadata(naturalearth_lowres):
    _meta, table = read_arrow(naturalearth_lowres)
    field = table.schema.field("wkb_geometry")
    assert field.metadata[b"ARROW:extension:name"] == b"geoarrow.wkb"
    parsed_meta = json.loads(field.metadata[b"ARROW:extension:metadata"])
    assert parsed_meta["crs"]["id"]["authority"] == "EPSG"
    assert parsed_meta["crs"]["id"]["code"] == 4326


def test_open_arrow_capsule_protocol(naturalearth_lowres):
    pytest.importorskip("pyarrow", minversion="14")

    with open_arrow(naturalearth_lowres, return_pyarrow=False) as (meta, reader):
        assert isinstance(meta, dict)
        assert isinstance(reader, pyogrio._io._ArrowStream)

        result = pyarrow.table(reader)

    _, expected = read_arrow(naturalearth_lowres)
    assert result.equals(expected)


def test_open_arrow_capsule_protocol_without_pyarrow(naturalearth_lowres):
    pyarrow = pytest.importorskip("pyarrow", minversion="14")

    # Make PyArrow temporarily unavailable (importing will fail)
    sys.modules["pyarrow"] = None
    try:
        with open_arrow(naturalearth_lowres, return_pyarrow=False) as (meta, reader):
            assert isinstance(meta, dict)
            assert isinstance(reader, pyogrio._io._ArrowStream)
            result = pyarrow.table(reader)
    finally:
        sys.modules["pyarrow"] = pyarrow

    _, expected = read_arrow(naturalearth_lowres)
    assert result.equals(expected)


@contextlib.contextmanager
def use_arrow_context():
    original = os.environ.get("PYOGRIO_USE_ARROW", None)
    os.environ["PYOGRIO_USE_ARROW"] = "1"
    yield
    if original:
        os.environ["PYOGRIO_USE_ARROW"] = original
    else:
        del os.environ["PYOGRIO_USE_ARROW"]


def test_enable_with_environment_variable(test_ogr_types_list):
    # list types are only supported with arrow, so don't work by default and work
    # when arrow is enabled through env variable
    result = read_dataframe(test_ogr_types_list)
    assert "list_int64" not in result.columns

    with use_arrow_context():
        result = read_dataframe(test_ogr_types_list)
    assert "list_int64" in result.columns


@pytest.mark.skipif(
    __gdal_version__ < (3, 8, 3), reason="Arrow bool value bug fixed in GDAL >= 3.8.3"
)
@pytest.mark.parametrize("ext", ALL_EXTS)
def test_arrow_bool_roundtrip(tmpdir, ext):
    filename = os.path.join(str(tmpdir), f"test{ext}")

    # Point(0, 0)
    geometry = np.array(
        [bytes.fromhex("010100000000000000000000000000000000000000")] * 5, dtype=object
    )
    bool_col = np.array([True, False, True, False, True])
    field_data = [bool_col]
    fields = ["bool_col"]

    kwargs = {}

    if ext == ".fgb":
        # For .fgb, spatial_index=False to avoid the rows being reordered
        kwargs["spatial_index"] = False

    write(
        filename,
        geometry,
        field_data,
        fields,
        geometry_type="Point",
        crs="EPSG:4326",
        **kwargs,
    )

    write(
        filename, geometry, field_data, fields, geometry_type="Point", crs="EPSG:4326"
    )
    table = read_arrow(filename)[1]

    assert np.array_equal(table["bool_col"].to_numpy(), bool_col)


@pytest.mark.skipif(
    __gdal_version__ >= (3, 8, 3), reason="Arrow bool value bug fixed in GDAL >= 3.8.3"
)
@pytest.mark.parametrize("ext", ALL_EXTS)
def test_arrow_bool_exception(tmpdir, ext):
    filename = os.path.join(str(tmpdir), f"test{ext}")

    # Point(0, 0)
    geometry = np.array(
        [bytes.fromhex("010100000000000000000000000000000000000000")] * 5, dtype=object
    )
    bool_col = np.array([True, False, True, False, True])
    field_data = [bool_col]
    fields = ["bool_col"]

    write(
        filename, geometry, field_data, fields, geometry_type="Point", crs="EPSG:4326"
    )

    if ext in {".fgb", ".gpkg"}:
        # only raise exception for GPKG / FGB
        with pytest.raises(
            RuntimeError,
            match="GDAL < 3.8.3 does not correctly read boolean data values using "
            "the Arrow API",
        ):
            with open_arrow(filename):
                pass

        # do not raise exception if no bool columns are read
        with open_arrow(filename, columns=[]):
            pass

    else:
        with open_arrow(filename):
            pass<|MERGE_RESOLUTION|>--- conflicted
+++ resolved
@@ -10,11 +10,7 @@
 import pyogrio
 from pyogrio import __gdal_version__, read_dataframe
 from pyogrio.raw import open_arrow, read_arrow, write
-<<<<<<< HEAD
-from pyogrio.tests.conftest import requires_pyarrow_api
-=======
-from pyogrio.tests.conftest import ALL_EXTS, requires_arrow_api
->>>>>>> 2a438cd4
+from pyogrio.tests.conftest import ALL_EXTS, requires_pyarrow_api
 
 try:
     import pandas as pd
