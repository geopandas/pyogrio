--- conflicted
+++ resolved
@@ -263,13 +263,10 @@
     crs=None,
     encoding=None,
     promote_to_multi=None,
-<<<<<<< HEAD
-    append=False,
-=======
     nan_as_null=True,
     dataset_options=None,
     layer_options=None,
->>>>>>> 0cdd98e1
+    append=False,
     **kwargs,
 ):
     if geometry_type is None:
@@ -321,12 +318,8 @@
         crs=crs,
         encoding=encoding,
         promote_to_multi=promote_to_multi,
-<<<<<<< HEAD
-        append=append,
-        **kwargs,
-=======
         nan_as_null=nan_as_null,
         dataset_kwargs=dataset_kwargs,
         layer_kwargs=layer_kwargs,
->>>>>>> 0cdd98e1
+        append=append,
     )