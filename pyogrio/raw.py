--- conflicted
+++ resolved
@@ -110,19 +110,12 @@
         Cannot be combined with ``bbox`` keyword.
     fids : array-like, optional (default: None)
         Array of integer feature id (FID) values to select. Cannot be combined
-<<<<<<< HEAD
         with other keywords to select a subset (``skip_features``,
         ``max_features``, ``where``, ``bbox``, or ``mask``). Note that the
         starting index is driver  and file specific (e.g. typically 0 for
         Shapefile and 1 for GeoPackage, but can still depend on the specific
         file). The performance of reading a large number of features usings FIDs
         is also driver specific.
-=======
-        with other keywords to select a subset (`skip_features`, `max_features`,
-        `where` or `bbox`). Note that the starting index is driver and file
-        specific (e.g. typically 0 for Shapefile and 1 for GeoPackage, but can
-        still depend on the specific file). The performance of reading a large
-        number of features usings FIDs is also driver specific.
     sql : str, optional (default: None)
         The SQL statement to execute. See the sql_dialect parameter for
         more information on the syntax to use for the query. When combined
@@ -146,7 +139,6 @@
             native support for SQL, except for Geopackage and SQLite as this is
             their native SQL dialect.
 
->>>>>>> 175a0bf8
     return_fids : bool, optional (default: False)
         If True, will return the FIDs of the feature that were read.
     **kwargs
