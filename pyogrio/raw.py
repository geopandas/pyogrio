import warnings
import os

from pyogrio._env import GDALEnv
from pyogrio.errors import DataSourceError
from pyogrio.util import get_vsi_path

with GDALEnv():
    from pyogrio._io import ogr_open_arrow, ogr_read, ogr_write
    from pyogrio._ogr import (
        get_gdal_version,
        get_gdal_version_string,
        ogr_driver_supports_write,
        remove_virtual_file,
        _get_driver_metadata_item,
    )


DRIVERS = {
    ".fgb": "FlatGeobuf",
    ".geojson": "GeoJSON",
    ".geojsonl": "GeoJSONSeq",
    ".geojsons": "GeoJSONSeq",
    ".gpkg": "GPKG",
    ".json": "GeoJSON",
    ".shp": "ESRI Shapefile",
}


DRIVERS_NO_MIXED_SINGLE_MULTI = {
    "FlatGeobuf",
    "GPKG",
}

DRIVERS_NO_MIXED_DIMENSIONS = {
    "FlatGeobuf",
}


def read(
    path_or_buffer,
    /,
    layer=None,
    encoding=None,
    columns=None,
    read_geometry=True,
    force_2d=False,
    skip_features=0,
    max_features=None,
    where=None,
    bbox=None,
    fids=None,
    sql=None,
    sql_dialect=None,
    return_fids=False,
    **kwargs,
):
    """Read OGR data source into numpy arrays.

    IMPORTANT: non-linear geometry types (e.g., MultiSurface) are converted
    to their linear approximations.

    Parameters
    ----------
    path_or_buffer : pathlib.Path or str, or bytes buffer
        A dataset path or URI, or raw buffer.
    layer : int or str, optional (default: first layer)
        If an integer is provided, it corresponds to the index of the layer
        with the data source.  If a string is provided, it must match the name
        of the layer in the data source.  Defaults to first layer in data source.
    encoding : str, optional (default: None)
        If present, will be used as the encoding for reading string values from
        the data source, unless encoding can be inferred directly from the data
        source.
    columns : list-like, optional (default: all columns)
        List of column names to import from the data source.  Column names must
        exactly match the names in the data source, and will be returned in
        the order they occur in the data source.  To avoid reading any columns,
        pass an empty list-like.
    read_geometry : bool, optional (default: True)
        If True, will read geometry into WKB.  If False, geometry will be None.
    force_2d : bool, optional (default: False)
        If the geometry has Z values, setting this to True will cause those to
        be ignored and 2D geometries to be returned
    skip_features : int, optional (default: 0)
        Number of features to skip from the beginning of the file before returning
        features.  Must be less than the total number of features in the file.
    max_features : int, optional (default: None)
        Number of features to read from the file.  Must be less than the total
        number of features in the file minus skip_features (if used).
    where : str, optional (default: None)
        Where clause to filter features in layer by attribute values.  Uses a
        restricted form of SQL WHERE clause, defined here:
        http://ogdi.sourceforge.net/prop/6.2.CapabilitiesMetadata.html
        Examples: "ISO_A3 = 'CAN'", "POP_EST > 10000000 AND POP_EST < 100000000"
    bbox : tuple of (xmin, ymin, xmax, ymax), optional (default: None)
        If present, will be used to filter records whose geometry intersects this
        box.  This must be in the same CRS as the dataset.  If GEOS is present
        and used by GDAL, only geometries that intersect this bbox will be
        returned; if GEOS is not available or not used by GDAL, all geometries
        with bounding boxes that intersect this bbox will be returned.
    fids : array-like, optional (default: None)
        Array of integer feature id (FID) values to select. Cannot be combined
        with other keywords to select a subset (`skip_features`, `max_features`,
        `where` or `bbox`). Note that the starting index is driver and file
        specific (e.g. typically 0 for Shapefile and 1 for GeoPackage, but can
        still depend on the specific file). The performance of reading a large
        number of features usings FIDs is also driver specific.
    return_fids : bool, optional (default: False)
        If True, will return the FIDs of the feature that were read.
    **kwargs
        Additional driver-specific dataset open options passed to OGR.  Invalid
        options are logged by OGR to stderr and are not captured.

    Returns
    -------
    (dict, fids, geometry, data fields)
        Returns a tuple of meta information about the data source in a dict,
        an ndarray of FIDs corresponding to the features that were read or None
        (if return_fids is False),
        an ndarray of geometry objects or None (if data source does not include
        geometry or read_geometry is False), a tuple of ndarrays for each field
        in the data layer.

        Meta is: {
            "crs": "<crs>",
            "fields": <ndarray of field names>,
            "encoding": "<encoding>",
            "geometry_type": "<geometry type>"
        }
    """
    path, buffer = get_vsi_path(path_or_buffer)

    dataset_kwargs = _preprocess_options_key_value(kwargs) if kwargs else {}

    try:
        result = ogr_read(
            path,
            layer=layer,
            encoding=encoding,
            columns=columns,
            read_geometry=read_geometry,
            force_2d=force_2d,
            skip_features=skip_features,
            max_features=max_features or 0,
            where=where,
            bbox=bbox,
            fids=fids,
            sql=sql,
            sql_dialect=sql_dialect,
            return_fids=return_fids,
            dataset_kwargs=dataset_kwargs,
        )
    finally:
        if buffer is not None:
            remove_virtual_file(path)

    return result


def read_arrow(
    path_or_buffer,
    /,
    layer=None,
    encoding=None,
    columns=None,
    read_geometry=True,
    force_2d=False,
    skip_features=0,
    max_features=None,
    where=None,
    bbox=None,
    fids=None,
    sql=None,
    sql_dialect=None,
    return_fids=False,
    **kwargs,
):
    """
    Read OGR data source into a pyarrow Table.

    See docstring of `read` for parameters.

    Returns
    -------
    (dict, pyarrow.Table)

        Returns a tuple of meta information about the data source in a dict,
        and a pyarrow Table with data.

        Meta is: {
            "crs": "<crs>",
            "fields": <ndarray of field names>,
            "encoding": "<encoding>",
            "geometry_type": "<geometry_type>",
            "geometry_name": "<name of geometry column in arrow table>",
        }
    """
    try:
        import pyarrow  # noqa
    except ImportError:
        raise RuntimeError("the 'pyarrow' package is required to read using arrow")

    path, buffer = get_vsi_path(path_or_buffer)

    dataset_kwargs = _preprocess_options_key_value(kwargs) if kwargs else {}

    try:
        with ogr_open_arrow(
            path,
            layer=layer,
            encoding=encoding,
            columns=columns,
            read_geometry=read_geometry,
            force_2d=force_2d,
            skip_features=skip_features,
            max_features=max_features or 0,
            where=where,
            bbox=bbox,
            fids=fids,
            sql=sql,
            sql_dialect=sql_dialect,
            return_fids=return_fids,
<<<<<<< HEAD
        ) as source:
            meta, reader = source
            table = reader.read_all()
=======
            dataset_kwargs=dataset_kwargs,
        )
>>>>>>> 691fe85e
    finally:
        if buffer is not None:
            remove_virtual_file(path)

    return meta, table


def open_arrow(
    path_or_buffer,
    /,
    layer=None,
    encoding=None,
    columns=None,
    read_geometry=True,
    force_2d=False,
    skip_features=0,
    max_features=None,
    where=None,
    bbox=None,
    fids=None,
    sql=None,
    sql_dialect=None,
    return_fids=False,
):
    """
    Open OGR data source as a stream of pyarrow record batches.

    See docstring of `read` for parameters.

    The RecordBatchStreamReader is reading from a stream provided by OGR and must not be
    accessed after the OGR dataset has been closed, i.e. after the context manager has
    been closed.

    Examples
    --------

    >>> from pyogrio.raw import open_arrow
    >>> import pyarrow as pa
    >>> import shapely
    >>>
    >>> with open_arrow(path) as source:
    >>>     meta, reader = source
    >>>     for table in reader:
    >>>         geometries = shapely.from_wkb(table[meta["geometry_name"]])

    Returns
    -------
    (dict, pyarrow.RecordBatchStreamReader)

        Returns a tuple of meta information about the data source in a dict,
        and a pyarrow RecordBatchStreamReader with data.

        Meta is: {
            "crs": "<crs>",
            "fields": <ndarray of field names>,
            "encoding": "<encoding>",
            "geometry_type": "<geometry_type>",
            "geometry_name": "<name of geometry column in arrow table>",
        }
    """
    try:
        import pyarrow  # noqa
    except ImportError:
        raise RuntimeError("the 'pyarrow' package is required to read using arrow")

    path, buffer = get_vsi_path(path_or_buffer)

    try:
        return ogr_open_arrow(
            path,
            layer=layer,
            encoding=encoding,
            columns=columns,
            read_geometry=read_geometry,
            force_2d=force_2d,
            skip_features=skip_features,
            max_features=max_features or 0,
            where=where,
            bbox=bbox,
            fids=fids,
            sql=sql,
            sql_dialect=sql_dialect,
            return_fids=return_fids,
        )
    finally:
        if buffer is not None:
            remove_virtual_file(path)


def detect_driver(path):
    # try to infer driver from path
    parts = os.path.splitext(path)
    if len(parts) != 2:
        raise ValueError(
            f"Could not infer driver from path: {path}; please specify driver "
            "explicitly"
        )

    ext = parts[1].lower()
    driver = DRIVERS.get(ext, None)
    if driver is None:
        raise ValueError(
            f"Could not infer driver from path: {path}; please specify driver "
            "explicitly"
        )

    return driver


def _parse_options_names(xml):
    """Convert metadata xml to list of names"""
    # Based on Fiona's meta.py
    # (https://github.com/Toblerity/Fiona/blob/91c13ad8424641557a4e5f038f255f9b657b1bc5/fiona/meta.py)
    import xml.etree.ElementTree as ET

    options = []
    if xml:
        root = ET.fromstring(xml)
        for option in root.iter("Option"):
            # some options explicitly have scope='raster'
            if option.attrib.get("scope", "vector") != "raster":
                options.append(option.attrib["name"])

    return options


def _preprocess_options_key_value(options):
    """
    Preprocess options, eg `spatial_index=True` gets converted
    to `SPATIAL_INDEX="YES"`.
    """
    if not isinstance(options, dict):
        raise TypeError(f"Expected options to be a dict, got {type(options)}")

    result = {}
    for k, v in options.items():
        if v is None:
            continue
        k = k.upper()
        if isinstance(v, bool):
            v = "ON" if v else "OFF"
        else:
            v = str(v)
        result[k] = v
    return result


def write(
    path,
    geometry,
    field_data,
    fields,
    field_mask=None,
    layer=None,
    driver=None,
    # derived from meta if roundtrip
    geometry_type=None,
    crs=None,
    encoding=None,
    promote_to_multi=None,
    nan_as_null=True,
    append=False,
    dataset_options=None,
    layer_options=None,
    **kwargs,
):
    if geometry_type is None:
        raise ValueError("geometry_type must be provided")

    if driver is None:
        driver = detect_driver(path)

    # verify that driver supports writing
    if not ogr_driver_supports_write(driver):
        raise DataSourceError(
            f"{driver} does not support write functionality in GDAL "
            f"{get_gdal_version_string()}"
        )

    # prevent segfault from: https://github.com/OSGeo/gdal/issues/5739
    if append and driver == "FlatGeobuf" and get_gdal_version() <= (3, 5, 0):
        raise RuntimeError(
            "append to FlatGeobuf is not supported for GDAL <= 3.5.0 due to segfault"
        )

    if promote_to_multi is None:
        promote_to_multi = (
            geometry_type.startswith("Multi")
            and driver in DRIVERS_NO_MIXED_SINGLE_MULTI
        )

    if crs is None:
        warnings.warn(
            "'crs' was not provided.  The output dataset will not have "
            "projection information defined and may not be usable in other "
            "systems."
        )

    # preprocess kwargs and split in dataset and layer creation options
    dataset_kwargs = _preprocess_options_key_value(dataset_options or {})
    layer_kwargs = _preprocess_options_key_value(layer_options or {})
    if kwargs:
        kwargs = _preprocess_options_key_value(kwargs)
        dataset_option_names = _parse_options_names(
            _get_driver_metadata_item(driver, "DMD_CREATIONOPTIONLIST")
        )
        layer_option_names = _parse_options_names(
            _get_driver_metadata_item(driver, "DS_LAYER_CREATIONOPTIONLIST")
        )
        for k, v in kwargs.items():
            if k in dataset_option_names:
                dataset_kwargs[k] = v
            elif k in layer_option_names:
                layer_kwargs[k] = v
            else:
                raise ValueError(f"unrecognized option '{k}' for driver '{driver}'")

    ogr_write(
        str(path),
        layer=layer,
        driver=driver,
        geometry=geometry,
        geometry_type=geometry_type,
        field_data=field_data,
        field_mask=field_mask,
        fields=fields,
        crs=crs,
        encoding=encoding,
        promote_to_multi=promote_to_multi,
        nan_as_null=nan_as_null,
        append=append,
        dataset_kwargs=dataset_kwargs,
        layer_kwargs=layer_kwargs,
    )<|MERGE_RESOLUTION|>--- conflicted
+++ resolved
@@ -221,14 +221,9 @@
             sql=sql,
             sql_dialect=sql_dialect,
             return_fids=return_fids,
-<<<<<<< HEAD
         ) as source:
             meta, reader = source
             table = reader.read_all()
-=======
-            dataset_kwargs=dataset_kwargs,
-        )
->>>>>>> 691fe85e
     finally:
         if buffer is not None:
             remove_virtual_file(path)
@@ -312,6 +307,7 @@
             sql=sql,
             sql_dialect=sql_dialect,
             return_fids=return_fids,
+            dataset_kwargs=dataset_kwargs,
         )
     finally:
         if buffer is not None:
