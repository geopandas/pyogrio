--- conflicted
+++ resolved
@@ -1,10 +1,8 @@
-<<<<<<< HEAD
+"""Core functions to interact with OGR data sources."""
+
 from pathlib import Path
-from typing import Union
-=======
-"""Core functions to interact with OGR data sources."""
-
->>>>>>> e2e0a01f
+from typing import Optional, Union
+
 from pyogrio._env import GDALEnv
 from pyogrio.util import (
     _mask_to_wkb,
@@ -28,17 +26,12 @@
         ogr_list_drivers,
         set_gdal_config_options as _set_gdal_config_options,
     )
-<<<<<<< HEAD
-    from pyogrio._err import _register_error_handler
-    from pyogrio._io import ogr_list_layers, ogr_read_bounds, ogr_read_info
     from pyogrio._vsi import (
         ogr_vsi_listtree,
         ogr_vsi_rmtree,
         ogr_vsi_unlink,
         vsimem_rmtree_toplevel,
     )
-=======
->>>>>>> e2e0a01f
 
     _init_gdal_data()
     _init_proj_data()
@@ -344,14 +337,14 @@
     return _get_gdal_data_path()
 
 
-def vsi_listtree(path: Union[str, Path], pattern: str = None):
+def vsi_listtree(path: Union[str, Path], pattern: Optional[str] = None):
     """Recursively list the contents in a vsi directory.
 
     An fnmatch pattern can be specified to filter the directories/files
     returned.
 
-    Parameters:
-    -----------
+    Parameters
+    ----------
     path : str or pathlib.Path
         Path to the vsi directory to be listed.
     pattern : str, optional
@@ -367,8 +360,8 @@
 def vsi_rmtree(path: Union[str, Path]):
     """Recursively remove vsi directory.
 
-    Parameters:
-    -----------
+    Parameters
+    ----------
     path : str or pathlib.Path
         path to the vsi directory to be removed.
 
@@ -405,8 +398,8 @@
 
     Remark: function is defined here to be able to run tests on it.
 
-    Parameters:
-    -----------
+    Parameters
+    ----------
     path : str or pathlib.Path
         path to in-memory file
 
