--- conflicted
+++ resolved
@@ -167,13 +167,10 @@
 
 
 # TODO: handle index properly
-<<<<<<< HEAD
-def write_dataframe(df, path, layer=None, driver=None, encoding=None, promote_to_multi=None, **kwargs):
-=======
 def write_dataframe(
-    df, path, layer=None, driver=None, encoding=None, geometry_type=None, **kwargs
+    df, path, layer=None, driver=None, encoding=None, geometry_type=None, 
+    promote_to_multi=None, **kwargs
 ):
->>>>>>> 43d31c3e
     """
     Write GeoPandas GeoDataFrame to an OGR file format.
 
@@ -189,20 +186,17 @@
     encoding : str, optional (default: None)
         If present, will be used as the encoding for writing string values to
         the file.
-<<<<<<< HEAD
     promote_to_multi: bool, optional (default: None) 
         If True, will convert singular geometry types to their corresponding
         multi geometry type. By default, will convert convert mixed singular
         and multi geometry types to multi geometry types for drivers that do
         not support mixed singular and multi geometry types.
-=======
     geometry_type : string, optional (default: None)
         The geometry type for the dataset layer that will be written.
         By default will be inferred from the data, but this parameter allows you
         to override this and specify the geometry type manually. Possible
         values: 'Unknown', 'Point', 'LineString', 'Polygon', 'MultiPoint',
         'MultiLineString', 'MultiPolygon', 'GeometryCollection'.
->>>>>>> 43d31c3e
 
     **kwargs
         The kwargs passed to OGR.
@@ -241,30 +235,19 @@
     # TODO: may need to fill in pd.NA, etc
     field_data = [df[f].values for f in fields]
 
-<<<<<<< HEAD
-    geometry_type = None
-    if not df.empty:
-        # TODO: validate geometry types, not all combinations are valid
-        geometry_types = geometry.type.unique()
-        if len(geometry_types) == 1:
-            geometry_type = geometry_types[0]
-        elif len(geometry_types == 2):
-            if "Polygon" in geometry_types and "MultiPolygon" in geometry_types:
-                geometry_type = "MultiPolygon"
-            elif "LineString" in geometry_types and "MultiLineString" in geometry_types:
-                geometry_type = "MultiLineString"
-            elif "Point" in geometry_types and "MultiPoint" in geometry_types:
-                geometry_type = "MultiPoint"
-            
-=======
->>>>>>> 43d31c3e
     if geometry_type is None:
         geometry_type = "Unknown"
         if not df.empty:
-            # TODO: validate geometry types, not all combinations are valid
             geometry_types = geometry.type.unique()
             if len(geometry_types) == 1:
                 geometry_type = geometry_types[0]
+            elif len(geometry_types == 2):
+                if "Polygon" in geometry_types and "MultiPolygon" in geometry_types:
+                    geometry_type = "MultiPolygon"
+                elif "LineString" in geometry_types and "MultiLineString" in geometry_types:
+                    geometry_type = "MultiLineString"
+                elif "Point" in geometry_types and "MultiPoint" in geometry_types:
+                    geometry_type = "MultiPoint"
 
     crs = None
     if geometry.crs:
