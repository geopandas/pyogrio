--- conflicted
+++ resolved
@@ -60,15 +60,6 @@
             res = pd.to_datetime(ser, **datetime_kwargs)
         except Exception:
             res = ser
-<<<<<<< HEAD
-=======
-    # if object dtype, try parse as utc instead
-    if res.dtype in ("object", "string"):
-        try:
-            res = pd.to_datetime(ser, utc=True, **datetime_kwargs)
-        except Exception:
-            pass
->>>>>>> 7ada821e
 
     if res.dtype.kind == "M":  # any datetime64
         # GDAL only supports ms precision, convert outputs to match.
@@ -651,13 +642,12 @@
 
         table = pa.Table.from_pandas(df, preserve_index=False)
 
-<<<<<<< HEAD
         # Add metadata to datetime columns so GDAL knows they are datetimes.
         for datetime_col in datetime_cols:
             table = _add_column_metadata(
                 table, column_metadata={datetime_col: {"GDAL:OGR:type": "DateTime"}}
             )
-=======
+
         # Null arrow columns are not supported by GDAL, so convert to string
         for field_index, field in enumerate(table.schema):
             if field.type == pa.null():
@@ -666,7 +656,6 @@
                     field.with_type(pa.string()),
                     table[field_index].cast(pa.string()),
                 )
->>>>>>> 7ada821e
 
         if geometry_column is not None:
             # ensure that the geometry column is binary (for all-null geometries,
