--- conflicted
+++ resolved
@@ -134,7 +134,7 @@
         from GDAL to Python (requires GDAL >= 3.6 and `pyarrow` to be
         installed). When enabled, this provides a further speed-up.
     arrow_to_pandas_kwargs: dict, optional (default: None)
-        When use_arrow is True, these kwargs will be passed to the _TO_PANDAS call.
+        When use_arrow is True, these kwargs will be passed to the _`to_pandas` call.
     **kwargs
         Additional driver-specific dataset open options passed to OGR.  Invalid
         options will trigger a warning.
@@ -143,12 +143,6 @@
     -------
     GeoDataFrame or DataFrame (if no geometry is present)
 
-<<<<<<< HEAD
-    .. _OGRSQL: https://gdal.org/user/ogr_sql_dialect.html#ogr-sql-dialect
-    .. _SQLITE: https://gdal.org/user/sql_sqlite_dialect.html#sql-sqlite-dialect
-    .. _spatialite: https://www.gaia-gis.it/gaia-sins/spatialite-sql-latest.html
-    .. _TO_PANDAS: https://arrow.apache.org/docs/python/generated/pyarrow.Table.html#pyarrow.Table.to_pandas
-=======
     .. _OGRSQL:
 
         https://gdal.org/user/ogr_sql_dialect.html#ogr-sql-dialect
@@ -164,7 +158,10 @@
     .. _spatialite:
 
         https://www.gaia-gis.it/gaia-sins/spatialite-sql-latest.html
->>>>>>> dd88934c
+
+    .. _to_pandas:
+
+        https://arrow.apache.org/docs/python/generated/pyarrow.Table.html#pyarrow.Table.to_pandas
 
     """  # noqa: E501
     try:
