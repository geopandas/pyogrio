--- conflicted
+++ resolved
@@ -439,18 +439,13 @@
         del table
 
         # convert datetime columns that were read as string to datetime
-<<<<<<< HEAD
         for dtype, column in zip(meta["dtypes"], meta["fields"], strict=True):
-            if dtype is not None and dtype.startswith("datetime"):
-=======
-        for dtype, column in zip(meta["dtypes"], meta["fields"]):
-            # With arrow, date columns are returned as datetime.date objects.
             if (
                 dtype is not None
                 and dtype.startswith("datetime")
+                # With arrow, date columns are returned as datetime.date objects
                 and dtype != "datetime64[D]"
             ):
->>>>>>> d5983c51
                 df[column] = _try_parse_datetime(
                     df[column], datetime_as_string, mixed_offsets_as_utc
                 )
