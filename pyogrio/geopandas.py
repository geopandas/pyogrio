--- conflicted
+++ resolved
@@ -189,12 +189,9 @@
     encoding=None,
     geometry_type=None,
     promote_to_multi=None,
-<<<<<<< HEAD
     nan_as_null=True,
-=======
     dataset_options=None,
     layer_options=None,
->>>>>>> 8e1a32cb
     **kwargs,
 ):
     """
@@ -238,7 +235,6 @@
         types will not be promoted, which may result in errors or invalid files when
         attempting to write mixed singular and multi geometry types to drivers that do
         not support such combinations.
-<<<<<<< HEAD
     nan_as_null : bool, default True
         For floating point columns (float32 / float64), whether NaN values are
         written as "null" (missing value). Defaults to True because in pandas
@@ -246,14 +242,12 @@
         behaviour is format specific: some formats don't support NaNs by
         default (e.g. GeoJSON will skip this property) or might treat them as
         null anyway (e.g. GeoPackage).
-=======
     dataset_options : dict, optional
         Dataset creation option (format specific) passed to OGR. Specify as
         a key-value dictionary.
     layer_options : dict, optional
         Layer creation option (format specific) passed to OGR. Specify as
         a key-value dictionary.
->>>>>>> 8e1a32cb
     **kwargs
         Additional driver-specific dataset or layer creation options passed
         to OGR. pyogrio will attempt to automatically pass those keywords
@@ -363,11 +357,8 @@
         geometry_type=geometry_type,
         encoding=encoding,
         promote_to_multi=promote_to_multi,
-<<<<<<< HEAD
         nan_as_null=nan_as_null,
-=======
         dataset_options=dataset_options,
         layer_options=layer_options,
->>>>>>> 8e1a32cb
         **kwargs,
     )