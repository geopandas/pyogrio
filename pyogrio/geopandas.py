import os

from pyogrio._env import GDALEnv
from pyogrio.raw import read, write


def _stringify_path(path):
    """
    Convert path-like to a string if possible, pass-through other objects
    """
    if isinstance(path, str):
        return path

    # checking whether path implements the filesystem protocol
    try:
        return path.__fspath__()  # new in python 3.6
    except AttributeError:
        pass

    # pass-though other objects
    return path


def read_dataframe(
    path_or_buffer,
    layer=None,
    encoding=None,
    columns=None,
    read_geometry=True,
    force_2d=False,
    skip_features=0,
    max_features=None,
    where=None,
    bbox=None,
    fids=None,
    fid_as_index=False,
):
    """Read from an OGR data source to a GeoPandas GeoDataFrame or Pandas DataFrame.
    If the data source does not have a geometry column or ``read_geometry`` is False,
    a DataFrame will be returned.

    Requires ``geopandas`` >= 0.8.

    Parameters
    ----------
<<<<<<< HEAD
    path_or_buffer : pathlib.Path or str, or bytes buffer
        Path to file or raw buffer.
=======
    path : str
        A dataset path or URI.
>>>>>>> d0b202ac
    layer : int or str, optional (default: first layer)
        If an integer is provided, it corresponds to the index of the layer
        with the data source.  If a string is provided, it must match the name
        of the layer in the data source.  Defaults to first layer in data source.
    encoding : str, optional (default: None)
        If present, will be used as the encoding for reading string values from
        the data source, unless encoding can be inferred directly from the data
        source.
    columns : list-like, optional (default: all columns)
        List of column names to import from the data source.  Column names must
        exactly match the names in the data source, and will be returned in
        the order they occur in the data source.  To avoid reading any columns,
        pass an empty list-like.
    read_geometry : bool, optional (default: True)
        If True, will read geometry into a GeoSeries.  If False, a Pandas DataFrame
        will be returned instead.
    force_2d : bool, optional (default: False)
        If the geometry has Z values, setting this to True will cause those to
        be ignored and 2D geometries to be returned
    skip_features : int, optional (default: 0)
        Number of features to skip from the beginning of the file before returning
        features.  Must be less than the total number of features in the file.
    max_features : int, optional (default: None)
        Number of features to read from the file.  Must be less than the total
        number of features in the file minus skip_features (if used).
    where : str, optional (default: None)
        Where clause to filter features in layer by attribute values.  Uses a
        restricted form of SQL WHERE clause, defined here:
        http://ogdi.sourceforge.net/prop/6.2.CapabilitiesMetadata.html
        Examples: ``"ISO_A3 = 'CAN'"``, ``"POP_EST > 10000000 AND POP_EST < 100000000"``
    bbox : tuple of (xmin, ymin, xmax, ymax) (default: None)
        If present, will be used to filter records whose geometry intersects this
        box.  This must be in the same CRS as the dataset.
    fids : array-like, optional (default: None)
        Array of integer feature id (FID) values to select. Cannot be combined
        with other keywords to select a subset (``skip_features``, ``max_features``,
        ``where`` or ``bbox``). Note that the starting index is driver and file
        specific (e.g. typically 0 for Shapefile and 1 for GeoPackage, but can
        still depend on the specific file). The performance of reading a large
        number of features usings FIDs is also driver specific.
    fid_as_index : bool, optional (default: False)
        If True, will use the FIDs of the features that were read as the
        index of the GeoDataFrame.  May start at 0 or 1 depending on the driver.

    Returns
    -------
    GeoDataFrame or DataFrame (if no geometry is present)
    """
    try:
        with GDALEnv():
            import pandas as pd
            import geopandas as gp
            from geopandas.array import from_wkb

    except ImportError:
        raise ImportError("geopandas is required to use pyogrio.read_dataframe()")

<<<<<<< HEAD
    path_or_buffer = _stringify_path(path_or_buffer)

    if isinstance(path_or_buffer, str):
        path = path_or_buffer
        if not "://" in path:
            if not "/vsi" in path.lower() and not os.path.exists(path):
                raise ValueError(f"'{path}' does not exist")

    meta, geometry, field_data = read(
        path_or_buffer,
=======
    meta, index, geometry, field_data = read(
        path,
>>>>>>> d0b202ac
        layer=layer,
        encoding=encoding,
        columns=columns,
        read_geometry=read_geometry,
        force_2d=force_2d,
        skip_features=skip_features,
        max_features=max_features,
        where=where,
        bbox=bbox,
        fids=fids,
        return_fids=fid_as_index,
    )

    columns = meta["fields"].tolist()
    data = {columns[i]: field_data[i] for i in range(len(columns))}
    if fid_as_index:
        index = pd.Index(index, name="fid")
    else:
        index = None

    df = pd.DataFrame(data, columns=columns, index=index)

    if geometry is None or not read_geometry:
        return df

    geometry = from_wkb(geometry, crs=meta["crs"])

    return gp.GeoDataFrame(df, geometry=geometry)


# TODO: handle index properly
def write_dataframe(df, path, layer=None, driver=None, encoding=None, **kwargs):
    """
    Write GeoPandas GeoDataFrame to an OGR file format.

    Parameters
    ----------
    path : str
        path to file
    layer :str, optional (default: None)
        layer name
    driver : string, optional (default: None)
        The OGR format driver used to write the vector file. By default write_dataframe
        attempts to infer driver from path.
    encoding : str, optional (default: None)
        If present, will be used as the encoding for writing string values to
        the file.

    **kwargs
        The kwargs passed to OGR.
    """
    # TODO: add examples to the docstring (e.g. OGR kwargs)
    try:
        with GDALEnv():
            import geopandas as gp
            from geopandas.array import to_wkb

            # if geopandas is available so is pyproj
            from pyproj.enums import WktVersion

    except ImportError:
        raise ImportError("geopandas is required to use pyogrio.read_dataframe()")

    path = str(path)

    if not isinstance(df, gp.GeoDataFrame):
        raise ValueError("'df' must be a GeoDataFrame")

    geometry_columns = df.columns[df.dtypes == "geometry"]
    if len(geometry_columns) == 0:
        raise ValueError("'df' does not have a geometry column")

    if len(geometry_columns) > 1:
        raise ValueError(
            "'df' must have only one geometry column. "
            "Multiple geometry columns are not supported for output using OGR."
        )

    geometry_column = geometry_columns[0]
    geometry = df[geometry_column]
    fields = [c for c in df.columns if not c == geometry_column]

    # TODO: may need to fill in pd.NA, etc
    field_data = [df[f].values for f in fields]

    if not df.empty:
        # TODO: validate geometry types, not all combinations are valid
        geometry_type = geometry.type.unique()[0]
    else:
        geometry_type = "Unknown"

    crs = None
    if geometry.crs:
        # TODO: this may need to be WKT1, due to issues
        # if possible use EPSG codes instead
        epsg = geometry.crs.to_epsg()
        if epsg:
            crs = f"EPSG:{epsg}"
        else:
            crs = geometry.crs.to_wkt(WktVersion.WKT1_GDAL)

    write(
        path,
        layer=layer,
        driver=driver,
        geometry=to_wkb(geometry.values),
        field_data=field_data,
        fields=fields,
        crs=crs,
        geometry_type=geometry_type,
        encoding=encoding,
    )<|MERGE_RESOLUTION|>--- conflicted
+++ resolved
@@ -43,13 +43,8 @@
 
     Parameters
     ----------
-<<<<<<< HEAD
     path_or_buffer : pathlib.Path or str, or bytes buffer
-        Path to file or raw buffer.
-=======
-    path : str
-        A dataset path or URI.
->>>>>>> d0b202ac
+         A dataset path or URI, or raw buffer.
     layer : int or str, optional (default: first layer)
         If an integer is provided, it corresponds to the index of the layer
         with the data source.  If a string is provided, it must match the name
@@ -107,21 +102,10 @@
     except ImportError:
         raise ImportError("geopandas is required to use pyogrio.read_dataframe()")
 
-<<<<<<< HEAD
     path_or_buffer = _stringify_path(path_or_buffer)
 
-    if isinstance(path_or_buffer, str):
-        path = path_or_buffer
-        if not "://" in path:
-            if not "/vsi" in path.lower() and not os.path.exists(path):
-                raise ValueError(f"'{path}' does not exist")
-
-    meta, geometry, field_data = read(
+    meta, index, geometry, field_data = read(
         path_or_buffer,
-=======
-    meta, index, geometry, field_data = read(
-        path,
->>>>>>> d0b202ac
         layer=layer,
         encoding=encoding,
         columns=columns,
