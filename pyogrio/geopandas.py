--- conflicted
+++ resolved
@@ -473,68 +473,6 @@
     else:
         geometry_column = None
         geometry = None
-<<<<<<< HEAD
-        fields = list(df.columns)
-
-    # TODO: may need to fill in pd.NA, etc
-    field_data = []
-    field_mask = []
-    # dict[str, np.array(int)] special case for dt-tz fields
-    gdal_tz_offsets = {}
-    for name in fields:
-        col = df[name]
-        values = None
-
-        if isinstance(col.dtype, pd.DatetimeTZDtype):
-            # Deal with datetimes with timezones by passing down timezone separately
-            # pass down naive datetime
-            naive = col.dt.tz_localize(None)
-            values = naive.values
-            # compute offset relative to UTC explicitly
-            tz_offset = naive - col.dt.tz_convert("UTC").dt.tz_localize(None)
-            # Convert to GDAL timezone offset representation.
-            # GMT is represented as 100 and offsets are represented by adding /
-            # subtracting 1 for every 15 minutes different from GMT.
-            # https://gdal.org/development/rfc/rfc56_millisecond_precision.html#core-changes
-            # Convert each row offset to a signed multiple of 15m and add to GMT value
-            gdal_offset_representation = tz_offset // pd.Timedelta("15m") + 100
-            gdal_tz_offsets[name] = gdal_offset_representation.values
-
-        elif col.dtype == "object":
-            # Column of Timestamp objects, also split in naive datetime and tz offset
-            col_na = df[col.notna()][name]
-            if len(col_na) and all(isinstance(x, pd.Timestamp) for x in col_na):
-                tz_offset = col.apply(lambda x: None if pd.isna(x) else x.utcoffset())
-                gdal_offset_repr = tz_offset // pd.Timedelta("15m") + 100
-                gdal_tz_offsets[name] = gdal_offset_repr.values
-                naive = col.apply(lambda x: None if pd.isna(x) else x.tz_localize(None))
-                values = naive.values
-            elif len(col_na) and all(isinstance(x, datetime) for x in col_na):
-                tz_offset = col.apply(lambda x: None if pd.isna(x) else x.utcoffset())
-                gdal_offset_repr = tz_offset // pd.Timedelta("15m") + 100
-                gdal_tz_offsets[name] = gdal_offset_repr.values
-                naive = col.apply(
-                    lambda x: None if pd.isna(x) else x.replace(tzinfo=None)
-                )
-                values = naive.values
-
-        if values is None:
-            values = col.values
-
-        if isinstance(values, pd.api.extensions.ExtensionArray):
-            from pandas.arrays import BooleanArray, FloatingArray, IntegerArray
-
-            if isinstance(values, (IntegerArray, FloatingArray, BooleanArray)):
-                field_data.append(values._data)
-                field_mask.append(values._mask)
-            else:
-                field_data.append(np.asarray(values))
-                field_mask.append(np.asarray(values.isna()))
-        else:
-            field_data.append(values)
-            field_mask.append(None)
-=======
->>>>>>> 4bab4966
 
     # Determine geometry_type and/or promote_to_multi
     if geometry_column is not None:
@@ -722,6 +660,8 @@
     gdal_tz_offsets = {}
     for name in fields:
         col = df[name]
+        values = None
+
         if isinstance(col.dtype, pd.DatetimeTZDtype):
             # Deal with datetimes with timezones by passing down timezone separately
             # pass down naive datetime
@@ -736,8 +676,28 @@
             # Convert each row offset to a signed multiple of 15m and add to GMT value
             gdal_offset_representation = tz_offset // pd.Timedelta("15m") + 100
             gdal_tz_offsets[name] = gdal_offset_representation.values
-        else:
+
+        elif col.dtype == "object":
+            # Column of Timestamp objects, also split in naive datetime and tz offset
+            col_na = df[col.notna()][name]
+            if len(col_na) and all(isinstance(x, pd.Timestamp) for x in col_na):
+                tz_offset = col.apply(lambda x: None if pd.isna(x) else x.utcoffset())
+                gdal_offset_repr = tz_offset // pd.Timedelta("15m") + 100
+                gdal_tz_offsets[name] = gdal_offset_repr.values
+                naive = col.apply(lambda x: None if pd.isna(x) else x.tz_localize(None))
+                values = naive.values
+            elif len(col_na) and all(isinstance(x, datetime) for x in col_na):
+                tz_offset = col.apply(lambda x: None if pd.isna(x) else x.utcoffset())
+                gdal_offset_repr = tz_offset // pd.Timedelta("15m") + 100
+                gdal_tz_offsets[name] = gdal_offset_repr.values
+                naive = col.apply(
+                    lambda x: None if pd.isna(x) else x.replace(tzinfo=None)
+                )
+                values = naive.values
+
+        if values is None:
             values = col.values
+
         if isinstance(values, pd.api.extensions.ExtensionArray):
             from pandas.arrays import BooleanArray, FloatingArray, IntegerArray
 
