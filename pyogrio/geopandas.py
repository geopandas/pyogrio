--- conflicted
+++ resolved
@@ -426,16 +426,13 @@
 
         del table
 
-<<<<<<< HEAD
         # convert datetime columns that were read as string to datetime
         for dtype, column in zip(meta["dtypes"], meta["fields"]):
             if dtype is not None and dtype.startswith("datetime"):
                 df[column] = _try_parse_datetime(df[column], datetimes=datetimes)
-=======
         for ogr_subtype, c in zip(meta["ogr_subtypes"], df.columns):
             if ogr_subtype == "OFSTJSON":
                 df[c] = df[c].map(json.loads, na_action="ignore")
->>>>>>> 9db81b4d
 
         if fid_as_index:
             df = df.set_index(meta["fid_column"])
@@ -468,14 +465,10 @@
     df = pd.DataFrame(data, columns=columns, index=index)
     for dtype, c in zip(meta["dtypes"], df.columns):
         if dtype.startswith("datetime"):
-<<<<<<< HEAD
             df[c] = _try_parse_datetime(df[c], datetimes=datetimes)
-=======
-            df[c] = _try_parse_datetime(df[c])
     for ogr_subtype, c in zip(meta["ogr_subtypes"], df.columns):
         if ogr_subtype == "OFSTJSON":
             df[c] = df[c].map(json.loads, na_action="ignore")
->>>>>>> 9db81b4d
 
     if geometry is None or not read_geometry:
         return df
