--- conflicted
+++ resolved
@@ -229,21 +229,13 @@
     # TODO: may need to fill in pd.NA, etc
     field_data = [df[f].values for f in fields]
 
-<<<<<<< HEAD
-    geometry_type = "Unknown"
-    if not df.empty:
-        # TODO: validate geometry types, not all combinations are valid
-        geometry_types = geometry.type.unique()
-        if len(geometry_types) == 1:
-            geometry_type = geometry_types[0]
-=======
     if geometry_type is None:
+        geometry_type = "Unknown"
         if not df.empty:
             # TODO: validate geometry types, not all combinations are valid
-            geometry_type = geometry.type.unique()[0]
-        else:
-            geometry_type = "Unknown"
->>>>>>> cd5b4640
+            geometry_types = geometry.type.unique()
+            if len(geometry_types) == 1:
+                geometry_type = geometry_types[0]
 
     crs = None
     if geometry.crs:
