--- conflicted
+++ resolved
@@ -24,13 +24,9 @@
     pandas = None
 
 
-<<<<<<< HEAD
-HAS_ARROW_API = __gdal_version__ >= (3, 6, 0) and pyarrow is not None
+HAS_ARROW_API = __gdal_version__ >= (3, 6, 0)
 HAS_ARROW_WRITE_API = __gdal_version__ >= (3, 8, 0)
-=======
-HAS_ARROW_API = __gdal_version__ >= (3, 6, 0)
 HAS_PYARROW = pyarrow is not None
->>>>>>> e2b13592
 
 HAS_GEOPANDAS = geopandas is not None
 
