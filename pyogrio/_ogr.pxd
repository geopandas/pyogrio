--- conflicted
+++ resolved
@@ -190,8 +190,7 @@
     void                    OSRRelease(OGRSpatialReferenceH srs)
 
 
-<<<<<<< HEAD
-cdef extern from "arrow_bridge.h":
+cdef extern from "arrow_bridge.h" nogil:
     struct ArrowArray:
         int64_t length
         int64_t null_count
@@ -204,9 +203,6 @@
         void (*release)(ArrowArray*) noexcept nogil
         void* private_data
 
-=======
-cdef extern from "arrow_bridge.h" nogil:
->>>>>>> e2b13592
     struct ArrowSchema:
         const char* format
         const char* name
@@ -219,16 +215,11 @@
         void* private_data
 
     struct ArrowArrayStream:
-<<<<<<< HEAD
-        int (*get_schema)(ArrowArrayStream*, ArrowSchema* out)
+        int (*get_schema)(ArrowArrayStream*, ArrowSchema* out) noexcept
         int (*get_next)(ArrowArrayStream*, ArrowArray* out)
         const char* (*get_last_error)(ArrowArrayStream*)
-        void (*release)(ArrowArrayStream*) noexcept nogil
+        void (*release)(ArrowArrayStream*) noexcept
         void* private_data
-=======
-        int (*get_schema)(ArrowArrayStream* stream, ArrowSchema* out) noexcept
-        void (*release)(ArrowArrayStream*) noexcept
->>>>>>> e2b13592
 
 
 cdef extern from "ogr_api.h":
