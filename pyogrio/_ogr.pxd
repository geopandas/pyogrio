# Contains declarations against GDAL / OGR API
from libc.stdint cimport int64_t, int8_t
from libc.stdio cimport FILE


cdef extern from "cpl_conv.h":
    ctypedef unsigned char GByte

    void*   CPLMalloc(size_t)
    void    CPLFree(void *ptr)

    const char* CPLFindFile(const char *pszClass, const char *filename)
    const char* CPLGetConfigOption(const char* key, const char* value)
    void        CPLSetConfigOption(const char* key, const char* value)
    const char* CPLGetThreadLocalConfigOption(const char* key, const char* value)
    void        CPLSetThreadLocalConfigOption(const char* key, const char* value)
    char*       CPLStrdup(const char* string)


cdef extern from "cpl_error.h" nogil:
    ctypedef enum CPLErr:
        CE_None
        CE_Debug
        CE_Warning
        CE_Failure
        CE_Fatal

    void           CPLErrorReset()
    int            CPLGetLastErrorNo()
    const char*    CPLGetLastErrorMsg()
    int            CPLGetLastErrorType()

    ctypedef void (*CPLErrorHandler)(CPLErr, int, const char*)
    void CPLDefaultErrorHandler(CPLErr, int, const char *)
    void CPLPushErrorHandler(CPLErrorHandler handler)
    void CPLPopErrorHandler()


cdef extern from "cpl_port.h":
    ctypedef char **CSLConstList


cdef extern from "cpl_string.h":
    char**      CSLAddNameValue(char **list, const char *name, const char *value)
    char**      CSLSetNameValue(char **list, const char *name, const char *value)
    void        CSLDestroy(char **list)
    char**      CSLAddString(char **list, const char *string)
    int         CSLCount(char **list)


cdef extern from "cpl_vsi.h" nogil:
    int VSI_STAT_EXISTS_FLAG
    ctypedef int vsi_l_offset
    ctypedef FILE VSILFILE
    ctypedef struct VSIStatBufL:
        long st_size
        long st_mode
        int st_mtime

    int         VSIStatL(const char *path, VSIStatBufL *psStatBuf)
    int         VSI_ISDIR(int mode)
    char**      VSIReadDirRecursive(const char *path)
    int         VSIFCloseL(VSILFILE *fp)
    int         VSIFFlushL(VSILFILE *fp)
    int         VSIUnlink(const char *path)

    VSILFILE*       VSIFileFromMemBuffer(const char *path,
                                         void *data,
                                         vsi_l_offset data_len,
                                         int take_ownership)
    unsigned char*  VSIGetMemFileBuffer(const char *path,
                                        vsi_l_offset *data_len,
                                        int take_ownership)

    int     VSIMkdir(const char *path, long mode)
    int     VSIMkdirRecursive(const char *path, long mode)
    int     VSIRmdirRecursive(const char *path)


cdef extern from "ogr_core.h":
    ctypedef enum OGRErr:
        OGRERR_NONE  # success
        OGRERR_NOT_ENOUGH_DATA
        OGRERR_NOT_ENOUGH_MEMORY
        OGRERR_UNSUPPORTED_GEOMETRY_TYPE
        OGRERR_UNSUPPORTED_OPERATION
        OGRERR_CORRUPT_DATA
        OGRERR_FAILURE
        OGRERR_UNSUPPORTED_SRS
        OGRERR_INVALID_HANDLE
        OGRERR_NON_EXISTING_FEATURE

    ctypedef enum OGRwkbGeometryType:
        wkbUnknown
        wkbPoint
        wkbLineString
        wkbPolygon
        wkbMultiPoint
        wkbMultiLineString
        wkbMultiPolygon
        wkbGeometryCollection
        wkbCircularString
        wkbCompoundCurve
        wkbCurvePolygon
        wkbMultiCurve
        wkbMultiSurface
        wkbCurve
        wkbSurface
        wkbPolyhedralSurface
        wkbTIN
        wkbTriangle
        wkbNone
        wkbLinearRing
        wkbCircularStringZ
        wkbCompoundCurveZ
        wkbCurvePolygonZ
        wkbMultiCurveZ
        wkbMultiSurfaceZ
        wkbCurveZ
        wkbSurfaceZ
        wkbPolyhedralSurfaceZ
        wkbTINZ
        wkbTriangleZ
        wkbPointM
        wkbLineStringM
        wkbPolygonM
        wkbMultiPointM
        wkbMultiLineStringM
        wkbMultiPolygonM
        wkbGeometryCollectionM
        wkbCircularStringM
        wkbCompoundCurveM
        wkbCurvePolygonM
        wkbMultiCurveM
        wkbMultiSurfaceM
        wkbCurveM
        wkbSurfaceM
        wkbPolyhedralSurfaceM
        wkbTINM
        wkbTriangleM
        wkbPointZM
        wkbLineStringZM
        wkbPolygonZM
        wkbMultiPointZM
        wkbMultiLineStringZM
        wkbMultiPolygonZM
        wkbGeometryCollectionZM
        wkbCircularStringZM
        wkbCompoundCurveZM
        wkbCurvePolygonZM
        wkbMultiCurveZM
        wkbMultiSurfaceZM
        wkbCurveZM
        wkbSurfaceZM
        wkbPolyhedralSurfaceZM
        wkbTINZM
        wkbTriangleZM
        wkbPoint25D
        wkbLineString25D
        wkbPolygon25D
        wkbMultiPoint25D
        wkbMultiLineString25D
        wkbMultiPolygon25D
        wkbGeometryCollection25D

    ctypedef enum OGRFieldType:
        OFTInteger
        OFTIntegerList
        OFTReal
        OFTRealList
        OFTString
        OFTStringList
        OFTWideString
        OFTWideStringList
        OFTBinary
        OFTDate
        OFTTime
        OFTDateTime
        OFTInteger64
        OFTInteger64List
        OFTMaxType

    ctypedef enum OGRFieldSubType:
        OFSTNone
        OFSTBoolean
        OFSTInt16
        OFSTFloat32
        OFSTJSON
        OFSTUUID
        OFSTMaxSubType

    ctypedef void* OGRDataSourceH
    ctypedef void* OGRFeatureDefnH
    ctypedef void* OGRFieldDefnH
    ctypedef void* OGRFeatureH
    ctypedef void* OGRGeometryH
    ctypedef void* OGRLayerH
    ctypedef void* OGRSFDriverH

    ctypedef struct OGREnvelope:
        double MinX
        double MaxX
        double MinY
        double MaxY


cdef extern from "ogr_srs_api.h":
    ctypedef void* OGRSpatialReferenceH

    int                     OSRAutoIdentifyEPSG(OGRSpatialReferenceH srs)
    OGRErr                  OSRExportToWkt(OGRSpatialReferenceH srs, char **params)
    const char*             OSRGetAuthorityName(OGRSpatialReferenceH srs,
                                                const char *key)
    const char*             OSRGetAuthorityCode(OGRSpatialReferenceH srs,
                                                const char *key)
    OGRErr                  OSRImportFromEPSG(OGRSpatialReferenceH srs, int code)
    ctypedef enum OSRAxisMappingStrategy:
        OAMS_TRADITIONAL_GIS_ORDER

    void                    OSRSetAxisMappingStrategy(OGRSpatialReferenceH hSRS,
                                                      OSRAxisMappingStrategy)
    int                     OSRSetFromUserInput(OGRSpatialReferenceH srs,
                                                const char *pszDef)
    void                    OSRSetPROJSearchPaths(const char *const *paths)
    OGRSpatialReferenceH    OSRNewSpatialReference(const char *wkt)
    void                    OSRRelease(OGRSpatialReferenceH srs)


cdef extern from "arrow_bridge.h" nogil:
    struct ArrowArray:
        int64_t length
        int64_t null_count
        int64_t offset
        int64_t n_buffers
        int64_t n_children
        const void** buffers
        ArrowArray** children
        ArrowArray* dictionary
        void (*release)(ArrowArray*) noexcept nogil
        void* private_data

    struct ArrowSchema:
        const char* format
        const char* name
        const char* metadata
        int64_t flags
        int64_t n_children
        ArrowSchema** children
        ArrowSchema* dictionary
        void (*release)(ArrowSchema*) noexcept nogil
        void* private_data

    struct ArrowArrayStream:
        int (*get_schema)(ArrowArrayStream*, ArrowSchema* out) noexcept
        int (*get_next)(ArrowArrayStream*, ArrowArray* out)
        const char* (*get_last_error)(ArrowArrayStream*)
        void (*release)(ArrowArrayStream*) noexcept
        void* private_data


cdef extern from "ogr_api.h":
    ctypedef signed long long GIntBig
    int             OGRGetDriverCount()
    OGRSFDriverH    OGRGetDriver(int)

    OGRDataSourceH  OGR_Dr_Open(OGRSFDriverH driver, const char *path, int bupdate)
    const char*     OGR_Dr_GetName(OGRSFDriverH driver)

    const char*     OGR_DS_GetName(OGRDataSourceH)

    OGRFeatureH     OGR_F_Create(OGRFeatureDefnH featuredefn)
    void            OGR_F_Destroy(OGRFeatureH feature)

    int64_t         OGR_F_GetFID(OGRFeatureH feature)
    OGRGeometryH    OGR_F_GetGeometryRef(OGRFeatureH feature)
    GByte*          OGR_F_GetFieldAsBinary(OGRFeatureH feature, int n, int *s)
    int             OGR_F_GetFieldAsDateTimeEx(OGRFeatureH feature,
                                               int n,
                                               int *y,
                                               int *m,
                                               int *d,
                                               int *h,
                                               int *m,
                                               float *s,
                                               int *z)
    double          OGR_F_GetFieldAsDouble(OGRFeatureH feature, int n)
    int             OGR_F_GetFieldAsInteger(OGRFeatureH feature, int n)
    int64_t         OGR_F_GetFieldAsInteger64(OGRFeatureH feature, int n)
    const char*     OGR_F_GetFieldAsString(OGRFeatureH feature, int n)
    char **         OGR_F_GetFieldAsStringList(OGRFeatureH feature, int n)
    const int *     OGR_F_GetFieldAsIntegerList(
                        OGRFeatureH feature, int n, int* pnCount)
    const GIntBig * OGR_F_GetFieldAsInteger64List(
                        OGRFeatureH feature, int n, int* pnCount)
    const double *  OGR_F_GetFieldAsDoubleList(
                        OGRFeatureH feature, int n, int* pnCount)

    int             OGR_F_IsFieldSetAndNotNull(OGRFeatureH feature, int n)

    void OGR_F_SetFieldDateTime(OGRFeatureH feature,
                                int n,
                                int y,
                                int m,
                                int d,
                                int hh,
                                int mm,
                                int ss,
                                int tz)
    void OGR_F_SetFieldDouble(OGRFeatureH feature, int n, double value)
    void OGR_F_SetFieldInteger(OGRFeatureH feature, int n, int value)
    void OGR_F_SetFieldInteger64(OGRFeatureH feature, int n, int64_t value)
    void OGR_F_SetFieldString(OGRFeatureH feature, int n, char *value)
    void OGR_F_SetFieldBinary(OGRFeatureH feature, int n, int l, unsigned char *value)
    void OGR_F_SetFieldNull(OGRFeatureH feature, int n)  # new in GDAL 2.2
    void OGR_F_SetFieldDateTimeEx(OGRFeatureH hFeat,
                                  int iField,
                                  int nYear,
                                  int nMonth,
                                  int nDay,
                                  int nHour,
                                  int nMinute,
                                  float fSecond,
                                  int nTZFlag)

    OGRErr OGR_F_SetGeometryDirectly(OGRFeatureH feature, OGRGeometryH geometry)

    OGRFeatureDefnH     OGR_FD_Create(const char *name)
    int                 OGR_FD_GetFieldCount(OGRFeatureDefnH featuredefn)
    OGRFeatureDefnH     OGR_FD_GetFieldDefn(OGRFeatureDefnH featuredefn, int n)
    OGRwkbGeometryType  OGR_FD_GetGeomType(OGRFeatureDefnH featuredefn)

    OGRFieldDefnH   OGR_Fld_Create(const char *name, OGRFieldType fieldtype)
    void            OGR_Fld_Destroy(OGRFieldDefnH fielddefn)
    const char*     OGR_Fld_GetNameRef(OGRFieldDefnH fielddefn)
    int             OGR_Fld_GetPrecision(OGRFieldDefnH fielddefn)
    OGRFieldSubType OGR_Fld_GetSubType(OGRFieldDefnH fielddefn)
    int             OGR_Fld_GetType(OGRFieldDefnH fielddefn)
    int             OGR_Fld_GetWidth(OGRFieldDefnH fielddefn)
    void            OGR_Fld_Set(OGRFieldDefnH fielddefn,
                                const char *name,
                                int fieldtype,
                                int width,
                                int precision,
                                int justification)
    void            OGR_Fld_SetPrecision(OGRFieldDefnH fielddefn, int n)
    void            OGR_Fld_SetWidth(OGRFieldDefnH fielddefn, int n)

    void            OGR_Fld_SetSubType(OGRFieldDefnH fielddefn, OGRFieldSubType subtype)

    OGRGeometryH        OGR_G_CreateGeometry(int wkbtypecode)
    OGRErr              OGR_G_CreateFromWkb(const void *bytes,
                                            OGRSpatialReferenceH srs,
                                            OGRGeometryH *geometry,
                                            int nbytes)
    void                OGR_G_DestroyGeometry(OGRGeometryH geometry)
    void                OGR_G_ExportToWkb(OGRGeometryH geometry,
                                          int endianness,
                                          unsigned char *buffer)
    void                OGR_G_GetEnvelope(OGRGeometryH geometry, OGREnvelope* envelope)
    OGRwkbGeometryType  OGR_G_GetGeometryType(OGRGeometryH)
    OGRGeometryH        OGR_G_GetLinearGeometry(OGRGeometryH hGeom,
                                                double dfMaxAngleStepSizeDegrees,
                                                char **papszOptions)
    OGRErr              OGR_G_ImportFromWkb(OGRGeometryH geometry,
                                            const void *bytes,
                                            int nbytes)
    int                 OGR_G_IsMeasured(OGRGeometryH geometry)
    void                OGR_G_SetMeasured(OGRGeometryH geometry, int isMeasured)
    int                 OGR_G_Is3D(OGRGeometryH geometry)
    void                OGR_G_Set3D(OGRGeometryH geometry, int is3D)
    int                 OGR_G_WkbSize(OGRGeometryH geometry)
    OGRGeometryH        OGR_G_ForceToMultiPoint(OGRGeometryH geometry)
    OGRGeometryH        OGR_G_ForceToMultiLineString(OGRGeometryH geometry)
    OGRGeometryH        OGR_G_ForceToMultiPolygon(OGRGeometryH geometry)

    int                 OGR_GT_HasM(OGRwkbGeometryType eType)
    int                 OGR_GT_HasZ(OGRwkbGeometryType eType)
    int                 OGR_GT_IsNonLinear(OGRwkbGeometryType eType)
    OGRwkbGeometryType  OGR_GT_SetModifier(OGRwkbGeometryType eType, int setZ, int setM)

    OGRErr              OGR_L_CreateFeature(OGRLayerH layer, OGRFeatureH feature)
    OGRErr              OGR_L_CreateField(OGRLayerH layer,
                                          OGRFieldDefnH fielddefn,
                                          int flexible)
    const char*         OGR_L_GetName(OGRLayerH layer)
    const char*         OGR_L_GetFIDColumn(OGRLayerH layer)
    const char*         OGR_L_GetGeometryColumn(OGRLayerH layer)
    OGRErr              OGR_L_GetExtent(OGRLayerH layer,
                                        OGREnvelope *psExtent,
                                        int bForce) nogil

    OGRSpatialReferenceH OGR_L_GetSpatialRef(OGRLayerH layer) nogil
    int                  OGR_L_TestCapability(OGRLayerH layer, const char *name)
    OGRFeatureDefnH      OGR_L_GetLayerDefn(OGRLayerH layer) nogil
    OGRFeatureH          OGR_L_GetNextFeature(OGRLayerH layer) nogil
    OGRFeatureH          OGR_L_GetFeature(OGRLayerH layer, int nFeatureId) nogil
    void                 OGR_L_ResetReading(OGRLayerH layer) nogil
    OGRErr               OGR_L_SetAttributeFilter(OGRLayerH hLayer,
                                                  const char* pszQuery) nogil
    OGRErr               OGR_L_SetNextByIndex(OGRLayerH layer, int nIndex) nogil
    int                  OGR_L_GetFeatureCount(OGRLayerH layer, int m) nogil
    void                 OGR_L_SetSpatialFilterRect(OGRLayerH layer,
                                                    double xmin,
                                                    double ymin,
                                                    double xmax,
                                                    double ymax) nogil
    void                 OGR_L_SetSpatialFilter(OGRLayerH layer,
                                                OGRGeometryH geometry) nogil
    OGRErr               OGR_L_SetIgnoredFields(OGRLayerH layer,
                                                const char** fields) nogil

    void            OGRSetNonLinearGeometriesEnabledFlag(int bFlag)
    int             OGRGetNonLinearGeometriesEnabledFlag()

    const char*     OLCStringsAsUTF8
    const char*     OLCRandomRead
    const char*     OLCFastSetNextByIndex
    const char*     OLCFastSpatialFilter
    const char*     OLCFastFeatureCount
    const char*     OLCFastGetExtent
    const char*     OLCTransactions

<<<<<<< HEAD

IF CTE_GDAL_VERSION >= (3, 6, 0):

    cdef extern from "ogr_api.h":
        bint OGR_L_GetArrowStream(
            OGRLayerH hLayer, ArrowArrayStream *out_stream, char** papszOptions
        ) nogil

=======
cdef extern from "ogr_api.h":
    bint OGR_L_GetArrowStream(
        OGRLayerH hLayer, ArrowArrayStream *out_stream, char** papszOptions
    )
>>>>>>> 151febc8

IF CTE_GDAL_VERSION >= (3, 8, 0):

    cdef extern from "ogr_api.h":
        bint OGR_L_CreateFieldFromArrowSchema(
            OGRLayerH hLayer, ArrowSchema *schema, char **papszOptions
        )
        bint OGR_L_WriteArrowBatch(
            OGRLayerH hLayer,
            ArrowSchema *schema,
            ArrowArray *array,
            char **papszOptions,
        )

cdef extern from "gdal.h":
    ctypedef enum GDALDataType:
        GDT_Unknown
        GDT_Byte
        GDT_UInt16
        GDT_Int16
        GDT_UInt32
        GDT_Int32
        GDT_Float32
        GDT_Float64
        GDT_CInt16
        GDT_CInt32
        GDT_CFloat32
        GDT_CFloat64
        GDT_TypeCount

    int GDAL_OF_UPDATE
    int GDAL_OF_READONLY
    int GDAL_OF_VECTOR
    int GDAL_OF_VERBOSE_ERROR

    ctypedef void* GDALDatasetH
    ctypedef void* GDALDriverH
    ctypedef void * GDALMajorObjectH

    void GDALAllRegister()

    GDALDatasetH    GDALCreate(OGRSFDriverH driver,
                               const char * pszFilename,
                               int nXSize,
                               int nYSize,
                               int nBands,
                               GDALDataType eBandType,
                               char ** papszOptions)

    OGRLayerH       GDALDatasetCreateLayer(GDALDatasetH ds,
                                           const char * pszName,
                                           OGRSpatialReferenceH hSpatialRef,
                                           int eType,
                                           char ** papszOptions)

    int             GDALDatasetDeleteLayer(GDALDatasetH hDS, int iLayer)

    GDALDriverH     GDALGetDatasetDriver(GDALDatasetH ds) nogil
    GDALDriverH     GDALGetDriverByName(const char * pszName)
    GDALDatasetH    GDALOpenEx(const char * pszFilename,
                               unsigned int nOpenFlags,
                               const char *const *papszAllowedDrivers,
                               const char *const *papszOpenOptions,
                               const char *const *papszSiblingFiles) nogil

    int             GDALDatasetGetLayerCount(GDALDatasetH ds) nogil
    OGRLayerH       GDALDatasetGetLayer(GDALDatasetH ds, int iLayer) nogil
    OGRLayerH       GDALDatasetGetLayerByName(GDALDatasetH ds, char * pszName) nogil
    OGRLayerH       GDALDatasetExecuteSQL(GDALDatasetH ds,
                                          const char* pszStatement,
                                          OGRGeometryH hSpatialFilter,
                                          const char* pszDialect) nogil
    void            GDALDatasetReleaseResultSet(GDALDatasetH, OGRLayerH)
    OGRErr          GDALDatasetStartTransaction(GDALDatasetH ds, int bForce)
    OGRErr          GDALDatasetCommitTransaction(GDALDatasetH ds)
    OGRErr          GDALDatasetRollbackTransaction(GDALDatasetH ds)
    char**          GDALGetMetadata(GDALMajorObjectH obj, const char *pszDomain)
    const char*     GDALGetMetadataItem(GDALMajorObjectH obj,
                                        const char *pszName,
                                        const char *pszDomain)
    OGRErr          GDALSetMetadata(GDALMajorObjectH obj,
                                    char **metadata,
                                    const char *pszDomain)
    const char*     GDALVersionInfo(const char *pszRequest)


# GDALClose returns error code for >= 3.7.0
IF CTE_GDAL_VERSION >= (3, 7, 0):

    cdef extern from "ogr_api.h":
        int GDALClose(GDALDatasetH ds)
ELSE:

    cdef extern from "ogr_api.h":
        void GDALClose(GDALDatasetH ds)


cdef get_string(const char *c_str, str encoding=*)<|MERGE_RESOLUTION|>--- conflicted
+++ resolved
@@ -420,21 +420,10 @@
     const char*     OLCFastGetExtent
     const char*     OLCTransactions
 
-<<<<<<< HEAD
-
-IF CTE_GDAL_VERSION >= (3, 6, 0):
-
-    cdef extern from "ogr_api.h":
-        bint OGR_L_GetArrowStream(
-            OGRLayerH hLayer, ArrowArrayStream *out_stream, char** papszOptions
-        ) nogil
-
-=======
 cdef extern from "ogr_api.h":
     bint OGR_L_GetArrowStream(
         OGRLayerH hLayer, ArrowArrayStream *out_stream, char** papszOptions
-    )
->>>>>>> 151febc8
+    ) nogil
 
 IF CTE_GDAL_VERSION >= (3, 8, 0):
 
