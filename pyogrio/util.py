--- conflicted
+++ resolved
@@ -2,14 +2,9 @@
 
 import re
 import sys
-<<<<<<< HEAD
-from typing import Union
-from urllib.parse import urlparse
-
-=======
->>>>>>> e2e0a01f
 from packaging.version import Version
 from pathlib import Path
+from typing import Union
 from urllib.parse import urlparse
 
 
@@ -34,13 +29,9 @@
     -------
     str or bytes
 
-<<<<<<< HEAD
+    """
     # treat Path objects here already to ignore their read method + to avoid backslashes
     # on Windows.
-=======
-    """
-    # force path objects to string to specifically ignore their read method
->>>>>>> e2e0a01f
     if isinstance(path_or_buffer, Path):
         return vsi_path(path_or_buffer)
 
@@ -59,27 +50,14 @@
     return vsi_path(str(path_or_buffer))
 
 
-<<<<<<< HEAD
 def vsi_path(path: Union[str, Path]) -> str:
-    """
-    Ensure path is a local path or a GDAL-compatible vsi path.
-
-    """
+    """Ensure path is a local path or a GDAL-compatible vsi path."""
     # Convert Path objects to string, but for vsi paths, keep posix style path.
     if isinstance(path, Path):
         if sys.platform == "win32" and path.as_posix().startswith("/vsi"):
             path = path.as_posix()
         else:
             path = str(path)
-=======
-def vsi_path(path: str) -> str:
-    """Ensure path is a local path or a GDAL-compatible vsi path."""
-    if "/vsimem/" in path:
-        raise ValueError(
-            "path cannot contain /vsimem/ directly; to use an in-memory dataset a "
-            "bytes object must be passed instead"
-        )
->>>>>>> e2e0a01f
 
     # path is already in GDAL format
     if path.startswith("/vsi"):
